--- conflicted
+++ resolved
@@ -1466,16 +1466,6 @@
           case MS_LABEL_BASE + MS_LABEL_BINDING_OUTLINECOLOR:
             strDelim = "\"";
           default:
-<<<<<<< HEAD
-            msStringBufferAppend(property, strDelim);
-            msStringBufferAppend(property, "[");
-            msStringBufferAppend(property, psRoot->psChild->pszValue);
-            msStringBufferAppend(property, "]");
-            msStringBufferAppend(property, strDelim);
-            msInitExpression(&(exprBindings[binding]));
-            exprBindings[binding].string =
-                msStringBufferReleaseStringAndFree(property);
-=======
             propertyString = msStringConcatenate(propertyString, strDelim);
             propertyString = msStringConcatenate(propertyString, "[");
             propertyString = msStringConcatenate(propertyString, psRoot->psChild->pszValue);
@@ -1483,7 +1473,6 @@
             propertyString = msStringConcatenate(propertyString, strDelim);
             msInitExpression(&(exprBindings[binding])); 
             exprBindings[binding].string = propertyString;
->>>>>>> 1907c266
             exprBindings[binding].type = MS_EXPRESSION;
             (*nexprbindings)++;
             break;

/**********************************************************************
 * $Id$
 *
 * Project:  MapServer
 * Purpose:  OGC SLD implementation
 * Author:   Y. Assefa, DM Solutions Group (assefa@dmsolutions.ca)
 *
 **********************************************************************
 * Copyright (c) 2003, Y. Assefa, DM Solutions Group Inc
 *
 * Permission is hereby granted, free of charge, to any person obtaining a
 * copy of this software and associated documentation files (the "Software"),
 * to deal in the Software without restriction, including without limitation
 * the rights to use, copy, modify, merge, publish, distribute, sublicense,
 * and/or sell copies of the Software, and to permit persons to whom the
 * Software is furnished to do so, subject to the following conditions:
 *
 * The above copyright notice and this permission notice shall be included in
 * all copies of this Software or works derived from this Software.
 *
 * THE SOFTWARE IS PROVIDED "AS IS", WITHOUT WARRANTY OF ANY KIND, EXPRESS OR
 * IMPLIED, INCLUDING BUT NOT LIMITED TO THE WARRANTIES OF MERCHANTABILITY,
 * FITNESS FOR A PARTICULAR PURPOSE AND NONINFRINGEMENT.  IN NO EVENT SHALL
 * THE AUTHORS OR COPYRIGHT HOLDERS BE LIABLE FOR ANY CLAIM, DAMAGES OR OTHER
 * LIABILITY, WHETHER IN AN ACTION OF CONTRACT, TORT OR OTHERWISE, ARISING
 * FROM, OUT OF OR IN CONNECTION WITH THE SOFTWARE OR THE USE OR OTHER
 ****************************************************************************/

#include "mapogcsld.h"
#include "mapogcfilter.h"
#include "mapserver.h"
#include "mapows.h"

#ifdef USE_OGR
#include "cpl_string.h"
#endif

#if defined(USE_OGR) && defined(USE_CURL)
static inline void IGUR_sizet(size_t ignored) { (void)ignored; }  /* Ignore GCC Unused Result */
#endif

#define SLD_LINE_SYMBOL_NAME "sld_line_symbol"
#define SLD_LINE_SYMBOL_DASH_NAME "sld_line_symbol_dash"
#define SLD_MARK_SYMBOL_SQUARE "sld_mark_symbol_square"
#define SLD_MARK_SYMBOL_SQUARE_FILLED "sld_mark_symbol_square_filled"
#define SLD_MARK_SYMBOL_CIRCLE "sld_mark_symbol_circle"
#define SLD_MARK_SYMBOL_CIRCLE_FILLED "sld_mark_symbol_circle_filled"
#define SLD_MARK_SYMBOL_TRIANGLE "sld_mark_symbol_triangle"
#define SLD_MARK_SYMBOL_TRIANGLE_FILLED "sld_mark_symbol_triangle_filled"
#define SLD_MARK_SYMBOL_STAR "sld_mark_symbol_star"
#define SLD_MARK_SYMBOL_STAR_FILLED "sld_mark_symbol_star_filled"
#define SLD_MARK_SYMBOL_CROSS "sld_mark_symbol_cross"
#define SLD_MARK_SYMBOL_CROSS_FILLED "sld_mark_symbol_cross_filled"
#define SLD_MARK_SYMBOL_X "sld_mark_symbol_x"
#define SLD_MARK_SYMBOL_X_FILLED "sld_mark_symbol_x_filled"

/************************************************************************/
/*                             msSLDApplySLDURL                         */
/*                                                                      */
/*      Use the SLD document given through a URL and apply the SLD      */
/*      on the map. Layer name and Named Layer's name parameter are     */
/*      used to do the match.                                           */
/************************************************************************/
int msSLDApplySLDURL(mapObj *map, char *szURL, int iLayer,
                     char *pszStyleLayerName,  char **ppszLayerNames)
{
#ifdef USE_OGR

  /* needed for libcurl function msHTTPGetFile in maphttp.c */
#if defined(USE_CURL)

  char *pszSLDTmpFile = NULL;
  int status = 0;
  char *pszSLDbuf=NULL;
  FILE *fp = NULL;
  int nStatus = MS_FAILURE;

  if (map && szURL) {
    pszSLDTmpFile = msTmpFile(map, map->mappath, NULL, "sld.xml");
    if (pszSLDTmpFile == NULL) {
      pszSLDTmpFile = msTmpFile(map, NULL, NULL, "sld.xml" );
    }
    if (pszSLDTmpFile == NULL) {
      msSetError(MS_WMSERR, "Could not determine temporary file %s. Please make sure that the temporary path is set. The temporary path can be defined for example by setting TMPPATH in the map file. Please check the MapServer documentation on temporary path settings.", "msSLDApplySLDURL()", pszSLDTmpFile);
    } else {
      int nMaxRemoteSLDBytes;
      const char *pszMaxRemoteSLDBytes = msOWSLookupMetadata(&(map->web.metadata), "MO", "remote_sld_max_bytes");
      if(!pszMaxRemoteSLDBytes) {
    	  nMaxRemoteSLDBytes = 1024*1024; /* 1 megaByte */
      } else {
    	  nMaxRemoteSLDBytes = atoi(pszMaxRemoteSLDBytes);
      }
      if (msHTTPGetFile(szURL, pszSLDTmpFile, &status,-1, 0, 0, nMaxRemoteSLDBytes) ==  MS_SUCCESS) {
        if ((fp = fopen(pszSLDTmpFile, "rb")) != NULL) {
          int   nBufsize=0;
          fseek(fp, 0, SEEK_END);
          nBufsize = ftell(fp);
          if(nBufsize > 0) {
            rewind(fp);
            pszSLDbuf = (char*)malloc((nBufsize+1)*sizeof(char));
            IGUR_sizet(fread(pszSLDbuf, 1, nBufsize, fp));
            pszSLDbuf[nBufsize] = '\0';
          } else {
            msSetError(MS_WMSERR, "Could not open SLD %s as it appears empty", "msSLDApplySLDURL", szURL);
          }
          fclose(fp);
          unlink(pszSLDTmpFile);
        }
      } else {
        unlink(pszSLDTmpFile);
        msSetError(MS_WMSERR, "Could not open SLD %s and save it in a temporary file. Please make sure that the sld url is valid and that the temporary path is set. The temporary path can be defined for example by setting TMPPATH in the map file. Please check the MapServer documentation on temporary path settings.", "msSLDApplySLDURL", szURL);
      }
      if (pszSLDbuf)
        nStatus = msSLDApplySLD(map, pszSLDbuf, iLayer, pszStyleLayerName, ppszLayerNames);
    }
  }

  return nStatus;

#else
  msSetError(MS_MISCERR, "WMS/WFS client support is not enabled .", "msSLDApplySLDURL()");
  return(MS_FAILURE);
#endif

#else
  /* ------------------------------------------------------------------
   * OGR Support not included...
   * ------------------------------------------------------------------ */

  msSetError(MS_MISCERR, "OGR support is not available.", "msSLDApplySLDURL()");
  return(MS_FAILURE);

#endif /* USE_OGR */

}

/************************************************************************/
/*                              msSLDApplySLD                           */
/*                                                                      */
/*      Parses the SLD into array of layers. Go through the map and     */
/*      compare the SLD layers and the map layers using the name. If    */
/*      they have the same name, copy the classes asscoaited with       */
/*      the SLD layers onto the map layers.                             */
/************************************************************************/
int msSLDApplySLD(mapObj *map, char *psSLDXML, int iLayer, char *pszStyleLayerName, char **ppszLayerNames)
{
#if defined(USE_WMS_SVR) || defined (USE_WFS_SVR) || defined (USE_WCS_SVR) || defined(USE_SOS_SVR)

#ifdef USE_OGR

  int nLayers = 0;
  layerObj *pasLayers = NULL;
  int i, j, k, z, iClass;
  int bUseSpecificLayer = 0;
  const char *pszTmp = NULL;
  int nStatus = MS_SUCCESS;
  /*const char *pszSLDNotSupported = NULL;*/
  char *tmpfilename = NULL;
  const char *pszFullName = NULL;
  char szTmp[512];
  char *pszTmp1=NULL;
  char *pszTmp2 = NULL;
  char *pszBuffer = NULL;
  layerObj *lp = NULL;

  pasLayers = msSLDParseSLD(map, psSLDXML, &nLayers);
  if( pasLayers == NULL ) {
    errorObj* psError = msGetErrorObj();
    if( psError && psError->code != MS_NOERR )
      return MS_FAILURE;
  }

  /* -------------------------------------------------------------------- */
  /*      If the same layer is given more that once, we need to           */
  /*      duplicate it.                                                   */
  /* -------------------------------------------------------------------- */
  if (pasLayers && nLayers>0) {
    int l,m;
    for (m=0; m<nLayers; m++) {
      layerObj *psTmpLayer=NULL;
      int nIndex;
      char tmpId[128];
      nIndex = msGetLayerIndex(map, pasLayers[m].name);
      if(pasLayers[m].name == NULL) continue;
      for (l=0; l<nLayers; l++) {
        if(pasLayers[l].name == NULL)
          continue;


        if (m !=l && strcasecmp(pasLayers[m].name, pasLayers[l].name)== 0 &&
            nIndex != -1) {
          psTmpLayer = (layerObj *) malloc(sizeof(layerObj));
          initLayer(psTmpLayer, map);
          msCopyLayer(psTmpLayer, GET_LAYER(map,nIndex));
          /* open the source layer */
          if ( !psTmpLayer->vtable)
            msInitializeVirtualTable(psTmpLayer);

          /*make the name unique*/
          snprintf(tmpId, sizeof(tmpId), "%lx_%x_%d",(long)time(NULL),(int)getpid(),
                   map->numlayers);
          if (psTmpLayer->name)
            msFree(psTmpLayer->name);
          psTmpLayer->name = strdup(tmpId);
          msFree(pasLayers[l].name);
          pasLayers[l].name = strdup(tmpId);
          msInsertLayer(map, psTmpLayer, -1);
          MS_REFCNT_DECR(psTmpLayer);
        }
      }
    }
    for (i=0; i<map->numlayers; i++) {
      if (iLayer >=0 && iLayer< map->numlayers) {
        i = iLayer;
        bUseSpecificLayer = 1;
      }

      /* compare layer name to wms_name as well */
      pszTmp = msOWSLookupMetadata(&(GET_LAYER(map, i)->metadata), "MO", "name");

      for (j=0; j<nLayers; j++) {
        /* -------------------------------------------------------------------- */
        /*      copy :  - class                                                 */
        /*              - layer's labelitem                                     */
        /* -------------------------------------------------------------------- */
        if ((pasLayers[j].name && pszStyleLayerName == NULL &&
             ((strcasecmp(GET_LAYER(map, i)->name, pasLayers[j].name) == 0 ||
               (pszTmp && strcasecmp(pszTmp, pasLayers[j].name) == 0))||
              (GET_LAYER(map, i)->group &&
               strcasecmp(GET_LAYER(map, i)->group, pasLayers[j].name) == 0))) ||
            (bUseSpecificLayer && pszStyleLayerName && pasLayers[j].name &&
             strcasecmp(pasLayers[j].name, pszStyleLayerName) == 0)) {
#ifdef notdef
          /*this is a test code if we decide to flag some layers as not supporting SLD*/
          pszSLDNotSupported = msOWSLookupMetadata(&(GET_LAYER(map, i)->metadata), "M", "SLD_NOT_SUPPORTED");
          if (pszSLDNotSupported) {
            msSetError(MS_WMSERR, "Layer %s does not support SLD", "msSLDApplySLD", pasLayers[j].name);
            nsStatus = MS_FAILURE;
            goto sld_cleanup;
          }
#endif

          if ( pasLayers[j].numclasses > 0) {
            GET_LAYER(map, i)->type = pasLayers[j].type;

            for(k=0; k<GET_LAYER(map, i)->numclasses; k++) {
              if (GET_LAYER(map, i)->class[k] != NULL) {
                GET_LAYER(map, i)->class[k]->layer=NULL;
                if (freeClass(GET_LAYER(map, i)->class[k]) == MS_SUCCESS ) {
                  msFree(GET_LAYER(map, i)->class[k]);
                  GET_LAYER(map, i)->class[k] = NULL;
                }
              }
            }

            GET_LAYER(map, i)->numclasses = 0;

            /*unset the classgroup on the layer if it was set. This allows the layer to render
              with all the classes defined in the SLD*/
            msFree(GET_LAYER(map, i)->classgroup);
            GET_LAYER(map, i)->classgroup = NULL;

            iClass = 0;
            for (k=0; k < pasLayers[j].numclasses; k++) {
              if (msGrowLayerClasses(GET_LAYER(map, i)) == NULL)
                return MS_FAILURE;

              initClass(GET_LAYER(map, i)->class[iClass]);
              msCopyClass(GET_LAYER(map, i)->class[iClass],
                          pasLayers[j].class[k], NULL);
              GET_LAYER(map, i)->class[iClass]->layer = GET_LAYER(map, i);
              GET_LAYER(map, i)->numclasses++;

              /*aliases may have been used as part of the sld text symbolizer for
                label element. Try to process it if that is the case #3114*/
              if (msLayerOpen(GET_LAYER(map, i)) == MS_SUCCESS &&
                  msLayerGetItems(GET_LAYER(map, i)) == MS_SUCCESS) {
                if (GET_LAYER(map, i)->class[iClass]->text.string) {
                  for(z=0; z<GET_LAYER(map, i)->numitems; z++) {
                    if (!GET_LAYER(map, i)->items[z] || strlen(GET_LAYER(map, i)->items[z]) <= 0)
                      continue;
                    snprintf(szTmp, sizeof(szTmp), "%s_alias", GET_LAYER(map, i)->items[z]);
                    pszFullName = msOWSLookupMetadata(&(GET_LAYER(map, i)->metadata), "G", szTmp);
                    pszTmp1 = msStrdup( GET_LAYER(map, i)->class[iClass]->text.string);
                    if (pszFullName != NULL && (strstr(pszTmp1, pszFullName) != NULL)) {
                      char *tmpstr1= NULL;
                      tmpstr1 = msReplaceSubstring(pszTmp1, pszFullName, GET_LAYER(map, i)->items[z]);
                      pszTmp2 = (char *)malloc(sizeof(char)*(strlen(tmpstr1)+3));
                      sprintf(pszTmp2,"(%s)",tmpstr1);
                      msLoadExpressionString(&(GET_LAYER(map, i)->class[iClass]->text), pszTmp2);
                      msFree(pszTmp2);
                    }
                    msFree(pszTmp1);
                  }
                }
              }

              iClass++;
            }
          } else {
            /*this is probably an SLD that uses Named styles*/
            if (pasLayers[j].classgroup) {
              for (k=0; k<GET_LAYER(map, i)->numclasses; k++) {
                if (GET_LAYER(map, i)->class[k]->group &&
                    strcasecmp(GET_LAYER(map, i)->class[k]->group,
                               pasLayers[j].classgroup) == 0)
                  break;
              }
              if (k < GET_LAYER(map, i)->numclasses) {
                msFree( GET_LAYER(map, i)->classgroup);
                GET_LAYER(map, i)->classgroup = msStrdup(pasLayers[j].classgroup);
              } else {
                /* TODO  we throw an exception ?*/
              }
            }
          }
          if (pasLayers[j].labelitem) {
            if (GET_LAYER(map, i)->labelitem)
              free(GET_LAYER(map, i)->labelitem);

            GET_LAYER(map, i)->labelitem = msStrdup(pasLayers[j].labelitem);
          }

          if (pasLayers[j].classitem) {
            if (GET_LAYER(map, i)->classitem)
              free(GET_LAYER(map, i)->classitem);

            GET_LAYER(map, i)->classitem = msStrdup(pasLayers[j].classitem);
          }

          /* opacity for sld raster */
          if (GET_LAYER(map, i)->type == MS_LAYER_RASTER &&
              pasLayers[i].compositer && pasLayers[j].compositer->opacity != 100)
            msSetLayerOpacity(GET_LAYER(map, i), pasLayers[j].compositer->opacity);

          /* mark as auto-generate SLD */
          if (GET_LAYER(map, i)->connectiontype == MS_WMS)
            msInsertHashTable(&(GET_LAYER(map, i)->metadata),
                              "wms_sld_body", "auto" );

<<<<<<< HEAD
          /*in some cases it would make sense to concatenate all the class
            expressions and use it to set the filter on the layer. This
            could increase performace. Will do it for db types layers #2840*/
          lp = GET_LAYER(map, i);
          if (lp->filter.string == NULL || (lp->filter.string && lp->filter.type == MS_STRING && !lp->filteritem)) {
=======
            GET_LAYER(map, i)->status = nLayerStatus;
            FLTFreeFilterEncodingNode(psNode);

            if ( bFreeTemplate) {
              free(GET_LAYER(map, i)->template);
              GET_LAYER(map, i)->template = NULL;
            }

            pasLayers[j].layerinfo=NULL;

            if( nStatus != MS_SUCCESS ) {
              goto sld_cleanup;
            }
          } else {
            lp = GET_LAYER(map, i);
            
            /* The SLD might have a FeatureTypeConstraint */
            if( pasLayers[j].filter.type == MS_EXPRESSION )
            {
                if( lp->filter.string && lp->filter.type == MS_EXPRESSION )
                {
                    pszBuffer = msStringConcatenate(NULL, "((");
                    pszBuffer = msStringConcatenate(pszBuffer, lp->filter.string);
                    pszBuffer = msStringConcatenate(pszBuffer, ") AND (");
                    pszBuffer = msStringConcatenate(pszBuffer, pasLayers[j].filter.string);
                    pszBuffer = msStringConcatenate(pszBuffer, "))");
                    msFreeExpression(&lp->filter);
                    msInitExpression(&lp->filter);
                    lp->filter.string = pszBuffer;
                    lp->filter.type = MS_EXPRESSION;

                    pszBuffer = NULL;
                }
                else
                {
                    msFreeExpression(&lp->filter);
                    msInitExpression(&lp->filter);
                    lp->filter.string = msStrdup(pasLayers[j].filter.string);
                    lp->filter.type = MS_EXPRESSION;
                }
            }

            /*in some cases it would make sense to concatenate all the class
              expressions and use it to set the filter on the layer. This
              could increase performace. Will do it for db types layers #2840*/
            if (lp->filter.string == NULL || (lp->filter.string && lp->filter.type == MS_STRING && !lp->filteritem)) {
>>>>>>> 9e960778
              if (lp->connectiontype == MS_POSTGIS || lp->connectiontype ==  MS_ORACLESPATIAL || lp->connectiontype == MS_PLUGIN) {
                if (lp->numclasses > 0) {
                  /* check first that all classes have an expression type. That is
                    the only way we can concatenate them and set the filter
                    expression */
                  for (k=0; k<lp->numclasses; k++) {
                    if (lp->class[k]->expression.type != MS_EXPRESSION)
                      break;
                  }
                  if (k == lp->numclasses) {
                    for (k=0; k<lp->numclasses; k++) {
                      if (pszBuffer == NULL)
                        snprintf(szTmp, sizeof(szTmp), "%s", "(("); /* we a building a string expression, explicitly set type below */
                      else
                        snprintf(szTmp, sizeof(szTmp), "%s", " OR ");

                      pszBuffer = msStringConcatenate(pszBuffer, szTmp);
                      pszBuffer = msStringConcatenate(pszBuffer, lp->class[k]->expression.string);
                    }

                    snprintf(szTmp, sizeof(szTmp), "%s", "))");
                    pszBuffer =msStringConcatenate(pszBuffer, szTmp);
                    
                    msFreeExpression(&lp->filter);
                    msInitExpression(&lp->filter);
                    lp->filter.string = msStrdup(pszBuffer);
                    lp->filter.type = MS_EXPRESSION;

                    msFree(pszBuffer);
                    pszBuffer = NULL;
                  }
                }
              }
          }
          break;
        }
      }
      if (bUseSpecificLayer)
        break;
    }

    /* -------------------------------------------------------------------- */
    /*      if needed return a comma separated list of the layers found     */
    /*      in the sld.                                                     */
    /* -------------------------------------------------------------------- */
    if (ppszLayerNames) {
      char *pszTmp = NULL;
      for (i=0; i<nLayers; i++) {
        if (pasLayers[i].name) {
          if (pszTmp !=NULL)
            pszTmp = msStringConcatenate(pszTmp, ",");
          pszTmp = msStringConcatenate(pszTmp, pasLayers[i].name);

        }
      }
      *ppszLayerNames = pszTmp;

    }
  }
  
  nStatus = MS_SUCCESS;

#ifdef notdef
sld_cleanup:
#endif
  for (i=0; i<nLayers; i++)
     freeLayer(&pasLayers[i]);
  msFree(pasLayers);

  if(map->debug == MS_DEBUGLEVEL_VVV) {
    tmpfilename = msTmpFile(map, map->mappath, NULL, "_sld.map");
    if (tmpfilename == NULL) {
      tmpfilename = msTmpFile(map, NULL, NULL, "_sld.map" );
    }
    if (tmpfilename) {
      msSaveMap(map,tmpfilename);
      msDebug("msApplySLD(): Map file after SLD was applied %s", tmpfilename);
      msFree(tmpfilename);
    }
  }
  return nStatus;


#else
  /* ------------------------------------------------------------------
   * OGR Support not included...
   * ------------------------------------------------------------------ */

  msSetError(MS_MISCERR, "OGR support is not available.", "msSLDApplySLD()");
  return(MS_FAILURE);

#endif /* USE_OGR */

#else
  msSetError(MS_MISCERR, "OWS support is not available.",
             "msSLDApplySLD()");
  return(MS_FAILURE);
#endif
}



#ifdef USE_OGR


/************************************************************************/
/*                              msSLDParseSLD                           */
/*                                                                      */
/*      Parse the sld document into layers : for each named layer       */
/*      there is one mapserver layer created with approproate           */
/*      classes and styles.                                             */
/*      Returns an array of mapserver layers. The pnLayres if           */
/*      provided will indicate the size of the returned array.          */
/************************************************************************/
layerObj  *msSLDParseSLD(mapObj *map, char *psSLDXML, int *pnLayers)
{
  CPLXMLNode *psRoot = NULL;
  CPLXMLNode *psSLD, *psNamedLayer, *psChild, *psName;
  layerObj *pasLayers = NULL;
  int iLayer = 0;
  int nLayers = 0;


  if (map == NULL || psSLDXML == NULL || strlen(psSLDXML) <= 0 ||
      (strstr(psSLDXML, "StyledLayerDescriptor") == NULL)) {
    msSetError(MS_WMSERR, "Invalid SLD document", "");
    return NULL;
  }

  psRoot = CPLParseXMLString(psSLDXML);
  if( psRoot == NULL) {
    msSetError(MS_WMSERR, "Invalid SLD document : %s", "", psSLDXML);
    return NULL;
  }

  /* strip namespaces ogc and sld and gml */
  CPLStripXMLNamespace(psRoot, "ogc", 1);
  CPLStripXMLNamespace(psRoot, "sld", 1);
  CPLStripXMLNamespace(psRoot, "gml", 1);
  CPLStripXMLNamespace(psRoot, "se", 1);


  /* -------------------------------------------------------------------- */
  /*      get the root element (Filter).                                  */
  /* -------------------------------------------------------------------- */
  psChild = psRoot;
  psSLD = NULL;

  while( psChild != NULL ) {
    if (psChild->eType == CXT_Element &&
        EQUAL(psChild->pszValue,"StyledLayerDescriptor")) {
      psSLD = psChild;
      break;
    } else
      psChild = psChild->psNext;
  }

  if (!psSLD) {
    msSetError(MS_WMSERR, "Invalid SLD document : %s", "", psSLDXML);
    return NULL;
  }

  /* -------------------------------------------------------------------- */
  /*      Parse the named layers.                                         */
  /* -------------------------------------------------------------------- */
  psNamedLayer = CPLGetXMLNode(psSLD, "NamedLayer");
  while (psNamedLayer) {
    if (!psNamedLayer->pszValue ||
        strcasecmp(psNamedLayer->pszValue, "NamedLayer") != 0) {
      psNamedLayer = psNamedLayer->psNext;
      continue;
    }

    psNamedLayer = psNamedLayer->psNext;
    nLayers++;
  }

  if (nLayers > 0)
    pasLayers = (layerObj *)malloc(sizeof(layerObj)*nLayers);
  else
    return NULL;

  psNamedLayer = CPLGetXMLNode(psSLD, "NamedLayer");
  if (psNamedLayer) {
    iLayer = 0;
    while (psNamedLayer)

    {
      if (!psNamedLayer->pszValue ||
          strcasecmp(psNamedLayer->pszValue, "NamedLayer") != 0) {
        psNamedLayer = psNamedLayer->psNext;
        continue;
      }

      psName = CPLGetXMLNode(psNamedLayer, "Name");
      initLayer(&pasLayers[iLayer], map);

      if (psName && psName->psChild &&  psName->psChild->pszValue)
        pasLayers[iLayer].name = msStrdup(psName->psChild->pszValue);

      if( msSLDParseNamedLayer(psNamedLayer, &pasLayers[iLayer]) != MS_SUCCESS ) {
        int i;
        for (i=0; i<=iLayer; i++)
            freeLayer(&pasLayers[i]);
        msFree(pasLayers);
        nLayers = 0;
        pasLayers = NULL;
        break;
      }

      psNamedLayer = psNamedLayer->psNext;
      iLayer++;
    }
  }

  if (pnLayers)
    *pnLayers = nLayers;

  if (psRoot)
    CPLDestroyXMLNode(psRoot);

  return pasLayers;
}


double _msSLDParseSizeParameter(CPLXMLNode *psSize)
{
  double dSize = 0;
  CPLXMLNode *psLiteral = NULL;

  if (psSize) {
    psLiteral = CPLGetXMLNode(psSize, "Literal");
    if (psLiteral && psLiteral->psChild && psLiteral->psChild->pszValue)
      dSize = atof(psLiteral->psChild->pszValue);
    else if (psSize->psChild && psSize->psChild->pszValue)
      dSize = atof(psSize->psChild->pszValue);
  }

  return dSize;
}

/************************************************************************/
/*                           _SLDApplyRuleValues                        */
/*                                                                      */
/*      Utility function to set the scale, title/name for the          */
/*      classes created by a Rule.                                      */
/************************************************************************/
void  _SLDApplyRuleValues(CPLXMLNode *psRule, layerObj *psLayer,
                          int nNewClasses)
{
  int         i=0;
  CPLXMLNode *psMinScale=NULL, *psMaxScale=NULL;
  CPLXMLNode *psName=NULL, *psTitle=NULL;
  double dfMinScale=0, dfMaxScale=0;
  char *pszName=NULL, *pszTitle=NULL;

  if (psRule && psLayer && nNewClasses > 0) {
    /* -------------------------------------------------------------------- */
    /*      parse minscale and maxscale.                                    */
    /* -------------------------------------------------------------------- */
    psMinScale = CPLGetXMLNode(psRule,
                               "MinScaleDenominator");
    if (psMinScale && psMinScale->psChild &&
        psMinScale->psChild->pszValue)
      dfMinScale = atof(psMinScale->psChild->pszValue);

    psMaxScale = CPLGetXMLNode(psRule,
                               "MaxScaleDenominator");
    if (psMaxScale && psMaxScale->psChild &&
        psMaxScale->psChild->pszValue)
      dfMaxScale = atof(psMaxScale->psChild->pszValue);

    /* -------------------------------------------------------------------- */
    /*      parse name and title.                                           */
    /* -------------------------------------------------------------------- */
    psName = CPLGetXMLNode(psRule, "Name");
    if (psName && psName->psChild &&
        psName->psChild->pszValue)
      pszName = psName->psChild->pszValue;

    psTitle = CPLGetXMLNode(psRule, "Title");
    if (psTitle && psTitle->psChild &&
        psTitle->psChild->pszValue)
      pszTitle = psTitle->psChild->pszValue;

    /* -------------------------------------------------------------------- */
    /*      set the scale to all the classes created by the rule.           */
    /* -------------------------------------------------------------------- */
    if (dfMinScale > 0 || dfMaxScale > 0) {
      for (i=0; i<nNewClasses; i++) {
        if (dfMinScale > 0)
          psLayer->class[psLayer->numclasses-1-i]->minscaledenom = dfMinScale;
        if (dfMaxScale)
          psLayer->class[psLayer->numclasses-1-i]->maxscaledenom = dfMaxScale;
      }
    }
    /* -------------------------------------------------------------------- */
    /*      set name and title to the classes created by the rule.          */
    /* -------------------------------------------------------------------- */
    for (i=0; i<nNewClasses; i++) {
      if (!psLayer->class[psLayer->numclasses-1-i]->name) {
        if (pszName)
          psLayer->class[psLayer->numclasses-1-i]->name = msStrdup(pszName);
        else if (pszTitle)
          psLayer->class[psLayer->numclasses-1-i]->name = msStrdup(pszTitle);
        else
          psLayer->class[psLayer->numclasses-1-i]->name = msStrdup("Unknown");
      }
    }
    if (pszTitle) {
      for (i=0; i<nNewClasses; i++) {
        psLayer->class[psLayer->numclasses-1-i]->title =
              msStrdup(pszTitle);
      }
    }

  }

}

/************************************************************************/
/*                     msSLDGetCommonExpressionFromFilter               */
/*                                                                      */
/*      Get a commomn expression valid from the filter valid for the    */
/*      temporary layer.                                                */
/************************************************************************/
static char* msSLDGetCommonExpressionFromFilter(CPLXMLNode* psFilter,
                                                layerObj *psLayer)
{
    char *pszExpression = NULL;
    CPLXMLNode *psTmpNextNode = NULL;
    CPLXMLNode *psTmpNode = NULL;
    FilterEncodingNode *psNode = NULL;
    char *pszTmpFilter = NULL;
    layerObj *psCurrentLayer = NULL;
    const char *pszWmsName=NULL;
    const char *key=NULL;

    /* clone the tree and set the next node to null */
    /* so we only have the Filter node */
    psTmpNode = CPLCloneXMLTree(psFilter);
    psTmpNextNode = psTmpNode->psNext;
    psTmpNode->psNext = NULL;
    pszTmpFilter = CPLSerializeXMLTree(psTmpNode);
    psTmpNode->psNext = psTmpNextNode;
    CPLDestroyXMLNode(psTmpNode);

    if (pszTmpFilter) {
        psNode = FLTParseFilterEncoding(pszTmpFilter);

        CPLFree(pszTmpFilter);
    }

    if (psNode) {
        int j;

        /*preparse the filter for possible gml aliases set on the layer's metada:
        "gml_NA3DESC_alias" "alias_name" and filter could be
        <ogc:PropertyName>alias_name</ogc:PropertyName> #3079*/
        for (j=0; j<psLayer->map->numlayers; j++) {
            psCurrentLayer = GET_LAYER(psLayer->map, j);

            pszWmsName = msOWSLookupMetadata(&(psCurrentLayer->metadata), "MO", "name");

            if ((psCurrentLayer->name && psLayer->name &&
                    strcasecmp(psCurrentLayer->name, psLayer->name) == 0) ||
                (psCurrentLayer->group && psLayer->name &&
                    strcasecmp(psCurrentLayer->group, psLayer->name) == 0) ||
                (psLayer->name && pszWmsName &&
                    strcasecmp(pszWmsName, psLayer->name) == 0))
                break;
        }
        if (j < psLayer->map->numlayers) {
            /*make sure that the tmp layer has all the metadata that
            the orinal layer has, allowing to do parsing for
            such things as gml_attribute_type #3052*/
            while (1) {
                key = msNextKeyFromHashTable(&psCurrentLayer->metadata, key);
                if (!key)
                    break;
                else
                    msInsertHashTable(&psLayer->metadata, key,
                                    msLookupHashTable(&psCurrentLayer->metadata, key));
            }
            FLTPreParseFilterForAliasAndGroup(psNode, psLayer->map, j, "G");
        }

        pszExpression = FLTGetCommonExpression(psNode, psLayer);
        FLTFreeFilterEncodingNode(psNode);
    }
    
    return pszExpression;
}

/************************************************************************/
/*                           msSLDParseNamedLayer                       */
/*                                                                      */
/*      Parse NamedLayer root.                                          */
/************************************************************************/
int msSLDParseNamedLayer(CPLXMLNode *psRoot, layerObj *psLayer)
{
  CPLXMLNode *psFeatureTypeStyle, *psRule, *psUserStyle;
  CPLXMLNode *psSLDName = NULL, *psNamedStyle=NULL;
  CPLXMLNode *psElseFilter = NULL, *psFilter=NULL;
  CPLXMLNode *psLayerFeatureConstraints = NULL;
  int nNewClasses=0, nClassBeforeFilter=0, nClassAfterFilter=0;
  int nClassAfterRule=0, nClassBeforeRule=0;

  if (!psRoot || !psLayer)
    return MS_FAILURE;

  psUserStyle = CPLGetXMLNode(psRoot, "UserStyle");
  if (psUserStyle) {
    psFeatureTypeStyle = CPLGetXMLNode(psUserStyle, "FeatureTypeStyle");
    if (psFeatureTypeStyle) {
      while (psFeatureTypeStyle && psFeatureTypeStyle->pszValue &&
             strcasecmp(psFeatureTypeStyle->pszValue,
                        "FeatureTypeStyle") == 0) {
        if (!psFeatureTypeStyle->pszValue ||
            strcasecmp(psFeatureTypeStyle->pszValue,
                       "FeatureTypeStyle") != 0) {
          psFeatureTypeStyle = psFeatureTypeStyle->psNext;
          continue;
        }

        /* -------------------------------------------------------------------- */
        /*      Parse rules with no Else filter.                                */
        /* -------------------------------------------------------------------- */
        psRule = CPLGetXMLNode(psFeatureTypeStyle, "Rule");
        while (psRule) {
          if (!psRule->pszValue ||
              strcasecmp(psRule->pszValue, "Rule") != 0) {
            psRule = psRule->psNext;
            continue;
          }
          /* used for scale setting */
          nClassBeforeRule = psLayer->numclasses;

          psElseFilter = CPLGetXMLNode(psRule, "ElseFilter");
          nClassBeforeFilter = psLayer->numclasses;
          if (psElseFilter == NULL)
            msSLDParseRule(psRule, psLayer);
          nClassAfterFilter = psLayer->numclasses;

          /* -------------------------------------------------------------------- */
          /*      Parse the filter and apply it to the latest class created by    */
          /*      the rule.                                                       */
          /*      NOTE : Spatial Filter is not supported.                         */
          /* -------------------------------------------------------------------- */
          psFilter = CPLGetXMLNode(psRule, "Filter");
          if (psFilter && psFilter->psChild && psFilter->psChild->pszValue) {
            char* pszExpression = msSLDGetCommonExpressionFromFilter(psFilter,
                                                                     psLayer);
            if (pszExpression) {
                int i;
                nNewClasses =
                  nClassAfterFilter - nClassBeforeFilter;
                for (i=0; i<nNewClasses; i++) {
                  expressionObj* exp = &(psLayer->
                                         class[psLayer->numclasses-1-i]->
                                         expression);
                  msFreeExpression(exp);
                  msInitExpression(exp);
                  exp->string = msStrdup(pszExpression);
                  exp->type = MS_EXPRESSION;
                }
                msFree(pszExpression);
                pszExpression = NULL;
            }
          }
          nClassAfterRule = psLayer->numclasses;
          nNewClasses = nClassAfterRule - nClassBeforeRule;

          /* apply scale and title to newly created classes */
          _SLDApplyRuleValues(psRule, psLayer, nNewClasses);

          /* TODO : parse legendgraphic */
          psRule = psRule->psNext;

        }
        /* -------------------------------------------------------------------- */
        /*      First parse rules with the else filter. These rules will        */
        /*      create the classes that are placed at the end of class          */
        /*      list. (See how classes are applied to layers in function        */
        /*      msSLDApplySLD).                                                 */
        /* -------------------------------------------------------------------- */
        psRule = CPLGetXMLNode(psFeatureTypeStyle, "Rule");
        while (psRule) {
          if (!psRule->pszValue ||
              strcasecmp(psRule->pszValue, "Rule") != 0) {
            psRule = psRule->psNext;
            continue;
          }
          psElseFilter = CPLGetXMLNode(psRule, "ElseFilter");
          if (psElseFilter) {
            msSLDParseRule(psRule, psLayer);
            _SLDApplyRuleValues(psRule, psLayer, 1);
          }
          psRule = psRule->psNext;


        }

        psFeatureTypeStyle = psFeatureTypeStyle->psNext;
      }
    }
  }
  /* check for Named styles*/
  else {
    psNamedStyle = CPLGetXMLNode(psRoot, "NamedStyle");
    if (psNamedStyle) {
      psSLDName = CPLGetXMLNode(psNamedStyle, "Name");
      if (psSLDName && psSLDName->psChild &&  psSLDName->psChild->pszValue) {
        msFree(psLayer->classgroup);
        psLayer->classgroup = msStrdup(psSLDName->psChild->pszValue);
      }
    }
  }

  /* Deal with LayerFeatureConstraints */
  psLayerFeatureConstraints = CPLGetXMLNode(psRoot, "LayerFeatureConstraints");
  if( psLayerFeatureConstraints != NULL ) {
    CPLXMLNode* psIter = psLayerFeatureConstraints->psChild;
    CPLXMLNode* psFeatureTypeConstraint = NULL;
    for(; psIter != NULL; psIter = psIter->psNext ) {
      if( psIter->eType == CXT_Element &&
            strcmp(psIter->pszValue, "FeatureTypeConstraint") == 0 )  {
        if( psFeatureTypeConstraint == NULL ) {
          psFeatureTypeConstraint = psIter;
        } else {
          msSetError(MS_WMSERR, "Only one single FeatureTypeConstraint element "
                    "per LayerFeatureConstraints is supported", "");  
          return MS_FAILURE;
        }
      }
    }
    if( psFeatureTypeConstraint != NULL ) {
      if( CPLGetXMLNode(psFeatureTypeConstraint, "FeatureTypeName") != NULL ) {
        msSetError(MS_WMSERR, "FeatureTypeName element is not "
                    "supported in FeatureTypeConstraint", "");
        return MS_FAILURE;
      }
      if( CPLGetXMLNode(psFeatureTypeConstraint, "Extent") != NULL ) {
        msSetError(MS_WMSERR, "Extent element is not "
                    "supported in FeatureTypeConstraint", "");
        return MS_FAILURE;
      }
      psFilter = CPLGetXMLNode(psFeatureTypeConstraint, "Filter");
      if (psFilter && psFilter->psChild && psFilter->psChild->pszValue) {
        char* pszExpression = msSLDGetCommonExpressionFromFilter(psFilter,
                                                                    psLayer);
        if (pszExpression) {
            msInitExpression(&psLayer->filter);
            psLayer->filter.string = pszExpression;
            psLayer->filter.type = MS_EXPRESSION;
        }
      }
    }
  }

  return MS_SUCCESS;
}


/************************************************************************/
/*        void msSLDParseRule(CPLXMLNode *psRoot, layerObj *psLayer)    */
/*                                                                      */
/*      Parse a Rule node into classes for a spcific layer.             */
/************************************************************************/
int msSLDParseRule(CPLXMLNode *psRoot, layerObj *psLayer)
{
  CPLXMLNode *psLineSymbolizer = NULL;
  CPLXMLNode *psPolygonSymbolizer = NULL;
  CPLXMLNode *psPointSymbolizer = NULL;
  CPLXMLNode *psTextSymbolizer = NULL;
  CPLXMLNode *psRasterSymbolizer = NULL;

  int bSymbolizer = 0;
  int bNewClass=0, nSymbolizer=0;

  if (!psRoot || !psLayer)
    return MS_FAILURE;

  /* TODO : parse name of the rule */
  /* -------------------------------------------------------------------- */
  /*      The SLD specs assumes here that a certain FeatureType can only have*/
  /*      rules for only one type of symbolizer.                          */
  /* -------------------------------------------------------------------- */
  /* ==================================================================== */
  /*      For each rule a new class is created. If there are more than    */
  /*      one symbolizer of the same type, a style is added in the        */
  /*      same class.                                                     */
  /* ==================================================================== */
  nSymbolizer =0;

  /* line symbolizer */
  psLineSymbolizer = CPLGetXMLNode(psRoot, "LineSymbolizer");
  while (psLineSymbolizer) {
    if (!psLineSymbolizer->pszValue ||
        strcasecmp(psLineSymbolizer->pszValue,
                   "LineSymbolizer") != 0) {
      psLineSymbolizer = psLineSymbolizer->psNext;
      continue;
    }

    bSymbolizer = 1;
    if (nSymbolizer == 0)
      bNewClass = 1;
    else
      bNewClass = 0;

    msSLDParseLineSymbolizer(psLineSymbolizer, psLayer, bNewClass);
    psLineSymbolizer = psLineSymbolizer->psNext;
    psLayer->type = MS_LAYER_LINE;
    nSymbolizer++;
  }

  /* Polygon symbolizer */
  psPolygonSymbolizer = CPLGetXMLNode(psRoot, "PolygonSymbolizer");
  while (psPolygonSymbolizer) {
    if (!psPolygonSymbolizer->pszValue ||
        strcasecmp(psPolygonSymbolizer->pszValue,
                   "PolygonSymbolizer") != 0) {
      psPolygonSymbolizer = psPolygonSymbolizer->psNext;
      continue;
    }
    bSymbolizer = 1;
    if (nSymbolizer == 0)
      bNewClass = 1;
    else
      bNewClass = 0;
    msSLDParsePolygonSymbolizer(psPolygonSymbolizer, psLayer,
                                bNewClass);
    psPolygonSymbolizer = psPolygonSymbolizer->psNext;
    psLayer->type = MS_LAYER_POLYGON;
    nSymbolizer++;
  }
  /* Point Symbolizer */
  psPointSymbolizer = CPLGetXMLNode(psRoot, "PointSymbolizer");
  while (psPointSymbolizer) {
    if (!psPointSymbolizer->pszValue ||
        strcasecmp(psPointSymbolizer->pszValue,
                   "PointSymbolizer") != 0) {
      psPointSymbolizer = psPointSymbolizer->psNext;
      continue;
    }
    bSymbolizer = 1;
    if (nSymbolizer == 0)
      bNewClass = 1;
    else
      bNewClass = 0;
    msSLDParsePointSymbolizer(psPointSymbolizer, psLayer, bNewClass);
    psPointSymbolizer = psPointSymbolizer->psNext;
    psLayer->type = MS_LAYER_POINT;
    nSymbolizer++;
  }
  /* Text symbolizer */
  /* ==================================================================== */
  /*      For text symbolizer, here is how it is translated into          */
  /*      mapserver classes :                                             */
  /*        - If there are other symbolizers(line, polygon, symbol),      */
  /*      the label object created will be created in the same class      */
  /*      (the last class) as the  symbolizer. This allows o have for     */
  /*      example of point layer with labels.                             */
  /*        - If there are no other symbolizers, a new clas will be       */
  /*      created ocontain the label object.                              */
  /* ==================================================================== */
  psTextSymbolizer = CPLGetXMLNode(psRoot, "TextSymbolizer");
  while (psTextSymbolizer && psTextSymbolizer->pszValue &&
         strcasecmp(psTextSymbolizer->pszValue,
                    "TextSymbolizer") == 0) {
    if (!psTextSymbolizer->pszValue ||
        strcasecmp(psTextSymbolizer->pszValue,
                   "TextSymbolizer") != 0) {
      psTextSymbolizer = psTextSymbolizer->psNext;
      continue;
    }
    if (nSymbolizer == 0)
      psLayer->type = MS_LAYER_POINT;
    msSLDParseTextSymbolizer(psTextSymbolizer, psLayer, bSymbolizer);
    psTextSymbolizer = psTextSymbolizer->psNext;
  }

  /* Raster symbolizer */
  psRasterSymbolizer = CPLGetXMLNode(psRoot, "RasterSymbolizer");
  while (psRasterSymbolizer && psRasterSymbolizer->pszValue &&
         strcasecmp(psRasterSymbolizer->pszValue,
                    "RasterSymbolizer") == 0) {
    if (!psRasterSymbolizer->pszValue ||
        strcasecmp(psRasterSymbolizer->pszValue,
                   "RasterSymbolizer") != 0) {
      psRasterSymbolizer = psRasterSymbolizer->psNext;
      continue;
    }
    msSLDParseRasterSymbolizer(psRasterSymbolizer, psLayer);
    psRasterSymbolizer = psRasterSymbolizer->psNext;
    psLayer->type = MS_LAYER_RASTER;
  }

  return MS_SUCCESS;
}


/************************************************************************/
/*        void msSLDParseLineSymbolizer(CPLXMLNode *psRoot, layerObj    */
/*      *psLayer)                                                       */
/*                                                                      */
/*      Parses the LineSymbolizer rule and creates a class in the       */
/*      layer.                                                          */
/*                                                                      */
/*      <xs:element name="LineSymbolizer">                              */
/*      <xs:complexType>                                                */
/*      <xs:sequence>                                                   */
/*      <xs:element ref="sld:Geometry" minOccurs="0"/>                  */
/*      <xs:element ref="sld:Stroke" minOccurs="0"/>                    */
/*      </xs:sequence>                                                  */
/*      </xs:complexType>                                               */
/*      </xs:element>                                                   */
/*                                                                      */
/*      <xs:element name="Stroke">                                      */
/*      <xs:complexType>                                                */
/*      <xs:sequence>                                                   */
/*      <xs:choice minOccurs="0">                                       */
/*      <xs:element ref="sld:GraphicFill"/>                             */
/*      <xs:element ref="sld:GraphicStroke"/>                           */
/*      </xs:choice>                                                    */
/*      <xs:element ref="sld:CssParameter" minOccurs="0"                */
/*      maxOccurs="unbounded"/>                                         */
/*      </xs:sequence>                                                  */
/*      </xs:complexType>                                               */
/*      </xs:element>                                                   */
/*                                                                      */
/*      Example of a rule :                                             */
/*      ...                                                             */
/*      <Rule>                                                          */
/*      <LineSymbolizer>                                                */
/*      <Geometry>                                                      */
/*      <ogc:PropertyName>center-line</ogc:PropertyName>                */
/*      </Geometry>                                                     */
/*      <Stroke>                                                        */
/*      <CssParameter name="stroke">#0000ff</CssParameter>              */
/*      <CssParameter name="stroke-width">5.0</CssParameter>            */
/*      <CssParameter name="stroke-dasharray">10.0 5 5 10</CssParameter>*/
/*      </Stroke>                                                       */
/*      </LineSymbolizer>                                               */
/*      </Rule>                                                         */
/*       ...                                                            */
/************************************************************************/
int msSLDParseLineSymbolizer(CPLXMLNode *psRoot, layerObj *psLayer,
                             int bNewClass)
{
  int nClassId = 0;
  CPLXMLNode *psStroke=NULL, *psOffset=NULL;
  int iStyle = 0;

  if (!psRoot || !psLayer)
    return MS_FAILURE;

  psStroke =  CPLGetXMLNode(psRoot, "Stroke");
  if (psStroke) {
    if (bNewClass || psLayer->numclasses <= 0) {
      if (msGrowLayerClasses(psLayer) == NULL)
        return MS_FAILURE;
      initClass(psLayer->class[psLayer->numclasses]);
      nClassId = psLayer->numclasses;
      psLayer->numclasses++;
    } else
      nClassId = psLayer->numclasses-1;

    iStyle = psLayer->class[nClassId]->numstyles;
    msMaybeAllocateClassStyle(psLayer->class[nClassId], iStyle);

    msSLDParseStroke(psStroke, psLayer->class[nClassId]->styles[iStyle],
                     psLayer->map, 0);

    /*parse PerpendicularOffset SLD 1.1.10*/
    psOffset = CPLGetXMLNode(psRoot, "PerpendicularOffset");
    if (psOffset && psOffset->psChild && psOffset->psChild->pszValue) {
      psLayer->class[nClassId]->styles[iStyle]->offsetx = atoi(psOffset->psChild->pszValue);
      psLayer->class[nClassId]->styles[iStyle]->offsety = MS_STYLE_SINGLE_SIDED_OFFSET;
    }
  }

  return MS_SUCCESS;
}



/************************************************************************/
/*           void msSLDParseStroke(CPLXMLNode *psStroke, styleObj       */
/*      *psStyle, int iColorParam)                                      */
/*                                                                      */
/*      Parse Stroke content into a style object.                       */
/*      The iColorParm is used to indicate which color object to use    */
/*      :                                                               */
/*        0 : for color                                                 */
/*        1 : outlinecolor                                              */
/************************************************************************/
int msSLDParseStroke(CPLXMLNode *psStroke, styleObj *psStyle,
                     mapObj *map, int iColorParam)
{
  CPLXMLNode *psCssParam = NULL, *psGraphicFill=NULL;
  char *psStrkName = NULL;
  char *psColor = NULL;
  int nLength = 0;
  char *pszDashValue = NULL;

  if (!psStroke || !psStyle)
    return MS_FAILURE;

  /* parse css parameters */
  psCssParam =  CPLGetXMLNode(psStroke, "CssParameter");
  /*sld 1.1 used SvgParameter*/
  if (psCssParam == NULL)
    psCssParam =  CPLGetXMLNode(psStroke, "SvgParameter");

  while (psCssParam && psCssParam->pszValue &&
         (strcasecmp(psCssParam->pszValue, "CssParameter") == 0 ||
          strcasecmp(psCssParam->pszValue, "SvgParameter") == 0)) {
    psStrkName = (char*)CPLGetXMLValue(psCssParam, "name", NULL);

    if (psStrkName) {
      if (strcasecmp(psStrkName, "stroke") == 0) {
        if(psCssParam->psChild && psCssParam->psChild->psNext &&
            psCssParam->psChild->psNext->pszValue)
          psColor = psCssParam->psChild->psNext->pszValue;

        if (psColor) {
          nLength = strlen(psColor);
          /* expecting hexadecimal ex : #aaaaff */
          if (nLength == 7 && psColor[0] == '#') {
            if (iColorParam == 0) {
              psStyle->color.red = msHexToInt(psColor+1);
              psStyle->color.green = msHexToInt(psColor+3);
              psStyle->color.blue= msHexToInt(psColor+5);
            } else if (iColorParam == 1) {
              psStyle->outlinecolor.red = msHexToInt(psColor+1);
              psStyle->outlinecolor.green = msHexToInt(psColor+3);
              psStyle->outlinecolor.blue= msHexToInt(psColor+5);
            } else if (iColorParam == 2) {
              psStyle->backgroundcolor.red = msHexToInt(psColor+1);
              psStyle->backgroundcolor.green = msHexToInt(psColor+3);
              psStyle->backgroundcolor.blue= msHexToInt(psColor+5);
            }
          }
        }
      } else if (strcasecmp(psStrkName, "stroke-width") == 0) {
        if(psCssParam->psChild &&  psCssParam->psChild->psNext &&
            psCssParam->psChild->psNext->pszValue) {
          psStyle->width =
            atof(psCssParam->psChild->psNext->pszValue);
        }
      } else if (strcasecmp(psStrkName, "stroke-dasharray") == 0) {
        if(psCssParam->psChild && psCssParam->psChild->psNext &&
            psCssParam->psChild->psNext->pszValue) {
          int nDash = 0, i;
          char **aszValues = NULL;
          int nMaxDash;
          if(pszDashValue) free(pszDashValue); /* free previous if multiple stroke-dasharray attributes were found */
          pszDashValue =
            msStrdup(psCssParam->psChild->psNext->pszValue);
          aszValues = msStringSplit(pszDashValue, ' ', &nDash);
          if (nDash > 0) {
            nMaxDash = nDash;
            if (nDash > MS_MAXPATTERNLENGTH)
              nMaxDash =  MS_MAXPATTERNLENGTH;

            psStyle->patternlength = nMaxDash;
            for (i=0; i<nMaxDash; i++)
              psStyle->pattern[i] = atof(aszValues[i]);

            psStyle->linecap = MS_CJC_BUTT;
          }
          msFreeCharArray(aszValues, nDash);
        }
      } else if (strcasecmp(psStrkName, "stroke-opacity") == 0) {
        if(psCssParam->psChild &&  psCssParam->psChild->psNext &&
            psCssParam->psChild->psNext->pszValue) {
          if (iColorParam == 0) {
            psStyle->color.alpha =
              (int)(atof(psCssParam->psChild->psNext->pszValue)*255);
          } else {
            psStyle->outlinecolor.alpha =
              (int)(atof(psCssParam->psChild->psNext->pszValue)*255);
          }
        }
      }
    }
    psCssParam = psCssParam->psNext;
  }

  /* parse graphic fill or stroke */
  /* graphic fill and graphic stroke pare parsed the same way :  */
  /* TODO : It seems inconsistent to me since the only diffrence */
  /* between them seems to be fill (fill) or not fill (stroke). And */
  /* then again the fill parameter can be used inside both elements. */
  psGraphicFill =  CPLGetXMLNode(psStroke, "GraphicFill");
  if (psGraphicFill)
    msSLDParseGraphicFillOrStroke(psGraphicFill, pszDashValue, psStyle, map);
  psGraphicFill =  CPLGetXMLNode(psStroke, "GraphicStroke");
  if (psGraphicFill)
    msSLDParseGraphicFillOrStroke(psGraphicFill, pszDashValue, psStyle, map);

  if (pszDashValue)
    free(pszDashValue);

  return MS_SUCCESS;
}



/************************************************************************/
/*           void msSLDParsePolygonSymbolizer(CPLXMLNode *psRoot,       */
/*      layerObj *psLayer)                                              */
/*                                                                      */
/*      <xs:element name="PolygonSymbolizer">                           */
/*      <xs:complexType>                                                */
/*      <xs:sequence>                                                   */
/*      <xs:element ref="sld:Geometry" minOccurs="0"/>                  */
/*      <xs:element ref="sld:Fill" minOccurs="0"/>                      */
/*      <xs:element ref="sld:Stroke" minOccurs="0"/>                    */
/*      </xs:sequence>                                                  */
/*      </xs:complexType>                                               */
/*      </xs:element>                                                   */
/*                                                                      */
/*                                                                      */
/*      <xs:element name="Fill">                                        */
/*      <xs:complexType>                                                */
/*      <xs:sequence>                                                   */
/*      <xs:element ref="sld:GraphicFill" minOccurs="0"/>               */
/*      <xs:element ref="sld:CssParameter" minOccurs="0"                */
/*      maxOccurs="unbounded"/>                                         */
/*      </xs:sequence>                                                  */
/*      </xs:complexType>                                               */
/*      </xs:element>                                                   */
/*                                                                      */
/*      Here, the CssParameter names are fill instead of stroke and     */
/*      fill-opacity instead of stroke-opacity. None of the other CssParameters*/
/*      in Stroke are available for filling and the default value for the fill color in this context is 50% gray (value #808080).*/
/*                                                                      */
/*                                                                      */
/*      <xs:element name="GraphicFill">                                 */
/*      <xs:complexType>                                                */
/*      <xs:sequence>                                                   */
/*      <xs:element ref="sld:Graphic"/>                                 */
/*      </xs:sequence>                                                  */
/*      </xs:complexType>                                               */
/*      </xs:element>                                                   */
/*                                                                      */
/*                                                                      */
/*      <xs:element name="Graphic">                                     */
/*      <xs:complexType>                                                */
/*      <xs:sequence>                                                   */
/*      <xs:choice minOccurs="0" maxOccurs="unbounded">                 */
/*      <xs:element ref="sld:ExternalGraphic"/>                         */
/*      <xs:element ref="sld:Mark"/>                                    */
/*      </xs:choice>                                                    */
/*      <xs:sequence>                                                   */
/*      <xs:element ref="sld:Opacity" minOccurs="0"/>                   */
/*      <xs:element ref="sld:Size" minOccurs="0"/>                      */
/*      <xs:element ref="sld:Rotation" minOccurs="0"/>                  */
/*      </xs:sequence>                                                  */
/*      </xs:sequence>                                                  */
/*      </xs:complexType>                                               */
/*      </xs:element>                                                   */
/*                                                                      */
/*      The default if neither an ExternalGraphic nor a Mark is specified is to use the default*/
/*      mark of a square with a 50%-gray fill and a black outline, with a size of 6 pixels.*/
/*                                                                      */
/*                                                                      */
/*      <xs:element name="Mark">                                        */
/*      <xs:complexType>                                                */
/*      <xs:sequence>                                                   */
/*      <xs:element ref="sld:WellKnownName" minOccurs="0"/>             */
/*      <xs:element ref="sld:Fill" minOccurs="0"/>                      */
/*      <xs:element ref="sld:Stroke" minOccurs="0"/>                    */
/*      </xs:sequence>                                                  */
/*      </xs:complexType>                                               */
/*      <xs:element name="WellKnownName" type="xs:string"/>             */
/*                                                                      */
/*      The WellKnownName element gives the well-known name of the shape of the mark.*/
/*      Allowed values include at least square, circle, triangle, star, cross,*/
/*      and x, though map servers may draw a different symbol instead if they don't have a*/
/*      shape for all of these. The default WellKnownName is square. Renderings of these*/
/*      marks may be made solid or hollow depending on Fill and Stroke elements.*/
/*                                                                      */
/************************************************************************/
int msSLDParsePolygonSymbolizer(CPLXMLNode *psRoot, layerObj *psLayer,
                                int bNewClass)
{
  CPLXMLNode *psFill, *psStroke;
  int nClassId=0, iStyle=0;
  CPLXMLNode *psDisplacement=NULL, *psDisplacementX=NULL, *psDisplacementY=NULL;
  int nOffsetX=-1, nOffsetY=-1;

  if (!psRoot || !psLayer)
    return MS_FAILURE;

  /*parse displacement for SLD 1.1.0*/
  psDisplacement = CPLGetXMLNode(psRoot, "Displacement");
  if (psDisplacement) {
    psDisplacementX = CPLGetXMLNode(psDisplacement, "DisplacementX");
    psDisplacementY = CPLGetXMLNode(psDisplacement, "DisplacementY");
    /* psCssParam->psChild->psNext->pszValue) */
    if (psDisplacementX &&
        psDisplacementX->psChild &&
        psDisplacementX->psChild->pszValue &&
        psDisplacementY &&
        psDisplacementY->psChild &&
        psDisplacementY->psChild->pszValue) {
      nOffsetX = atoi(psDisplacementX->psChild->pszValue);
      nOffsetY = atoi(psDisplacementY->psChild->pszValue);
    }
  }

  psFill =  CPLGetXMLNode(psRoot, "Fill");
  if (psFill) {
    if (bNewClass || psLayer->numclasses <= 0) {
      if (msGrowLayerClasses(psLayer) == NULL)
        return MS_FAILURE;
      initClass(psLayer->class[psLayer->numclasses]);
      nClassId = psLayer->numclasses;
      psLayer->numclasses++;
    } else
      nClassId = psLayer->numclasses-1;

    iStyle = psLayer->class[nClassId]->numstyles;
    msMaybeAllocateClassStyle(psLayer->class[nClassId], iStyle);

    msSLDParsePolygonFill(psFill, psLayer->class[nClassId]->styles[iStyle],
                          psLayer->map);

    if (nOffsetX > 0 && nOffsetY > 0) {
      psLayer->class[nClassId]->styles[iStyle]->offsetx = nOffsetX;
      psLayer->class[nClassId]->styles[iStyle]->offsety = nOffsetY;
    }
  }
  /* stroke wich corresponds to the outilne in mapserver */
  /* is drawn after the fill */
  psStroke =  CPLGetXMLNode(psRoot, "Stroke");
  if (psStroke) {
    /* -------------------------------------------------------------------- */
    /*      there was a fill so add a style to the last class created       */
    /*      by the fill                                                     */
    /* -------------------------------------------------------------------- */
    if (psFill && psLayer->numclasses > 0) {
      nClassId =psLayer->numclasses-1;
      iStyle = psLayer->class[nClassId]->numstyles;
      msMaybeAllocateClassStyle(psLayer->class[nClassId], iStyle);
    } else {
      if (bNewClass || psLayer->numclasses <= 0) {
        if (msGrowLayerClasses(psLayer) == NULL)
          return MS_FAILURE;
        initClass(psLayer->class[psLayer->numclasses]);
        nClassId = psLayer->numclasses;
        psLayer->numclasses++;
      } else
        nClassId = psLayer->numclasses-1;

      iStyle = psLayer->class[nClassId]->numstyles;
      msMaybeAllocateClassStyle(psLayer->class[nClassId], iStyle);

    }
    msSLDParseStroke(psStroke, psLayer->class[nClassId]->styles[iStyle],
                     psLayer->map, 1);

    if (nOffsetX > 0 && nOffsetY > 0) {
      psLayer->class[nClassId]->styles[iStyle]->offsetx = nOffsetX;
      psLayer->class[nClassId]->styles[iStyle]->offsety = nOffsetY;
    }
  }

  return MS_SUCCESS;
}


/************************************************************************/
/*    void msSLDParsePolygonFill(CPLXMLNode *psFill, styleObj *psStyle, */
/*                                 mapObj *map)                         */
/*                                                                      */
/*      Parse the Fill node for a polygon into a style.                 */
/************************************************************************/
int msSLDParsePolygonFill(CPLXMLNode *psFill, styleObj *psStyle,
                          mapObj *map)
{
  CPLXMLNode *psCssParam, *psGraphicFill;
  char *psColor=NULL, *psFillName=NULL;
  int nLength = 0;

  if (!psFill || !psStyle || !map)
    return MS_FAILURE;

  /* sets the default fill color defined in the spec #808080 */
  psStyle->color.red = 128;
  psStyle->color.green = 128;
  psStyle->color.blue = 128;

  psCssParam =  CPLGetXMLNode(psFill, "CssParameter");
  /*sld 1.1 used SvgParameter*/
  if (psCssParam == NULL)
    psCssParam =  CPLGetXMLNode(psFill, "SvgParameter");

  while (psCssParam && psCssParam->pszValue &&
         (strcasecmp(psCssParam->pszValue, "CssParameter") == 0 ||
          strcasecmp(psCssParam->pszValue, "SvgParameter") == 0)) {
    psFillName = (char*)CPLGetXMLValue(psCssParam, "name", NULL);
    if (psFillName) {
      if (strcasecmp(psFillName, "fill") == 0) {
        if(psCssParam->psChild && psCssParam->psChild->psNext &&
            psCssParam->psChild->psNext->pszValue)
          psColor = psCssParam->psChild->psNext->pszValue;

        if (psColor) {
          nLength = strlen(psColor);
          /* expecting hexadecimal ex : #aaaaff */
          if (nLength == 7 && psColor[0] == '#') {
            psStyle->color.red = msHexToInt(psColor+1);
            psStyle->color.green = msHexToInt(psColor+3);
            psStyle->color.blue= msHexToInt(psColor+5);
          }
        }
      } else if (strcasecmp(psFillName, "fill-opacity") == 0) {
        if(psCssParam->psChild &&  psCssParam->psChild->psNext &&
            psCssParam->psChild->psNext->pszValue) {
          psStyle->color.alpha = (int)(atof(psCssParam->psChild->psNext->pszValue)*255);
        }
      }
    }
    psCssParam = psCssParam->psNext;
  }

  /* graphic fill and graphic stroke pare parsed the same way :  */
  /* TODO : It seems inconsistent to me since the only diffrence */
  /* between them seems to be fill (fill) or not fill (stroke). And */
  /* then again the fill parameter can be used inside both elements. */
  psGraphicFill =  CPLGetXMLNode(psFill, "GraphicFill");
  if (psGraphicFill)
    msSLDParseGraphicFillOrStroke(psGraphicFill, NULL, psStyle, map);
  psGraphicFill =  CPLGetXMLNode(psFill, "GraphicStroke");
  if (psGraphicFill)
    msSLDParseGraphicFillOrStroke(psGraphicFill, NULL, psStyle, map);


  return MS_SUCCESS;
}


/************************************************************************/
/*                      msSLDParseGraphicFillOrStroke                   */
/*                                                                      */
/*      Parse the GraphicFill Or GraphicStroke node : look for a        */
/*      Marker symbol and set the style for that symbol.                */
/************************************************************************/
int msSLDParseGraphicFillOrStroke(CPLXMLNode *psRoot,
                                  char *pszDashValue,
                                  styleObj *psStyle, mapObj *map)
{
  CPLXMLNode  *psCssParam, *psGraphic, *psExternalGraphic, *psMark, *psSize, *psGap, *psInitialGap;
  CPLXMLNode *psWellKnownName, *psStroke, *psFill;
  CPLXMLNode *psDisplacement=NULL, *psDisplacementX=NULL, *psDisplacementY=NULL;
  CPLXMLNode *psOpacity=NULL, *psRotation=NULL;
  char *psName=NULL, *psValue = NULL;
  int nLength = 0;
  char *pszSymbolName = NULL;
  int bFilled = 0;
  CPLXMLNode *psPropertyName=NULL;
  char szTmp[256];

  if (!psRoot || !psStyle || !map)
    return MS_FAILURE;
  /* ==================================================================== */
  /*      This a definition taken from the specification (11.3.2) :       */
  /*      Graphics can either be referenced from an external URL in a common format (such as*/
  /*      GIF or SVG) or may be derived from a Mark. Multiple external URLs and marks may be*/
  /*      referenced with the semantic that they all provide the equivalent graphic in different*/
  /*      formats.                                                        */
  /*                                                                      */
  /*      For this reason, we only need to support one Mark and one       */
  /*      ExtrnalGraphic ????                                             */
  /* ==================================================================== */
  psGraphic =  CPLGetXMLNode(psRoot, "Graphic");
  if (psGraphic) {
    /* extract symbol size */
    psSize = CPLGetXMLNode(psGraphic, "Size");
    if (psSize)
      psStyle->size = _msSLDParseSizeParameter(psSize);
    else {
      /*do not set a default for external symbols #2305*/
      psExternalGraphic =  CPLGetXMLNode(psGraphic, "ExternalGraphic");
      if (!psExternalGraphic)
        psStyle->size = 6; /* default value */
    }

    /*SLD 1.1.0 extract opacity, rotation, displacement*/
    psOpacity = CPLGetXMLNode(psGraphic, "Opacity");
    if (psOpacity && psOpacity->psChild && psOpacity->psChild->pszValue)
      psStyle->opacity = (int)(atof(psOpacity->psChild->pszValue) * 100);

    psRotation = CPLGetXMLNode(psGraphic, "Rotation");
    if (psRotation) {
      psPropertyName = CPLGetXMLNode(psRotation, "PropertyName");
      if (psPropertyName) {
        snprintf(szTmp, sizeof(szTmp), "%s", CPLGetXMLValue(psPropertyName, NULL, NULL));
        psStyle->bindings[MS_STYLE_BINDING_ANGLE].item = msStrdup(szTmp);
        psStyle->numbindings++;
      } else {
        if (psRotation->psChild && psRotation->psChild->pszValue)
          psStyle->angle = atof(psRotation->psChild->pszValue);
      }
    }
    psDisplacement = CPLGetXMLNode(psGraphic, "Displacement");
    if (psDisplacement) {
      psDisplacementX = CPLGetXMLNode(psDisplacement, "DisplacementX");
      psDisplacementY = CPLGetXMLNode(psDisplacement, "DisplacementY");
      /* psCssParam->psChild->psNext->pszValue) */
      if (psDisplacementX &&
          psDisplacementX->psChild &&
          psDisplacementX->psChild->pszValue &&
          psDisplacementY &&
          psDisplacementY->psChild &&
          psDisplacementY->psChild->pszValue) {
        psStyle->offsetx = atoi(psDisplacementX->psChild->pszValue);
        psStyle->offsety = atoi(psDisplacementY->psChild->pszValue);
      }
    }
    /* extract symbol */
    psMark =  CPLGetXMLNode(psGraphic, "Mark");
    if (psMark) {
      pszSymbolName = NULL;
      psWellKnownName =  CPLGetXMLNode(psMark, "WellKnownName");
      if (psWellKnownName && psWellKnownName->psChild &&
          psWellKnownName->psChild->pszValue)
        pszSymbolName =
          msStrdup(psWellKnownName->psChild->pszValue);

      /* default symbol is square */

      if (!pszSymbolName || !*pszSymbolName || 
          (strcasecmp(pszSymbolName, "square") != 0 &&
           strcasecmp(pszSymbolName, "circle") != 0 &&
           strcasecmp(pszSymbolName, "triangle") != 0 &&
           strcasecmp(pszSymbolName, "star") != 0 &&
           strcasecmp(pszSymbolName, "cross") != 0 &&
           strcasecmp(pszSymbolName, "x") != 0)) {
        if (!pszSymbolName || !*pszSymbolName || msGetSymbolIndex(&map->symbolset, pszSymbolName,  MS_FALSE) < 0) {
          msFree(pszSymbolName);
          pszSymbolName = msStrdup("square");
        }
      }


      /* check if the symbol should be filled or not */
      psFill = CPLGetXMLNode(psMark, "Fill");
      psStroke = CPLGetXMLNode(psMark, "Stroke");

      if (psFill || psStroke) {
        if (psFill)
          bFilled = 1;
        else
          bFilled = 0;

        if (psFill) {
          psCssParam =  CPLGetXMLNode(psFill, "CssParameter");
          /*sld 1.1 used SvgParameter*/
          if (psCssParam == NULL)
            psCssParam =  CPLGetXMLNode(psFill, "SvgParameter");

          while (psCssParam && psCssParam->pszValue &&
                 (strcasecmp(psCssParam->pszValue, "CssParameter") == 0 ||
                  strcasecmp(psCssParam->pszValue, "SvgParameter") == 0)) {
            psName =
              (char*)CPLGetXMLValue(psCssParam, "name", NULL);
            if (psName &&
                strcasecmp(psName, "fill") == 0) {
              if(psCssParam->psChild &&
                  psCssParam->psChild->psNext &&
                  psCssParam->psChild->psNext->pszValue)
                psValue = psCssParam->psChild->psNext->pszValue;

              if (psValue) {
                nLength = strlen(psValue);
                if (nLength == 7 && psValue[0] == '#') {
                  msSLDSetColorObject(psValue,
                                      &psStyle->color);
                }
              }
            } else if (psName &&
                       strcasecmp(psName, "fill-opacity") == 0) {
              if(psCssParam->psChild &&
                  psCssParam->psChild->psNext &&
                  psCssParam->psChild->psNext->pszValue)
                psValue = psCssParam->psChild->psNext->pszValue;

              if (psValue) {
                psStyle->color.alpha = (int)(atof(psValue)*255);
              }
            }

            psCssParam = psCssParam->psNext;
          }
        }
        if (psStroke) {
          psCssParam =  CPLGetXMLNode(psStroke, "CssParameter");
          /*sld 1.1 used SvgParameter*/
          if (psCssParam == NULL)
            psCssParam =  CPLGetXMLNode(psStroke, "SvgParameter");

          while (psCssParam && psCssParam->pszValue &&
                 (strcasecmp(psCssParam->pszValue, "CssParameter") == 0 ||
                  strcasecmp(psCssParam->pszValue, "SvgParameter") == 0)) {
            psName =
              (char*)CPLGetXMLValue(psCssParam, "name", NULL);
            if (psName &&
                strcasecmp(psName, "stroke") == 0) {
              if(psCssParam->psChild &&
                  psCssParam->psChild->psNext &&
                  psCssParam->psChild->psNext->pszValue)
                psValue = psCssParam->psChild->psNext->pszValue;

              if (psValue) {
                nLength = strlen(psValue);
                if (nLength == 7 && psValue[0] == '#') {
                  msSLDSetColorObject(psValue,
                                      &psStyle->outlinecolor);
                }
              }
            } else if (psName &&
                       strcasecmp(psName, "stroke-opacity") == 0) {
              if(psCssParam->psChild &&
                  psCssParam->psChild->psNext &&
                  psCssParam->psChild->psNext->pszValue)
                psValue = psCssParam->psChild->psNext->pszValue;

              if (psValue) {
                psStyle->outlinecolor.alpha = (int)(atof(psValue)*255);
              }
            } else if (psName &&
                       strcasecmp(psName, "stroke-width") == 0) {
              if(psCssParam->psChild &&
                  psCssParam->psChild->psNext &&
                  psCssParam->psChild->psNext->pszValue)
                psValue = psCssParam->psChild->psNext->pszValue;

              if (psValue) {
                psStyle->width = atof(psValue);
              }
            }

            psCssParam = psCssParam->psNext;
          }
        }

      }
      /* set the default color if color is not not already set */
      if ((psStyle->color.red < 0 ||
           psStyle->color.green == -1 ||
           psStyle->color.blue == -1) &&
          (psStyle->outlinecolor.red == -1 ||
           psStyle->outlinecolor.green == -1 ||
           psStyle->outlinecolor.blue == -1)) {
        psStyle->color.red = 128;
        psStyle->color.green = 128;
        psStyle->color.blue = 128;
      }


      /* Get the corresponding symbol id  */
      psStyle->symbol = msSLDGetMarkSymbol(map, pszSymbolName, bFilled);
      if (psStyle->symbol > 0 &&
          psStyle->symbol < map->symbolset.numsymbols)
        psStyle->symbolname =
          msStrdup(map->symbolset.symbol[psStyle->symbol]->name);

    } else {
      psExternalGraphic =  CPLGetXMLNode(psGraphic, "ExternalGraphic");
      if (psExternalGraphic)
        msSLDParseExternalGraphic(psExternalGraphic, psStyle, map);
    }
    msFree(pszSymbolName);
  }
  psGap =  CPLGetXMLNode(psRoot, "Gap");
  if (psGap && psGap->psChild && psGap->psChild->pszValue) {
    psStyle->gap = atof(psGap->psChild->pszValue);
  }
  psInitialGap =  CPLGetXMLNode(psRoot, "InitialGap");
  if (psInitialGap && psInitialGap->psChild && psInitialGap->psChild->pszValue) {
    psStyle->initialgap = atof(psInitialGap->psChild->pszValue);
  }

  return MS_SUCCESS;
}


/************************************************************************/
/*                            msSLDGetMarkSymbol                        */
/*                                                                      */
/*      Get a Mark symbol using the name. Mark symbols can be           */
/*      square, circle, triangle, star, cross, x.                       */
/*      If the symbol does not exsist add it to the symbol list.        */
/************************************************************************/
int msSLDGetMarkSymbol(mapObj *map, char *pszSymbolName, int bFilled)
{
  int nSymbolId = 0;
  symbolObj *psSymbol = NULL;

  if (!map || !pszSymbolName)
    return 0;

  if (strcasecmp(pszSymbolName, "square") == 0) {
    if (bFilled)
      nSymbolId = msGetSymbolIndex(&map->symbolset,
                                   SLD_MARK_SYMBOL_SQUARE_FILLED,
                                   MS_FALSE);
    else
      nSymbolId = msGetSymbolIndex(&map->symbolset,
                                   SLD_MARK_SYMBOL_SQUARE,
                                   MS_FALSE);
  } else if (strcasecmp(pszSymbolName, "circle") == 0) {

    if (bFilled)
      nSymbolId = msGetSymbolIndex(&map->symbolset,
                                   SLD_MARK_SYMBOL_CIRCLE_FILLED,
                                   MS_FALSE);
    else
      nSymbolId = msGetSymbolIndex(&map->symbolset,
                                   SLD_MARK_SYMBOL_CIRCLE,
                                   MS_FALSE);
  } else if (strcasecmp(pszSymbolName, "triangle") == 0) {

    if (bFilled)
      nSymbolId = msGetSymbolIndex(&map->symbolset,
                                   SLD_MARK_SYMBOL_TRIANGLE_FILLED,
                                   MS_FALSE);
    else
      nSymbolId = msGetSymbolIndex(&map->symbolset,
                                   SLD_MARK_SYMBOL_TRIANGLE,
                                   MS_FALSE);
  } else if (strcasecmp(pszSymbolName, "star") == 0) {

    if (bFilled)
      nSymbolId = msGetSymbolIndex(&map->symbolset,
                                   SLD_MARK_SYMBOL_STAR_FILLED,
                                   MS_FALSE);
    else
      nSymbolId = msGetSymbolIndex(&map->symbolset,
                                   SLD_MARK_SYMBOL_STAR,
                                   MS_FALSE);
  } else if (strcasecmp(pszSymbolName, "cross") == 0) {

    if (bFilled)
      nSymbolId = msGetSymbolIndex(&map->symbolset,
                                   SLD_MARK_SYMBOL_CROSS_FILLED,
                                   MS_FALSE);
    else
      nSymbolId = msGetSymbolIndex(&map->symbolset,
                                   SLD_MARK_SYMBOL_CROSS,
                                   MS_FALSE);
  } else if (strcasecmp(pszSymbolName, "x") == 0) {

    if (bFilled)
      nSymbolId = msGetSymbolIndex(&map->symbolset,
                                   SLD_MARK_SYMBOL_X_FILLED,
                                   MS_FALSE);
    else
      nSymbolId = msGetSymbolIndex(&map->symbolset,
                                   SLD_MARK_SYMBOL_X,
                                   MS_FALSE);
  } else {
    nSymbolId = msGetSymbolIndex(&map->symbolset,
                                 pszSymbolName,
                                 MS_FALSE);
  }

  if (nSymbolId <= 0) {
    if( (psSymbol = msGrowSymbolSet(&(map->symbolset))) == NULL)
      return 0; /* returns 0 for no symbol */

    nSymbolId = map->symbolset.numsymbols;
    map->symbolset.numsymbols++;
    initSymbol(psSymbol);
    psSymbol->inmapfile = MS_TRUE;
    psSymbol->sizex = 1;
    psSymbol->sizey = 1;

    if (strcasecmp(pszSymbolName, "square") == 0) {
      if (bFilled)
        psSymbol->name = msStrdup(SLD_MARK_SYMBOL_SQUARE_FILLED);
      else
        psSymbol->name = msStrdup(SLD_MARK_SYMBOL_SQUARE);

      psSymbol->type = MS_SYMBOL_VECTOR;
      if (bFilled)
        psSymbol->filled = MS_TRUE;
      psSymbol->points[psSymbol->numpoints].x = 0;
      psSymbol->points[psSymbol->numpoints].y = 1;
      psSymbol->numpoints++;
      psSymbol->points[psSymbol->numpoints].x = 0;
      psSymbol->points[psSymbol->numpoints].y = 0;
      psSymbol->numpoints++;
      psSymbol->points[psSymbol->numpoints].x = 1;
      psSymbol->points[psSymbol->numpoints].y = 0;
      psSymbol->numpoints++;
      psSymbol->points[psSymbol->numpoints].x = 1;
      psSymbol->points[psSymbol->numpoints].y = 1;
      psSymbol->numpoints++;
      psSymbol->points[psSymbol->numpoints].x = 0;
      psSymbol->points[psSymbol->numpoints].y = 1;
      psSymbol->numpoints++;
    } else if (strcasecmp(pszSymbolName, "circle") == 0) {
      if (bFilled)
        psSymbol->name = msStrdup(SLD_MARK_SYMBOL_CIRCLE_FILLED);
      else
        psSymbol->name = msStrdup(SLD_MARK_SYMBOL_CIRCLE);

      psSymbol->type = MS_SYMBOL_ELLIPSE;
      if (bFilled)
        psSymbol->filled = MS_TRUE;

      psSymbol->points[psSymbol->numpoints].x = 1;
      psSymbol->points[psSymbol->numpoints].y = 1;
      psSymbol->sizex = 1;
      psSymbol->sizey = 1;
      psSymbol->numpoints++;
    } else if (strcasecmp(pszSymbolName, "triangle") == 0) {
      if (bFilled)
        psSymbol->name = msStrdup(SLD_MARK_SYMBOL_TRIANGLE_FILLED);
      else
        psSymbol->name = msStrdup(SLD_MARK_SYMBOL_TRIANGLE);

      psSymbol->type = MS_SYMBOL_VECTOR;
      if (bFilled)
        psSymbol->filled = MS_TRUE;

      psSymbol->points[psSymbol->numpoints].x = 0;
      psSymbol->points[psSymbol->numpoints].y = 1;
      psSymbol->numpoints++;
      psSymbol->points[psSymbol->numpoints].x = 0.5;
      psSymbol->points[psSymbol->numpoints].y = 0;
      psSymbol->numpoints++;
      psSymbol->points[psSymbol->numpoints].x = 1;
      psSymbol->points[psSymbol->numpoints].y = 1;
      psSymbol->numpoints++;
      psSymbol->points[psSymbol->numpoints].x = 0;
      psSymbol->points[psSymbol->numpoints].y = 1;
      psSymbol->numpoints++;

    } else if (strcasecmp(pszSymbolName, "star") == 0) {
      if (bFilled)
        psSymbol->name = msStrdup(SLD_MARK_SYMBOL_STAR_FILLED);
      else
        psSymbol->name = msStrdup(SLD_MARK_SYMBOL_STAR);

      psSymbol->type = MS_SYMBOL_VECTOR;
      if (bFilled)
        psSymbol->filled = MS_TRUE;

      psSymbol->points[psSymbol->numpoints].x = 0;
      psSymbol->points[psSymbol->numpoints].y = 0.375;
      psSymbol->numpoints++;
      psSymbol->points[psSymbol->numpoints].x = 0.35;
      psSymbol->points[psSymbol->numpoints].y = 0.375;
      psSymbol->numpoints++;
      psSymbol->points[psSymbol->numpoints].x = 0.5;
      psSymbol->points[psSymbol->numpoints].y = 0;
      psSymbol->numpoints++;
      psSymbol->points[psSymbol->numpoints].x = 0.65;
      psSymbol->points[psSymbol->numpoints].y = 0.375;
      psSymbol->numpoints++;
      psSymbol->points[psSymbol->numpoints].x = 1;
      psSymbol->points[psSymbol->numpoints].y = 0.375;
      psSymbol->numpoints++;
      psSymbol->points[psSymbol->numpoints].x = 0.75;
      psSymbol->points[psSymbol->numpoints].y = 0.625;
      psSymbol->numpoints++;
      psSymbol->points[psSymbol->numpoints].x = 0.875;
      psSymbol->points[psSymbol->numpoints].y = 1;
      psSymbol->numpoints++;
      psSymbol->points[psSymbol->numpoints].x = 0.5;
      psSymbol->points[psSymbol->numpoints].y = 0.75;
      psSymbol->numpoints++;
      psSymbol->points[psSymbol->numpoints].x = 0.125;
      psSymbol->points[psSymbol->numpoints].y = 1;
      psSymbol->numpoints++;
      psSymbol->points[psSymbol->numpoints].x = 0.25;
      psSymbol->points[psSymbol->numpoints].y = 0.625;
      psSymbol->numpoints++;
    }
    /* cross is like plus (+) since there is also X symbol ?? */
    else if (strcasecmp(pszSymbolName, "cross") == 0) {
      /* NEVER FILL CROSS */
      /* if (bFilled) */
      /* psSymbol->name = msStrdup(SLD_MARK_SYMBOL_CROSS_FILLED); */
      /* else */
      psSymbol->name = msStrdup(SLD_MARK_SYMBOL_CROSS);

      psSymbol->type = MS_SYMBOL_VECTOR;
      /* if (bFilled) */
      /* psSymbol->filled = MS_TRUE; */

      psSymbol->points[psSymbol->numpoints].x = 0.5;
      psSymbol->points[psSymbol->numpoints].y = 0;
      psSymbol->numpoints++;
      psSymbol->points[psSymbol->numpoints].x = 0.5;
      psSymbol->points[psSymbol->numpoints].y = 1;
      psSymbol->numpoints++;
      psSymbol->points[psSymbol->numpoints].x = -99;
      psSymbol->points[psSymbol->numpoints].y = -99;
      psSymbol->numpoints++;
      psSymbol->points[psSymbol->numpoints].x = 0;
      psSymbol->points[psSymbol->numpoints].y = 0.5;
      psSymbol->numpoints++;
      psSymbol->points[psSymbol->numpoints].x = 1;
      psSymbol->points[psSymbol->numpoints].y = 0.5;
      psSymbol->numpoints++;
    } else if (strcasecmp(pszSymbolName, "x") == 0) {
      /* NEVER FILL X */
      /* if (bFilled) */
      /* psSymbol->name = msStrdup(SLD_MARK_SYMBOL_X_FILLED); */
      /* else */
      psSymbol->name = msStrdup(SLD_MARK_SYMBOL_X);

      psSymbol->type = MS_SYMBOL_VECTOR;
      /* if (bFilled) */
      /* psSymbol->filled = MS_TRUE; */
      psSymbol->points[psSymbol->numpoints].x = 0;
      psSymbol->points[psSymbol->numpoints].y = 0;
      psSymbol->numpoints++;
      psSymbol->points[psSymbol->numpoints].x = 1;
      psSymbol->points[psSymbol->numpoints].y = 1;
      psSymbol->numpoints++;
      psSymbol->points[psSymbol->numpoints].x = -99;
      psSymbol->points[psSymbol->numpoints].y = -99;
      psSymbol->numpoints++;
      psSymbol->points[psSymbol->numpoints].x = 0;
      psSymbol->points[psSymbol->numpoints].y = 1;
      psSymbol->numpoints++;
      psSymbol->points[psSymbol->numpoints].x = 1;
      psSymbol->points[psSymbol->numpoints].y = 0;
      psSymbol->numpoints++;
    }

  }

  return nSymbolId;
}

static const unsigned char PNGsig[8] = {137, 80, 78, 71, 13, 10, 26, 10}; /* 89 50 4E 47 0D 0A 1A 0A hex */

/************************************************************************/
/*                          msSLDGetGraphicSymbol                       */
/*                                                                      */
/*      Create a symbol entry for an inmap pixmap symbol. Returns       */
/*      the symbol id.                                                  */
/************************************************************************/
int msSLDGetGraphicSymbol(mapObj *map, char *pszFileName,  char* extGraphicName,
                          int nGap)
{
  int nSymbolId = 0;
  symbolObj *psSymbol = NULL;


  if (map && pszFileName) {
    if( (psSymbol = msGrowSymbolSet(&(map->symbolset))) == NULL)
      return 0; /* returns 0 for no symbol */
    nSymbolId = map->symbolset.numsymbols;
    map->symbolset.numsymbols++;
    initSymbol(psSymbol);
    psSymbol->inmapfile = MS_TRUE;
    psSymbol->type = MS_SYMBOL_PIXMAP;
    psSymbol->name = msStrdup(extGraphicName);
    psSymbol->imagepath = msStrdup(pszFileName);
    psSymbol->full_pixmap_path = msStrdup(pszFileName);
  }
  return nSymbolId;
}


/************************************************************************/
/*      msSLDParsePointSymbolizer                                       */
/*                                                                      */
/*      Parse point symbolizer.                                         */
/*                                                                      */
/*      <xs:element name="PointSymbolizer">                             */
/*      <xs:complexType>                                                */
/*      <xs:sequence>                                                   */
/*      <xs:element ref="sld:Geometry" minOccurs="0"/>                  */
/*      <xs:element ref="sld:Graphic" minOccurs="0"/>                   */
/*      </xs:sequence>                                                  */
/*      </xs:complexType>                                               */
/*      </xs:element>                                                   */
/************************************************************************/
int msSLDParsePointSymbolizer(CPLXMLNode *psRoot, layerObj *psLayer,
                              int bNewClass)
{
  int nClassId = 0;
  int iStyle = 0;

  if (!psRoot || !psLayer)
    return MS_FAILURE;

  if (bNewClass || psLayer->numclasses <= 0) {
    if (msGrowLayerClasses(psLayer) == NULL)
      return MS_FAILURE;
    initClass(psLayer->class[psLayer->numclasses]);
    nClassId = psLayer->numclasses;
    psLayer->numclasses++;
  } else
    nClassId = psLayer->numclasses-1;

  iStyle = psLayer->class[nClassId]->numstyles;
  msMaybeAllocateClassStyle(psLayer->class[nClassId], iStyle);


  msSLDParseGraphicFillOrStroke(psRoot, NULL,
                                psLayer->class[nClassId]->styles[iStyle],
                                psLayer->map);

  return MS_SUCCESS;
}


/************************************************************************/
/*                        msSLDParseExternalGraphic                     */
/*                                                                      */
/*      Parse extrenal graphic node : download the symbol referneced    */
/*      by the URL and create a PIXMAP inmap symbol. Only GIF and       */
/*      PNG are supported.                                              */
/************************************************************************/
int msSLDParseExternalGraphic(CPLXMLNode *psExternalGraphic,
                              styleObj *psStyle,  mapObj *map)
{
  char *pszFormat = NULL;
  CPLXMLNode *psURL=NULL, *psFormat=NULL, *psTmp=NULL;
  char *pszURL=NULL;

  if (!psExternalGraphic || !psStyle || !map)
    return MS_FAILURE;

  psFormat = CPLGetXMLNode(psExternalGraphic, "Format");
  if (psFormat && psFormat->psChild && psFormat->psChild->pszValue)
    pszFormat = psFormat->psChild->pszValue;

  /* supports GIF and PNG and SVG */
  if (pszFormat &&
      (strcasecmp(pszFormat, "GIF") == 0 ||
       strcasecmp(pszFormat, "image/gif") == 0 ||
       strcasecmp(pszFormat, "PNG") == 0 ||
       strcasecmp(pszFormat, "image/png") == 0 ||
       strcasecmp(pszFormat, "image/svg+xml") == 0)) {

    /* <OnlineResource xmlns:xlink="http://www.w3.org/1999/xlink" xlink:type="simple" xlink:href="http://www.vendor.com/geosym/2267.svg"/> */
    psURL = CPLGetXMLNode(psExternalGraphic, "OnlineResource");
    if (psURL && psURL->psChild) {
      psTmp =  psURL->psChild;
      while (psTmp != NULL &&
             psTmp->pszValue &&
             strcasecmp(psTmp->pszValue, "xlink:href") != 0) {
        psTmp = psTmp->psNext;
      }
      if (psTmp && psTmp->psChild) {
        pszURL = (char*)psTmp->psChild->pszValue;

        /* validate the ExternalGraphic parameter */
        if(msValidateParameter(pszURL, msLookupHashTable(&(map->web.validation), "sld_external_graphic"),
                               NULL, NULL, NULL) != MS_SUCCESS) {
          msSetError(MS_WEBERR, "SLD ExternalGraphic OnlineResource value fails to validate against sld_external_graphic VALIDATION", "mapserv()");
          return MS_FAILURE;
        }


        /*external symbols using http will be automaticallly downloaded. The file should be
          saved in a temporary directory (msAddImageSymbol) #2305*/
        psStyle->symbol = msGetSymbolIndex(&map->symbolset,
                                           pszURL,
                                           MS_TRUE);

        if (psStyle->symbol > 0 && psStyle->symbol < map->symbolset.numsymbols)
          psStyle->symbolname = msStrdup(map->symbolset.symbol[psStyle->symbol]->name);

        /* set the color parameter if not set. Does not make sense */
        /* for pixmap but mapserver needs it. */
        if (psStyle->color.red == -1 || psStyle->color.green || psStyle->color.blue) {
          psStyle->color.red = 0;
          psStyle->color.green = 0;
          psStyle->color.blue = 0;
        }
      }
    }
  }

  return MS_SUCCESS;
}


/************************************************************************/
/*                         msSLDParseTextSymbolizer                     */
/*                                                                      */
/*      Parse text symbolizer.                                          */
/*                                                                      */
/*      <xs:element name="TextSymbolizer">                              */
/*      <xs:complexType>                                                */
/*      <xs:sequence>                                                   */
/*      <xs:element ref="sld:Geometry" minOccurs="0"/>                  */
/*      <xs:element ref="sld:Label" minOccurs="0"/>                     */
/*      <xs:element ref="sld:Font" minOccurs="0"/>                      */
/*      <xs:element ref="sld:LabelPlacement" minOccurs="0"/>            */
/*      <xs:element ref="sld:Halo" minOccurs="0"/>                      */
/*      <xs:element ref="sld:Fill" minOccurs="0"/>                      */
/*      </xs:sequence>                                                  */
/*      </xs:complexType>                                               */
/*      </xs:element>                                                   */
/*                                                                      */
/*      <xs:element name="Label" type="sld:ParameterValueType"/         */
/*                                                                      */
/*      <xs:element name="Font">                                        */
/*      <xs:complexType>                                                */
/*      <xs:sequence>                                                   */
/*      <xs:element ref="sld:CssParameter" minOccurs="0"                */
/*      maxOccurs="unbounded"/>                                         */
/*      </xs:sequence>                                                  */
/*      </xs:complexType>                                               */
/*      </xs:element>                                                   */
/*                                                                      */
/*      Four types of CssParameter are allowed, font-family, font-style,*/
/*      fontweight,and font-size.                                       */
/*                                                                      */
/*      <xs:element name="LabelPlacement">                              */
/*      <xs:complexType>                                                */
/*      <xs:choice>                                                     */
/*      <xs:element ref="sld:PointPlacement"/>                          */
/*      <xs:element ref="sld:LinePlacement"/>                           */
/*      </xs:choice>                                                    */
/*      </xs:complexType>                                               */
/*      </xs:element>                                                   */
/*                                                                      */
/*      <xs:element name="PointPlacement">                              */
/*      <xs:complexType>                                                */
/*      <xs:sequence>                                                   */
/*      <xs:element ref="sld:AnchorPoint" minOccurs="0"/>               */
/*      <xs:element ref="sld:Displacement" minOccurs="0"/>              */
/*      <xs:element ref="sld:Rotation" minOccurs="0"/>                  */
/*      </xs:sequence>                                                  */
/*      </xs:complexType>                                               */
/*      </xs:element>                                                   */
/*                                                                      */
/*      <xs:element name="AnchorPoint">                                 */
/*      <xs:complexType>                                                */
/*      <xs:sequence>                                                   */
/*      <xs:element ref="sld:AnchorPointX"/>                            */
/*      <xs:element ref="sld:AnchorPointY"/>                            */
/*      </xs:sequence>                                                  */
/*      </xs:complexType>                                               */
/*      </xs:element>                                                   */
/*      <xs:element name="AnchorPointX" type="sld:ParameterValueType"/> */
/*      <xs:element name="AnchorPointY"                                 */
/*      type="sld:ParameterValueType"/>                                 */
/*                                                                      */
/*      The coordinates are given as two floating-point numbers in      */
/*      the AnchorPointX and AnchorPointY elements each with values     */
/*      between 0.0 and 1.0 inclusive. The bounding box of the label    */
/*      to be rendered is considered to be in a coorindate space        */
/*      from 0.0 (lowerleft corner) to 1.0 (upper-right corner), and    */
/*      the anchor position is specified as a point in  this            */
/*      space. The default point is X=0, Y=0.5, which is at the         */
/*      middle height of the lefthand side of the label.                */
/*                                                                      */
/*      <xs:element name="Displacement">                                */
/*      <xs:complexType>                                                */
/*      <xs:sequence>                                                   */
/*      <xs:element ref="sld:DisplacementX"/>                           */
/*      <xs:element ref="sld:DisplacementY"/>                           */
/*      </xs:sequence>                                                  */
/*      </xs:complexType>                                               */
/*      </xs:element>                                                   */
/*      <xs:element name="DisplacementX" type="sld:ParameterValueType"/>*/
/*      <xs:element name="DisplacementY"                                */
/*      type="sld:ParameterValueType"/>                                 */
/*                                                                      */
/*      <xs:element name="LinePlacement">                               */
/*      <xs:complexType>                                                */
/*      <xs:sequence>                                                   */
/*      <xs:element ref="sld:PerpendicularOffset" minOccurs="0"/>       */
/*      </xs:sequence>                                                  */
/*      </xs:complexType>                                               */
/*      </xs:element>                                                   */
/************************************************************************/
int msSLDParseTextSymbolizer(CPLXMLNode *psRoot, layerObj *psLayer,
                             int bOtherSymboliser)
{
  int nStyleId=0, nClassId=0;

  if (!psRoot || !psLayer)
    return MS_FAILURE;

  if (!bOtherSymboliser) {
    if (msGrowLayerClasses(psLayer) == NULL)
      return MS_FAILURE;
    initClass(psLayer->class[psLayer->numclasses]);
    nClassId = psLayer->numclasses;
    psLayer->numclasses++;
    msMaybeAllocateClassStyle(psLayer->class[nClassId], 0);
    nStyleId = 0;
  } else {
    nClassId = psLayer->numclasses - 1;
    if (nClassId >= 0)/* should always be true */
      nStyleId = psLayer->class[nClassId]->numstyles -1;
  }

  if (nStyleId >= 0 && nClassId >= 0) /* should always be true */
    msSLDParseTextParams(psRoot, psLayer,
                         psLayer->class[nClassId]);

  return MS_SUCCESS;
}



/************************************************************************/
/*                        msSLDParseRasterSymbolizer                    */
/*                                                                      */
/*      Supports the ColorMap parameter in a Raster Symbolizer. In      */
/*      the ColorMap, only color and quantity are used here.            */
/*                                                                      */
/*      <xs:element name="RasterSymbolizer">                            */
/*      <xs:complexType>                                                */
/*      <xs:sequence>                                                   */
/*      <xs:element ref="sld:Geometry" minOccurs="0"/>                  */
/*      <xs:element ref="sld:Opacity" minOccurs="0"/>                   */
/*      <xs:element ref="sld:ChannelSelection" minOccurs="0"/>          */
/*      <xs:element ref="sld:OverlapBehavior" minOccurs="0"/>           */
/*      <xs:element ref="sld:ColorMap" minOccurs="0"/>                  */
/*      <xs:element ref="sld:ContrastEnhancement" minOccurs="0"/>       */
/*      <xs:element ref="sld:ShadedRelief" minOccurs="0"/>              */
/*      <xs:element ref="sld:ImageOutline" minOccurs="0"/>              */
/*      </xs:sequence>                                                  */
/*      </xs:complexType>                                               */
/*      </xs:element>                                                   */
/*                                                                      */
/*      <xs:element name="ColorMap">                                    */
/*      <xs:complexType>                                                */
/*      <xs:choice minOccurs="0" maxOccurs="unbounded">                 */
/*      <xs:element ref="sld:ColorMapEntry"/>                           */
/*      </xs:choice>                                                    */
/*      </xs:complexType>                                               */
/*      </xs:element>                                                   */
/*      <xs:element name="ColorMapEntry">                               */
/*      <xs:complexType>                                                */
/*      <xs:attribute name="color" type="xs:string" use="required"/>    */
/*      <xs:attribute name="opacity" type="xs:double"/>                 */
/*      <xs:attribute name="quantity" type="xs:double"/>                */
/*      <xs:attribute name="label" type="xs:string"/>                   */
/*      </xs:complexType>                                               */
/*      </xs:element>                                                   */
/*                                                                      */
/*      SLD 1.1                                                         */
/*                                                                      */
/*      <xsd:element name="RasterSymbolizer" type="se:RasterSymbolizerType" substitutionGroup="se:Symbolizer"/>*/
/*      <xsd:complexType name="RasterSymbolizerType">                   */
/*      <xsd:complexContent>                                            */
/*      <xsd:extension base="se:SymbolizerType">                        */
/*      <xsd:sequence>                                                  */
/*      <xsd:element ref="se:Geometry" minOccurs="0"/>                  */
/*      <xsd:element ref="se:Opacity" minOccurs="0"/>                   */
/*      <xsd:element ref="se:ChannelSelection" minOccurs="0"/>          */
/*      <xsd:element ref="se:OverlapBehavior" minOccurs="0"/>           */
/*      <xsd:element ref="se:ColorMap" minOccurs="0"/>                  */
/*      <xsd:element ref="se:ContrastEnhancement" minOccurs="0"/>       */
/*      <xsd:element ref="se:ShadedRelief" minOccurs="0"/>              */
/*      <xsd:element ref="se:ImageOutline" minOccurs="0"/>              */
/*      </xsd:sequence>                                                 */
/*      </xsd:extension>                                                */
/*      </xsd:complexContent>                                           */
/*      </xsd:complexType>                                              */
/*                                                                      */
/*      <xsd:element name="ColorMap" type="se:ColorMapType"/>           */
/*      <xsd:complexType name="ColorMapType">                           */
/*      <xsd:choice>                                                    */
/*      <xsd:element ref="se:Categorize"/>                              */
/*      <xsd:element ref="se:Interpolate"/>                             */
/*      </xsd:choice>                                                   */
/*      </xsd:complexType>                                              */
/*                                                                      */
/*      <xsd:element name="Categorize" type="se:CategorizeType" substitutionGroup="se:Function"/>*/
/*      <xsd:complexType name="CategorizeType">                         */
/*      <xsd:complexContent>                                            */
/*      <xsd:extension base="se:FunctionType">                          */
/*      <xsd:sequence>                                                  */
/*      <xsd:element ref="se:LookupValue"/>                             */
/*      <xsd:element ref="se:Value"/>                                   */
/*      <xsd:sequence minOccurs="0" maxOccurs="unbounded">              */
/*      <xsd:element ref="se:Threshold"/>                               */
/*      <xsd:element ref="se:Value"/>                                   */
/*      </xsd:sequence>                                                 */
/*      </xsd:sequence>                                                 */
/*      <xsd:attribute name="threshholdsBelongTo" type="se:ThreshholdsBelongToType" use="optional"/>*/
/*      </xsd:extension>                                                */
/*      </xsd:complexContent>                                           */
/*      </xsd:complexType>                                              */
/*      <xsd:element name="LookupValue" type="se:ParameterValueType"/>  */
/*      <xsd:element name="Value" type=" se:ParameterValueType"/>       */
/*      <xsd:element name="Threshold" type=" se:ParameterValueType"/>   */
/*      <xsd:simpleType name="ThreshholdsBelongToType">                 */
/*      <xsd:restriction base="xsd:token">                              */
/*      <xsd:enumeration value="succeeding"/>                           */
/*      <xsd:enumeration value="preceding"/>                            */
/*      </xsd:restriction>                                              */
/*      </xsd:simpleType>                                               */
/*                                                                      */
/************************************************************************/
int msSLDParseRasterSymbolizer(CPLXMLNode *psRoot, layerObj *psLayer)
{
  CPLXMLNode  *psColorMap = NULL, *psColorEntry = NULL, *psOpacity=NULL;
  char *pszColor=NULL, *pszQuantity=NULL;
  char *pszPreviousColor=NULL, *pszPreviousQuality=NULL;
  colorObj sColor;
  char szExpression[100];
  int nClassId = 0;
  double dfOpacity = 1.0;
  char *pszLabel = NULL,  *pszPreviousLabel = NULL;
  char *pch = NULL, *pchPrevious=NULL;

  CPLXMLNode  *psNode=NULL, *psCategorize=NULL;
  char *pszTmp = NULL;
  int nValues=0, nThresholds=0;
  int i,nMaxValues= 100, nMaxThreshold=100;

  if (!psRoot || !psLayer)
    return MS_FAILURE;

  psOpacity = CPLGetXMLNode(psRoot, "Opacity");
  if (psOpacity) {
    if (psOpacity->psChild && psOpacity->psChild->pszValue)
      dfOpacity = atof(psOpacity->psChild->pszValue);

    /* values in sld goes from 0.0 (for transparent) to 1.0 (for full opacity); */
    if (dfOpacity >=0.0 && dfOpacity <=1.0)
      msSetLayerOpacity(psLayer,(int)(dfOpacity * 100));
    else {
      msSetError(MS_WMSERR, "Invalid opacity value. Values should be between 0.0 and 1.0", "msSLDParseRasterSymbolizer()");
      return MS_FAILURE;
    }
  }
  psColorMap = CPLGetXMLNode(psRoot, "ColorMap");
  if (psColorMap) {
    psColorEntry = CPLGetXMLNode(psColorMap, "ColorMapEntry");

    if (psColorEntry) { /*SLD 1.0*/
      while (psColorEntry && psColorEntry->pszValue &&
             strcasecmp(psColorEntry->pszValue, "ColorMapEntry") == 0) {
        pszColor = (char *)CPLGetXMLValue(psColorEntry, "color", NULL);
        pszQuantity = (char *)CPLGetXMLValue(psColorEntry, "quantity", NULL);
        pszLabel = (char *)CPLGetXMLValue(psColorEntry, "label", NULL);

        if (pszColor && pszQuantity) {
          if (pszPreviousColor && pszPreviousQuality) {
            if (strlen(pszPreviousColor) == 7 &&
                pszPreviousColor[0] == '#' &&
                strlen(pszColor) == 7 && pszColor[0] == '#') {
              sColor.red = msHexToInt(pszPreviousColor+1);
              sColor.green= msHexToInt(pszPreviousColor+3);
              sColor.blue = msHexToInt(pszPreviousColor+5);

              /* pszQuantity and pszPreviousQuality may be integer or float */
              pchPrevious=strchr(pszPreviousQuality,'.');
              pch=strchr(pszQuantity,'.');
              if (pchPrevious==NULL && pch==NULL) {
                snprintf(szExpression, sizeof(szExpression),
                         "([pixel] >= %d AND [pixel] < %d)",
                         atoi(pszPreviousQuality),
                         atoi(pszQuantity));
              } else if (pchPrevious != NULL && pch==NULL) {
                snprintf(szExpression, sizeof(szExpression),
                         "([pixel] >= %f AND [pixel] < %d)",
                         atof(pszPreviousQuality),
                         atoi(pszQuantity));
              } else if (pchPrevious == NULL && pch != NULL) {
                snprintf(szExpression, sizeof(szExpression),
                         "([pixel] >= %d AND [pixel] < %f)",
                         atoi(pszPreviousQuality),
                         atof(pszQuantity));
              } else {
                snprintf(szExpression, sizeof(szExpression),
                         "([pixel] >= %f AND [pixel] < %f)",
                         atof(pszPreviousQuality),
                         atof(pszQuantity));
              }


              if (msGrowLayerClasses(psLayer) == NULL)
                return MS_FAILURE;
              else {
                initClass(psLayer->class[psLayer->numclasses]);
                psLayer->numclasses++;
                nClassId = psLayer->numclasses-1;

                /*set the class name using the label. If label not defined
                  set it with the quantity*/
                if (pszPreviousLabel)
                  psLayer->class[nClassId]->name = msStrdup(pszPreviousLabel);
                else
                  psLayer->class[nClassId]->name = msStrdup(pszPreviousQuality);

                msMaybeAllocateClassStyle(psLayer->class[nClassId], 0);

                psLayer->class[nClassId]->styles[0]->color.red =
                      sColor.red;
              psLayer->class[nClassId]->styles[0]->color.green =
                      sColor.green;
              psLayer->class[nClassId]->styles[0]->color.blue =
                      sColor.blue;

                if (psLayer->classitem &&
                    strcasecmp(psLayer->classitem, "[pixel]") != 0)
                  free(psLayer->classitem);
                psLayer->classitem = msStrdup("[pixel]");

                msLoadExpressionString(&psLayer->class[nClassId]->expression,
                                       szExpression);


              }
            } else {
              msSetError(MS_WMSERR,
                         "Invalid ColorMap Entry.",
                         "msSLDParseRasterSymbolizer()");
              return MS_FAILURE;
            }

          }

          pszPreviousColor = pszColor;
          pszPreviousQuality = pszQuantity;
          pszPreviousLabel = pszLabel;

        }
        psColorEntry = psColorEntry->psNext;
      }
      /* do the last Color Map Entry */
      if (pszColor && pszQuantity) {
        if (strlen(pszColor) == 7 && pszColor[0] == '#') {
          sColor.red = msHexToInt(pszColor+1);
          sColor.green= msHexToInt(pszColor+3);
          sColor.blue = msHexToInt(pszColor+5);

          /* pszQuantity may be integer or float */
          pch=strchr(pszQuantity,'.');
          if (pch==NULL) {
            snprintf(szExpression, sizeof(szExpression), "([pixel] = %d)", atoi(pszQuantity));
          } else {
            snprintf(szExpression, sizeof(szExpression), "([pixel] = %f)", atof(pszQuantity));
          }

          if (msGrowLayerClasses(psLayer) == NULL)
            return MS_FAILURE;
          else {
            initClass(psLayer->class[psLayer->numclasses]);
            psLayer->numclasses++;
            nClassId = psLayer->numclasses-1;
            msMaybeAllocateClassStyle(psLayer->class[nClassId], 0);
            if (pszLabel)
              psLayer->class[nClassId]->name = msStrdup(pszLabel);
            else
              psLayer->class[nClassId]->name = msStrdup(pszQuantity);
            psLayer->class[nClassId]->numstyles = 1;
            psLayer->class[nClassId]->styles[0]->color.red =
                  sColor.red;
          psLayer->class[nClassId]->styles[0]->color.green =
                  sColor.green;
          psLayer->class[nClassId]->styles[0]->color.blue =
                  sColor.blue;

            if (psLayer->classitem &&
                strcasecmp(psLayer->classitem, "[pixel]") != 0)
              free(psLayer->classitem);
            psLayer->classitem = msStrdup("[pixel]");

            msLoadExpressionString(&psLayer->class[nClassId]->expression,
                                   szExpression);
          }
        }
      }
    } else if ((psCategorize = CPLGetXMLNode(psColorMap, "Categorize"))) {
      char** papszValues = (char **)malloc(sizeof(char*)*nMaxValues);
      char** papszThresholds = (char **)malloc(sizeof(char*)*nMaxThreshold);
      psNode =  CPLGetXMLNode(psCategorize, "Value");
      while (psNode && psNode->pszValue &&
             psNode->psChild && psNode->psChild->pszValue)

      {
        if (strcasecmp(psNode->pszValue, "Value") == 0) {
          papszValues[nValues] =  psNode->psChild->pszValue;
          nValues++;
          if (nValues == nMaxValues) {
            nMaxValues +=100;
            papszValues = (char **)realloc(papszValues, sizeof(char*)*nMaxValues);
          }
        } else if (strcasecmp(psNode->pszValue, "Threshold") == 0) {
          papszThresholds[nThresholds] =  psNode->psChild->pszValue;
          nThresholds++;
          if (nValues == nMaxThreshold) {
            nMaxThreshold += 100;
            papszThresholds = (char **)realloc(papszThresholds, sizeof(char*)*nMaxThreshold);
          }
        }
        psNode = psNode->psNext;
      }

      if (nThresholds > 0 && nValues == nThresholds+1) {
        /*free existing classes*/
        for(i=0; i<psLayer->numclasses; i++) {
          if (psLayer->class[i] != NULL) {
            psLayer->class[i]->layer=NULL;
            if ( freeClass(psLayer->class[i]) == MS_SUCCESS ) {
              msFree(psLayer->class[i]);
              psLayer->class[i]=NULL;
            }
          }
        }
        psLayer->numclasses=0;
        for (i=0; i<nValues; i++) {
          pszTmp = (papszValues[i]);
          if (pszTmp && strlen(pszTmp) == 7 && pszTmp[0] == '#') {
            sColor.red = msHexToInt(pszTmp+1);
            sColor.green= msHexToInt(pszTmp+3);
            sColor.blue = msHexToInt(pszTmp+5);
            if (i == 0) {
              if (strchr(papszThresholds[i],'.'))
                snprintf(szExpression, sizeof(szExpression), "([pixel] < %f)", atof(papszThresholds[i]));
              else
                snprintf(szExpression, sizeof(szExpression), "([pixel] < %d)", atoi(papszThresholds[i]));

            } else if (i < nValues-1) {
              if (strchr(papszThresholds[i],'.'))
                snprintf(szExpression,  sizeof(szExpression),
                         "([pixel] >= %f AND [pixel] < %f)",
                         atof(papszThresholds[i-1]),
                         atof(papszThresholds[i]));
              else
                snprintf(szExpression, sizeof(szExpression),
                         "([pixel] >= %d AND [pixel] < %d)",
                         atoi(papszThresholds[i-1]),
                         atoi(papszThresholds[i]));
            } else {
              if (strchr(papszThresholds[i-1],'.'))
                snprintf(szExpression, sizeof(szExpression), "([pixel] >= %f)", atof(papszThresholds[i-1]));
              else
                snprintf(szExpression, sizeof(szExpression), "([pixel] >= %d)", atoi(papszThresholds[i-1]));
            }
            if (msGrowLayerClasses(psLayer)) {
              initClass(psLayer->class[psLayer->numclasses]);
              psLayer->numclasses++;
              nClassId = psLayer->numclasses-1;
              msMaybeAllocateClassStyle(psLayer->class[nClassId], 0);
              psLayer->class[nClassId]->numstyles = 1;
              psLayer->class[nClassId]->styles[0]->color.red =
                    sColor.red;
            psLayer->class[nClassId]->styles[0]->color.green =
                    sColor.green;
            psLayer->class[nClassId]->styles[0]->color.blue =
                    sColor.blue;
              if (psLayer->classitem &&
                  strcasecmp(psLayer->classitem, "[pixel]") != 0)
                free(psLayer->classitem);
              psLayer->classitem = msStrdup("[pixel]");
              msLoadExpressionString(&psLayer->class[nClassId]->expression,
                                     szExpression);
            }

          }
        }
      }
      free(papszValues);
      free(papszThresholds);


    } else {
      msSetError(MS_WMSERR, "Invalid SLD document. msSLDParseRaster", "");
      return MS_FAILURE;
    }
  }

  return MS_SUCCESS;
}
/************************************************************************/
/*                           msSLDParseTextParams                       */
/*                                                                      */
/*      Parse text paramaters like font, placement and color.           */
/************************************************************************/
int msSLDParseTextParams(CPLXMLNode *psRoot, layerObj *psLayer,
                         classObj *psClass)
{
  char szFontName[100];
  double  dfFontSize = 10;

  CPLXMLNode *psLabel=NULL, *psFont=NULL;
  CPLXMLNode *psCssParam = NULL;
  char *pszName=NULL, *pszFontFamily=NULL, *pszFontStyle=NULL;
  char *pszFontWeight=NULL;
  CPLXMLNode *psLabelPlacement=NULL, *psPointPlacement=NULL, *psLinePlacement=NULL;
  CPLXMLNode *psFill = NULL, *psPropertyName=NULL, *psHalo=NULL, *psHaloRadius=NULL, *psHaloFill=NULL;
  int nLength = 0;
  char *pszColor = NULL;
  /* char *pszItem = NULL; */
  CPLXMLNode *psTmpNode = NULL;
  char *pszClassText = NULL;
  char szTmp[100];
  labelObj *psLabelObj = NULL;
  szFontName[0]='\0';

  if (!psRoot || !psClass || !psLayer)
    return MS_FAILURE;

  if(psClass->numlabels == 0) {
    if(msGrowClassLabels(psClass) == NULL) return(MS_FAILURE);
    initLabel(psClass->labels[0]);
    psClass->numlabels++;
  }
  psLabelObj = psClass->labels[0];

  /*set the angle by default to auto. the angle can be
    modified Label Placement #2806*/
  psLabelObj->anglemode = MS_AUTO;


  /* label  */
  /* support literal expression  and  propertyname
   - <TextSymbolizer><Label>MY_COLUMN</Label>
   - <TextSymbolizer><Label><ogc:PropertyName>MY_COLUMN</ogc:PropertyName></Label>
  Bug 1857 */
  psLabel = CPLGetXMLNode(psRoot, "Label");
  if (psLabel ) {
    psTmpNode = psLabel->psChild;
    psPropertyName = CPLGetXMLNode(psLabel, "PropertyName");
    if (psPropertyName) {
      while (psTmpNode) {
        /* open bracket to get valid expression */
        if (pszClassText == NULL)
          pszClassText = msStringConcatenate(pszClassText, "(");

        if (psTmpNode->eType == CXT_Text && psTmpNode->pszValue) {
          pszClassText = msStringConcatenate(pszClassText, psTmpNode->pszValue);
        } else if (psTmpNode->eType == CXT_Element &&
                   strcasecmp(psTmpNode->pszValue,"PropertyName") ==0 &&
                   CPLGetXMLValue(psTmpNode, NULL, NULL)) {
          snprintf(szTmp, sizeof(szTmp), "\"[%s]\"", CPLGetXMLValue(psTmpNode, NULL, NULL));
          pszClassText = msStringConcatenate(pszClassText, szTmp);
        }
        psTmpNode = psTmpNode->psNext;

      }
      /* close bracket to get valid expression */
      if (pszClassText != NULL)
        pszClassText = msStringConcatenate(pszClassText, ")");
    } else {
      /* supports  - <TextSymbolizer><Label>MY_COLUMN</Label> */
      if (psLabel->psChild && psLabel->psChild->pszValue) {
        pszClassText = msStringConcatenate(pszClassText, "(\"[");
        pszClassText = msStringConcatenate(pszClassText, psLabel->psChild->pszValue);
        pszClassText = msStringConcatenate(pszClassText, "]\")");
      }
    }

    if (pszClassText) { /* pszItem) */

      msLoadExpressionString(&psClass->text, pszClassText);
      free(pszClassText);

      /* font */
      psFont = CPLGetXMLNode(psRoot, "Font");
      if (psFont) {
        psCssParam =  CPLGetXMLNode(psFont, "CssParameter");
        /*sld 1.1 used SvgParameter*/
        if (psCssParam == NULL)
          psCssParam =  CPLGetXMLNode(psFont, "SvgParameter");

        while (psCssParam && psCssParam->pszValue &&
               (strcasecmp(psCssParam->pszValue, "CssParameter") == 0 ||
                strcasecmp(psCssParam->pszValue, "SvgParameter") == 0)) {
          pszName = (char*)CPLGetXMLValue(psCssParam, "name", NULL);
          if (pszName) {
            if (strcasecmp(pszName, "font-family") == 0) {
              if(psCssParam->psChild && psCssParam->psChild->psNext &&
                  psCssParam->psChild->psNext->pszValue)
                pszFontFamily = psCssParam->psChild->psNext->pszValue;
            }
            /* normal, italic, oblique */
            else if (strcasecmp(pszName, "font-style") == 0) {
              if(psCssParam->psChild && psCssParam->psChild->psNext &&
                  psCssParam->psChild->psNext->pszValue)
                pszFontStyle = psCssParam->psChild->psNext->pszValue;
            }
            /* normal or bold */
            else if (strcasecmp(pszName, "font-weight") == 0) {
              if(psCssParam->psChild && psCssParam->psChild->psNext &&
                  psCssParam->psChild->psNext->pszValue)
                pszFontWeight = psCssParam->psChild->psNext->pszValue;
            }
            /* default is 10 pix */
            else if (strcasecmp(pszName, "font-size") == 0) {

              if(psCssParam->psChild && psCssParam->psChild->psNext &&
                  psCssParam->psChild->psNext->pszValue)
                dfFontSize = atof(psCssParam->psChild->psNext->pszValue);
              if (dfFontSize <=0.0)
                dfFontSize = 10.0;
            }
          }
          psCssParam = psCssParam->psNext;
        }
      }

      /* -------------------------------------------------------------------- */
      /*      parse the label placement.                                      */
      /* -------------------------------------------------------------------- */
      psLabelPlacement = CPLGetXMLNode(psRoot, "LabelPlacement");
      if (psLabelPlacement) {
        psPointPlacement = CPLGetXMLNode(psLabelPlacement,
                                         "PointPlacement");
        psLinePlacement = CPLGetXMLNode(psLabelPlacement,
                                        "LinePlacement");
        if (psPointPlacement)
          ParseTextPointPlacement(psPointPlacement, psClass);
        if (psLinePlacement)
          ParseTextLinePlacement(psLinePlacement, psClass);
      }

      /* -------------------------------------------------------------------- */
      /*      build the font name using the font font-family, font-style      */
      /*      and font-weight. The name building uses a - between these       */
      /*      parameters and the resulting name is compared to the list of    */
      /*      available fonts. If the name exists, it will be used else we    */
      /*      go to the bitmap fonts.                                         */
      /* -------------------------------------------------------------------- */
      if (pszFontFamily) {
        snprintf(szFontName, sizeof(szFontName), "%s", pszFontFamily);
        if (pszFontWeight && strcasecmp(pszFontWeight, "normal") != 0) {
          strlcat(szFontName, "-", sizeof(szFontName));
          strlcat(szFontName, pszFontWeight, sizeof(szFontName));
        }
        if (pszFontStyle && strcasecmp(pszFontStyle, "normal") != 0) {
          strlcat(szFontName, "-", sizeof(szFontName));
          strlcat(szFontName, pszFontStyle, sizeof(szFontName));
        }

        if ((msLookupHashTable(&(psLayer->map->fontset.fonts), szFontName) !=NULL)) {
          psLabelObj->font = msStrdup(szFontName);
        }
      }
      psLabelObj->size = dfFontSize;

      /* -------------------------------------------------------------------- */
      /*      parse the halo parameter.                                       */
      /* -------------------------------------------------------------------- */
      psHalo = CPLGetXMLNode(psRoot, "Halo");
      if (psHalo) {
        psHaloRadius =  CPLGetXMLNode(psHalo, "Radius");
        if (psHaloRadius && psHaloRadius->psChild && psHaloRadius->psChild->pszValue)
          psLabelObj->outlinewidth = atoi(psHaloRadius->psChild->pszValue);

        psHaloFill =  CPLGetXMLNode(psHalo, "Fill");
        if (psHaloFill) {
          psCssParam =  CPLGetXMLNode(psHaloFill, "CssParameter");
          /*sld 1.1 used SvgParameter*/
          if (psCssParam == NULL)
            psCssParam =  CPLGetXMLNode(psHaloFill, "SvgParameter");

          while (psCssParam && psCssParam->pszValue &&
                 (strcasecmp(psCssParam->pszValue, "CssParameter") == 0 ||
                  strcasecmp(psCssParam->pszValue, "SvgParameter") == 0)) {
            pszName = (char*)CPLGetXMLValue(psCssParam, "name", NULL);
            if (pszName) {
              if (strcasecmp(pszName, "fill") == 0) {
                if(psCssParam->psChild && psCssParam->psChild->psNext &&
                    psCssParam->psChild->psNext->pszValue)
                  pszColor = psCssParam->psChild->psNext->pszValue;

                if (pszColor) {
                  nLength = strlen(pszColor);
                  /* expecting hexadecimal ex : #aaaaff */
                  if (nLength == 7 && pszColor[0] == '#') {
                    psLabelObj->outlinecolor.red = msHexToInt(pszColor+1);
                    psLabelObj->outlinecolor.green = msHexToInt(pszColor+3);
                    psLabelObj->outlinecolor.blue = msHexToInt(pszColor+5);
                  }
                }
              }
            }
            psCssParam = psCssParam->psNext;
          }

        }

      }
      /* -------------------------------------------------------------------- */
      /*      Parse the color                                                 */
      /* -------------------------------------------------------------------- */
      psFill = CPLGetXMLNode(psRoot, "Fill");
      if (psFill) {
        psCssParam =  CPLGetXMLNode(psFill, "CssParameter");
        /*sld 1.1 used SvgParameter*/
        if (psCssParam == NULL)
          psCssParam =  CPLGetXMLNode(psFill, "SvgParameter");

        while (psCssParam && psCssParam->pszValue &&
               (strcasecmp(psCssParam->pszValue, "CssParameter") == 0 ||
                strcasecmp(psCssParam->pszValue, "SvgParameter") == 0)) {
          pszName = (char*)CPLGetXMLValue(psCssParam, "name", NULL);
          if (pszName) {
            if (strcasecmp(pszName, "fill") == 0) {
              if(psCssParam->psChild && psCssParam->psChild->psNext &&
                  psCssParam->psChild->psNext->pszValue)
                pszColor = psCssParam->psChild->psNext->pszValue;

              if (pszColor) {
                nLength = strlen(pszColor);
                /* expecting hexadecimal ex : #aaaaff */
                if (nLength == 7 && pszColor[0] == '#') {
                  psLabelObj->color.red = msHexToInt(pszColor+1);
                  psLabelObj->color.green = msHexToInt(pszColor+3);
                  psLabelObj->color.blue = msHexToInt(pszColor+5);
                }
              }
            }
          }
          psCssParam = psCssParam->psNext;
        }
      }

    }/* labelitem */
  }

  return MS_SUCCESS;
}

/************************************************************************/
/*                         ParseTextPointPlacement                      */
/*                                                                      */
/*      point placement node for the text symbolizer.                  */
/************************************************************************/
int ParseTextPointPlacement(CPLXMLNode *psRoot, classObj *psClass)
{
  CPLXMLNode *psAnchor, *psAnchorX, *psAnchorY;
  double dfAnchorX=0, dfAnchorY=0;
  CPLXMLNode *psDisplacement, *psDisplacementX, *psDisplacementY;
  CPLXMLNode *psRotation=NULL, *psPropertyName=NULL;
  char szTmp[100];
  labelObj *psLabelObj = NULL;

  if (!psRoot || !psClass)
    return MS_FAILURE;
  if(psClass->numlabels == 0) {
    if(msGrowClassLabels(psClass) == NULL) return(MS_FAILURE);
    initLabel(psClass->labels[0]);
    psClass->numlabels++;
  }
  psLabelObj = psClass->labels[0];

  /* init the label with the default position */
  psLabelObj->position = MS_CL;

  /* -------------------------------------------------------------------- */
  /*      parse anchor point. see function msSLDParseTextSymbolizer       */
  /*      for documentation.                                              */
  /* -------------------------------------------------------------------- */
  psAnchor = CPLGetXMLNode(psRoot, "AnchorPoint");
  if (psAnchor) {
    psAnchorX = CPLGetXMLNode(psAnchor, "AnchorPointX");
    psAnchorY = CPLGetXMLNode(psAnchor, "AnchorPointY");
    /* psCssParam->psChild->psNext->pszValue) */
    if (psAnchorX &&
        psAnchorX->psChild &&
        psAnchorX->psChild->pszValue &&
        psAnchorY &&
        psAnchorY->psChild &&
        psAnchorY->psChild->pszValue) {
      dfAnchorX = atof(psAnchorX->psChild->pszValue);
      dfAnchorY = atof(psAnchorY->psChild->pszValue);

      if ((dfAnchorX == 0 || dfAnchorX == 0.5 || dfAnchorX == 1) &&
          (dfAnchorY == 0 || dfAnchorY == 0.5 || dfAnchorY == 1)) {
        if (dfAnchorX == 0 && dfAnchorY == 0)
          psLabelObj->position = MS_LL;
        if (dfAnchorX == 0 && dfAnchorY == 0.5)
          psLabelObj->position = MS_CL;
        if (dfAnchorX == 0 && dfAnchorY == 1)
          psLabelObj->position = MS_UL;

        if (dfAnchorX == 0.5 && dfAnchorY == 0)
          psLabelObj->position = MS_LC;
        if (dfAnchorX == 0.5 && dfAnchorY == 0.5)
          psLabelObj->position = MS_CC;
        if (dfAnchorX == 0.5 && dfAnchorY == 1)
          psLabelObj->position = MS_UC;

        if (dfAnchorX == 1 && dfAnchorY == 0)
          psLabelObj->position = MS_LR;
        if (dfAnchorX == 1 && dfAnchorY == 0.5)
          psLabelObj->position = MS_CR;
        if (dfAnchorX == 1 && dfAnchorY == 1)
          psLabelObj->position = MS_UR;
      }
    }
  }

  /* -------------------------------------------------------------------- */
  /*      Parse displacement                                              */
  /* -------------------------------------------------------------------- */
  psDisplacement = CPLGetXMLNode(psRoot, "Displacement");
  if (psDisplacement) {
    psDisplacementX = CPLGetXMLNode(psDisplacement, "DisplacementX");
    psDisplacementY = CPLGetXMLNode(psDisplacement, "DisplacementY");
    /* psCssParam->psChild->psNext->pszValue) */
    if (psDisplacementX &&
        psDisplacementX->psChild &&
        psDisplacementX->psChild->pszValue &&
        psDisplacementY &&
        psDisplacementY->psChild &&
        psDisplacementY->psChild->pszValue) {
      psLabelObj->offsetx = atoi(psDisplacementX->psChild->pszValue);
      psLabelObj->offsety = atoi(psDisplacementY->psChild->pszValue);
    }
  }

  /* -------------------------------------------------------------------- */
  /*      parse rotation.                                                 */
  /* -------------------------------------------------------------------- */
  psRotation = CPLGetXMLNode(psRoot, "Rotation");
  if (psRotation) {
    psPropertyName = CPLGetXMLNode(psRotation, "PropertyName");
    if (psPropertyName) {
      snprintf(szTmp, sizeof(szTmp), "%s", CPLGetXMLValue(psPropertyName, NULL, NULL));
      psLabelObj->bindings[MS_LABEL_BINDING_ANGLE].item = msStrdup(szTmp);
      psLabelObj->numbindings++;
    } else {
      if (psRotation->psChild && psRotation->psChild->pszValue)
        psLabelObj->angle = atof(psRotation->psChild->pszValue);
    }
  }

  return MS_SUCCESS;
}

/************************************************************************/
/*                          ParseTextLinePlacement                      */
/*                                                                      */
/*      Lineplacement node fro the text symbolizer.                     */
/************************************************************************/
int ParseTextLinePlacement(CPLXMLNode *psRoot, classObj *psClass)
{
  CPLXMLNode *psOffset = NULL, *psAligned=NULL;
  labelObj *psLabelObj = NULL;

  if (!psRoot || !psClass)
    return MS_FAILURE;

  if(psClass->numlabels == 0) {
    if(msGrowClassLabels(psClass) == NULL) return(MS_FAILURE);
    initLabel(psClass->labels[0]);
    psClass->numlabels++;
  }
  psLabelObj = psClass->labels[0];

  /*if there is a line placement, we will assume that the
    best setting for mapserver would be for the text to follow
    the line #2806*/
  psLabelObj->anglemode = MS_FOLLOW;

  /*sld 1.1.0 has a parameter IsAligned. default value is true*/
  psAligned = CPLGetXMLNode(psRoot, "IsAligned");
  if (psAligned && psAligned->psChild && psAligned->psChild->pszValue &&
      strcasecmp(psAligned->psChild->pszValue, "false") == 0) {
    psLabelObj->anglemode = MS_NONE;
  }
  psOffset = CPLGetXMLNode(psRoot, "PerpendicularOffset");
  if (psOffset && psOffset->psChild && psOffset->psChild->pszValue) {
    psLabelObj->offsetx = atoi(psOffset->psChild->pszValue);
    psLabelObj->offsety = MS_LABEL_PERPENDICULAR_OFFSET;

    /*if there is a PerpendicularOffset, we will assume that the
      best setting for mapserver would be to use angle=0 and the
      the offset #2806*/
    /* since sld 1.1.0 introduces the IsAligned parameter, only
       set the angles if the parameter is not set*/
    if (!psAligned) {
      psLabelObj->anglemode = MS_NONE;
      psLabelObj->offsety = psLabelObj->offsetx;
    }
  }

  return MS_SUCCESS;
}


/************************************************************************/
/*           void msSLDSetColorObject(char *psHexColor, colorObj        */
/*      *psColor)                                                       */
/*                                                                      */
/*      Utility function to exctract rgb values from an hexadecimal     */
/*      color string (format is : #aaff08) and set it in the color      */
/*      object.                                                         */
/************************************************************************/
int msSLDSetColorObject(char *psHexColor, colorObj *psColor)
{
  if (psHexColor && psColor && strlen(psHexColor)== 7 &&
      psHexColor[0] == '#') {

    psColor->red = msHexToInt(psHexColor+1);
    psColor->green = msHexToInt(psHexColor+3);
    psColor->blue= msHexToInt(psHexColor+5);
  }

  return MS_SUCCESS;
}

#endif

/* -------------------------------------------------------------------- */
/*      client sld support functions                                    */
/* -------------------------------------------------------------------- */

/************************************************************************/
/*                msSLDGenerateSLD(mapObj *map, int iLayer)             */
/*                                                                      */
/*      Return an SLD document for all layers that are on or            */
/*      default. The second argument should be set to -1 to genarte     */
/*      on all layers. Or set to the layer index to generate an SLD     */
/*      for a specific layer.                                           */
/*                                                                      */
/*      The caller should free the returned string.                     */
/************************************************************************/
char *msSLDGenerateSLD(mapObj *map, int iLayer, const char *pszVersion)
{
#if defined(USE_WMS_SVR) || defined (USE_WFS_SVR) || defined (USE_WCS_SVR) || defined(USE_SOS_SVR)

#ifdef USE_OGR


  char szTmp[500];
  int i = 0;
  char *pszTmp = NULL;
  char *pszSLD = NULL;
  char *schemalocation = NULL;
  int sld_version = OWS_VERSION_NOTSET;

  sld_version = msOWSParseVersionString(pszVersion);

  if (sld_version == OWS_VERSION_NOTSET ||
      (sld_version!= OWS_1_0_0 && sld_version!= OWS_1_1_0))
    sld_version = OWS_1_0_0;

  if (map) {
    schemalocation = msEncodeHTMLEntities(msOWSGetSchemasLocation(map));
    if (sld_version ==  OWS_1_0_0)
      snprintf(szTmp, sizeof(szTmp), "<StyledLayerDescriptor version=\"1.0.0\" xmlns=\"http://www.opengis.net/sld\" xmlns:gml=\"http://www.opengis.net/gml\" xmlns:ogc=\"http://www.opengis.net/ogc\" xmlns:xlink=\"http://www.w3.org/1999/xlink\" xmlns:xsi=\"http://www.w3.org/2001/XMLSchema-instance\" xsi:schemaLocation=\"http://www.opengis.net/sld %s/sld/1.0.0/StyledLayerDescriptor.xsd\">\n",schemalocation );
    else
      snprintf(szTmp, sizeof(szTmp), "<StyledLayerDescriptor version=\"1.1.0\" xsi:schemaLocation=\"http://www.opengis.net/sld %s/sld/1.1.0/StyledLayerDescriptor.xsd\" xmlns=\"http://www.opengis.net/sld\" xmlns:ogc=\"http://www.opengis.net/ogc\" xmlns:se=\"http://www.opengis.net/se\" xmlns:xlink=\"http://www.w3.org/1999/xlink\" xmlns:xsi=\"http://www.w3.org/2001/XMLSchema-instance\">\n", schemalocation);

    free(schemalocation);

    pszSLD = msStringConcatenate(pszSLD, szTmp);
    if (iLayer < 0 || iLayer > map->numlayers -1) {
      for (i=0; i<map->numlayers; i++) {
        pszTmp = msSLDGenerateSLDLayer(GET_LAYER(map, i), sld_version);
        if (pszTmp) {
          pszSLD= msStringConcatenate(pszSLD, pszTmp);
          free(pszTmp);
        }
      }
    } else {
      pszTmp = msSLDGenerateSLDLayer(GET_LAYER(map, iLayer), sld_version);
      if (pszTmp) {
        pszSLD = msStringConcatenate(pszSLD, pszTmp);
        free(pszTmp);
      }
    }
    snprintf(szTmp, sizeof(szTmp), "%s", "</StyledLayerDescriptor>\n");
    pszSLD = msStringConcatenate(pszSLD, szTmp);
  }

  return pszSLD;

#else
  /* ------------------------------------------------------------------
   * OGR Support not included...
   * ------------------------------------------------------------------ */

  msSetError(MS_MISCERR, "OGR support is not available.", "msSLDGenerateSLD()");
  return NULL;

#endif /* USE_OGR */

#else
  msSetError(MS_MISCERR, "OWS support is not available.",
             "msSLDGenerateSLDLayer()");
  return NULL;

#endif
}



/************************************************************************/
/*                            msSLDGetGraphicSLD                        */
/*                                                                      */
/*      Get an SLD for a style containg a symbol (Mark or external).    */
/************************************************************************/
char *msSLDGetGraphicSLD(styleObj *psStyle, layerObj *psLayer,
                         int bNeedMarkSybol, int nVersion)
{
#if defined(USE_WMS_SVR) || defined (USE_WFS_SVR) || defined (USE_WCS_SVR) || defined(USE_SOS_SVR)

  char *pszSLD = NULL;
  int nSymbol = -1;
  symbolObj *psSymbol = NULL;
  char szTmp[512];
  char *pszURL = NULL;
  char szFormat[4];
  int i = 0, nLength = 0;
  int bFillColor = 0, bColorAvailable=0;
  int bGenerateDefaultSymbol = 0;
  char *pszSymbolName= NULL;
  char sNameSpace[10];
  char sCssParam[30];

  sCssParam[0] = '\0';
  if (nVersion > OWS_1_0_0)
    strcpy(sCssParam, "se:SvgParameter");
  else
    strcpy(sCssParam, "CssParameter");

  sNameSpace[0] = '\0';
  if (nVersion > OWS_1_0_0)
    strcpy(sNameSpace, "se:");

  if (psStyle && psLayer && psLayer->map) {
    nSymbol = -1;
    if (psStyle->symbol > 0)
      nSymbol = psStyle->symbol;
    else if (psStyle->symbolname)
      nSymbol = msGetSymbolIndex(&psLayer->map->symbolset,
                                 psStyle->symbolname, MS_FALSE);

    bGenerateDefaultSymbol = 0;

    if (bNeedMarkSybol &&
        (nSymbol <=0 || nSymbol >=  psLayer->map->symbolset.numsymbols))
      bGenerateDefaultSymbol = 1;

    if (nSymbol > 0 && nSymbol < psLayer->map->symbolset.numsymbols) {
      psSymbol =  psLayer->map->symbolset.symbol[nSymbol];
      if (psSymbol->type == MS_SYMBOL_VECTOR ||
          psSymbol->type == MS_SYMBOL_ELLIPSE) {
        /* Mark symbol */
        if (psSymbol->name)

        {
          if (strcasecmp(psSymbol->name, "square") == 0 ||
              strcasecmp(psSymbol->name, "circle") == 0 ||
              strcasecmp(psSymbol->name, "triangle") == 0 ||
              strcasecmp(psSymbol->name, "star") == 0 ||
              strcasecmp(psSymbol->name, "cross") == 0 ||
              strcasecmp(psSymbol->name, "x") == 0)
            pszSymbolName = msStrdup(psSymbol->name);
          else if (strncasecmp(psSymbol->name,
                               "sld_mark_symbol_square", 22) == 0)
            pszSymbolName = msStrdup("square");
          else if (strncasecmp(psSymbol->name,
                               "sld_mark_symbol_triangle", 24) == 0)
            pszSymbolName = msStrdup("triangle");
          else if (strncasecmp(psSymbol->name,
                               "sld_mark_symbol_circle", 22) == 0)
            pszSymbolName = msStrdup("circle");
          else if (strncasecmp(psSymbol->name,
                               "sld_mark_symbol_star", 20) == 0)
            pszSymbolName = msStrdup("star");
          else if (strncasecmp(psSymbol->name,
                               "sld_mark_symbol_cross", 21) == 0)
            pszSymbolName = msStrdup("cross");
          else if (strncasecmp(psSymbol->name,
                               "sld_mark_symbol_x", 17) == 0)
            pszSymbolName = msStrdup("X");



          if (pszSymbolName) {
            colorObj sTmpColor;

            snprintf(szTmp, sizeof(szTmp), "<%sGraphic>\n", sNameSpace);
            pszSLD = msStringConcatenate(pszSLD, szTmp);



            snprintf(szTmp, sizeof(szTmp), "<%sMark>\n", sNameSpace);
            pszSLD = msStringConcatenate(pszSLD, szTmp);

            snprintf(szTmp, sizeof(szTmp), "<%sWellKnownName>%s</%sWellKnownName>\n",
                     sNameSpace, pszSymbolName, sNameSpace);
            pszSLD = msStringConcatenate(pszSLD, szTmp);


            if (psStyle->color.red != -1 &&
                psStyle->color.green != -1 &&
                psStyle->color.blue != -1) {
              sTmpColor.red = psStyle->color.red;
              sTmpColor.green = psStyle->color.green;
              sTmpColor.blue = psStyle->color.blue;
              bFillColor =1;
            } else if (psStyle->outlinecolor.red != -1 &&
                       psStyle->outlinecolor.green != -1 &&
                       psStyle->outlinecolor.blue != -1) {
              sTmpColor.red = psStyle->outlinecolor.red;
              sTmpColor.green = psStyle->outlinecolor.green;
              sTmpColor.blue = psStyle->outlinecolor.blue;
              bFillColor = 0;
            } else {
              sTmpColor.red = 128;
              sTmpColor.green = 128;
              sTmpColor.blue = 128;
              bFillColor =1;
            }


            if (psLayer->type == MS_LAYER_POINT) {
              if (psSymbol->filled || bFillColor) {
                snprintf(szTmp, sizeof(szTmp), "<%sFill>\n", sNameSpace);
                pszSLD = msStringConcatenate(pszSLD, szTmp);
                snprintf(szTmp, sizeof(szTmp), "<%s name=\"fill\">#%02x%02x%02x</%s>\n",
                         sCssParam,sTmpColor.red,
                         sTmpColor.green,
                         sTmpColor.blue,
                         sCssParam);
              } else {
                snprintf(szTmp, sizeof(szTmp), "<%sStroke>\n", sNameSpace);
                pszSLD = msStringConcatenate(pszSLD, szTmp);
                snprintf(szTmp, sizeof(szTmp), "<%s name=\"stroke\">#%02x%02x%02x</%s>\n",
                         sCssParam,
                         sTmpColor.red,
                         sTmpColor.green,
                         sTmpColor.blue,
                         sCssParam);
              }
            } else {
              if (bFillColor) {
                snprintf(szTmp, sizeof(szTmp), "<%sFill>\n", sNameSpace);
                pszSLD = msStringConcatenate(pszSLD, szTmp);
                snprintf(szTmp, sizeof(szTmp), "<%s name=\"fill\">#%02x%02x%02x</%s>\n",
                         sCssParam,
                         sTmpColor.red,
                         sTmpColor.green,
                         sTmpColor.blue,
                         sCssParam);
              } else {
                snprintf(szTmp, sizeof(szTmp), "<%sStroke>\n", sNameSpace);
                pszSLD = msStringConcatenate(pszSLD, szTmp);
                snprintf(szTmp, sizeof(szTmp), "<%s name=\"stroke\">#%02x%02x%02x</%s>\n",
                         sCssParam,
                         sTmpColor.red,
                         sTmpColor.green,
                         sTmpColor.blue,
                         sCssParam);
              }
            }
            pszSLD = msStringConcatenate(pszSLD, szTmp);

            if ((psLayer->type == MS_LAYER_POINT && psSymbol->filled) ||
                bFillColor)
              snprintf(szTmp, sizeof(szTmp), "</%sFill>\n", sNameSpace);
            else
              snprintf(szTmp, sizeof(szTmp), "</%sStroke>\n", sNameSpace);
            pszSLD = msStringConcatenate(pszSLD, szTmp);

            snprintf(szTmp, sizeof(szTmp), "</%sMark>\n", sNameSpace);
            pszSLD = msStringConcatenate(pszSLD, szTmp);

            if (psStyle->size > 0) {
              snprintf(szTmp, sizeof(szTmp), "<%sSize>%g</%sSize>\n", sNameSpace,
                       psStyle->size, sNameSpace);
              pszSLD = msStringConcatenate(pszSLD, szTmp);
            }

            snprintf(szTmp, sizeof(szTmp), "</%sGraphic>\n", sNameSpace);
            pszSLD = msStringConcatenate(pszSLD, szTmp);

            if (pszSymbolName)
              free(pszSymbolName);
          }
        } else
          bGenerateDefaultSymbol =1;
      } else if (psSymbol->type == MS_SYMBOL_PIXMAP) {
        if (psSymbol->name) {
          pszURL = msLookupHashTable(&(psLayer->metadata), "WMS_SLD_SYMBOL_URL");
          if (!pszURL)
            pszURL = msLookupHashTable(&(psLayer->map->web.metadata), "WMS_SLD_SYMBOL_URL");

          if (pszURL) {
            snprintf(szTmp, sizeof(szTmp), "<%sGraphic>\n", sNameSpace);
            pszSLD = msStringConcatenate(pszSLD, szTmp);



            snprintf(szTmp, sizeof(szTmp), "<%sExternalGraphic>\n", sNameSpace);
            pszSLD = msStringConcatenate(pszSLD, szTmp);

            snprintf(szTmp, sizeof(szTmp), "<%sOnlineResource xmlns:xlink=\"http://www.w3.org/1999/xlink\" xlink:type=\"simple\" xlink:href=\"%s%s\"/>\n", sNameSpace,
                     pszURL,psSymbol->imagepath);
            pszSLD = msStringConcatenate(pszSLD, szTmp);
            /* TODO : extract format from symbol */

            szFormat[0] = '\0';
            nLength = strlen(psSymbol->imagepath);
            if (nLength > 3) {
              for (i=0; i<=2; i++)
                szFormat[2-i] = psSymbol->imagepath[nLength-1-i];
              szFormat[3] = '\0';
            }
            if (strlen(szFormat) > 0 &&
                ((strcasecmp (szFormat, "GIF") == 0) ||
                 (strcasecmp (szFormat, "PNG") == 0))) {
              if (strcasecmp (szFormat, "GIF") == 0)
                snprintf(szTmp, sizeof(szTmp), "<%sFormat>image/gif</%sFormat>\n",
                         sNameSpace, sNameSpace);
              else
                snprintf(szTmp, sizeof(szTmp), "<%sFormat>image/png</%sFormat>\n",
                         sNameSpace, sNameSpace);
            } else
              snprintf(szTmp, sizeof(szTmp), "<%sFormat>%s</%sFormat>\n", "image/gif",
                       sNameSpace, sNameSpace);

            pszSLD = msStringConcatenate(pszSLD, szTmp);

            snprintf(szTmp, sizeof(szTmp), "</%sExternalGraphic>\n",  sNameSpace);
            pszSLD = msStringConcatenate(pszSLD, szTmp);

            if (psStyle->size > 0)
              snprintf(szTmp, sizeof(szTmp), "<%sSize>%g</%sSize>\n", sNameSpace, psStyle->size,
                       sNameSpace);
            pszSLD = msStringConcatenate(pszSLD, szTmp);

            snprintf(szTmp, sizeof(szTmp), "</%sGraphic>\n", sNameSpace);
            pszSLD = msStringConcatenate(pszSLD, szTmp);

          }
        }

      }
    }
    if (bGenerateDefaultSymbol) { /* genrate a default square symbol */
      snprintf(szTmp, sizeof(szTmp), "<%sGraphic>\n", sNameSpace);
      pszSLD = msStringConcatenate(pszSLD, szTmp);



      snprintf(szTmp, sizeof(szTmp), "<%sMark>\n", sNameSpace);
      pszSLD = msStringConcatenate(pszSLD, szTmp);

      snprintf(szTmp, sizeof(szTmp), "<%sWellKnownName>%s</%sWellKnownName>\n",
               sNameSpace, "square", sNameSpace);
      pszSLD = msStringConcatenate(pszSLD, szTmp);

      bColorAvailable = 0;
      if (psStyle->color.red != -1 &&
          psStyle->color.green != -1 &&
          psStyle->color.blue != -1) {
        snprintf(szTmp, sizeof(szTmp), "<%sFill>\n", sNameSpace);
        pszSLD = msStringConcatenate(pszSLD, szTmp);
        snprintf(szTmp, sizeof(szTmp), "<%s name=\"fill\">#%02x%02x%02x</%s>\n",
                 sCssParam,
                 psStyle->color.red,
                 psStyle->color.green,
                 psStyle->color.blue,
                 sCssParam);
        pszSLD = msStringConcatenate(pszSLD, szTmp);
        snprintf(szTmp, sizeof(szTmp), "</%sFill>\n", sNameSpace);
        pszSLD = msStringConcatenate(pszSLD, szTmp);
        bColorAvailable = 1;
      }
      if (psStyle->outlinecolor.red != -1 &&
          psStyle->outlinecolor.green != -1 &&
          psStyle->outlinecolor.blue != -1) {
        snprintf(szTmp, sizeof(szTmp), "<%sStroke>\n", sNameSpace);
        pszSLD = msStringConcatenate(pszSLD, szTmp);
        snprintf(szTmp, sizeof(szTmp), "<%s name=\"Stroke\">#%02x%02x%02x</%s>\n",
                 sCssParam,
                 psStyle->outlinecolor.red,
                 psStyle->outlinecolor.green,
                 psStyle->outlinecolor.blue,
                 sCssParam);
        pszSLD = msStringConcatenate(pszSLD, szTmp);
        snprintf(szTmp, sizeof(szTmp), "</%sStroke>\n", sNameSpace);
        pszSLD = msStringConcatenate(pszSLD, szTmp);
        bColorAvailable = 1;
      }
      if (!bColorAvailable) {
        /* default color */
        snprintf(szTmp, sizeof(szTmp), "<%sFill>\n", sNameSpace);
        pszSLD = msStringConcatenate(pszSLD, szTmp);
        snprintf(szTmp, sizeof(szTmp),
                 "<%s name=\"fill\">%s</%s>\n",
                 sCssParam, "#808080", sCssParam);
        pszSLD = msStringConcatenate(pszSLD, szTmp);
        snprintf(szTmp, sizeof(szTmp), "</%sFill>\n", sNameSpace);
        pszSLD = msStringConcatenate(pszSLD, szTmp);
      }

      snprintf(szTmp, sizeof(szTmp), "</%sMark>\n", sNameSpace);
      pszSLD = msStringConcatenate(pszSLD, szTmp);

      if (psStyle->size > 0)
        snprintf(szTmp, sizeof(szTmp), "<%sSize>%g</%sSize>\n", sNameSpace,
                 psStyle->size, sNameSpace);
      else
        snprintf(szTmp,  sizeof(szTmp), "<%sSize>%d</%sSize>\n", sNameSpace,1,sNameSpace);
      pszSLD = msStringConcatenate(pszSLD, szTmp);

      snprintf(szTmp, sizeof(szTmp), "</%sGraphic>\n", sNameSpace);
      pszSLD = msStringConcatenate(pszSLD, szTmp);


    }
  }

  return pszSLD;

#else
  return NULL;

#endif

}




/************************************************************************/
/*                           msSLDGenerateLineSLD                       */
/*                                                                      */
/*      Generate SLD for a Line layer.                                  */
/************************************************************************/
char *msSLDGenerateLineSLD(styleObj *psStyle, layerObj *psLayer, int nVersion)
{
#if defined(USE_WMS_SVR) || defined (USE_WFS_SVR) || defined (USE_WCS_SVR) || defined(USE_SOS_SVR)

  char *pszSLD = NULL;
  char szTmp[100];
  char szHexColor[7];
  int nSymbol = -1;
  int i = 0;
  double dfSize = 1.0;
  char *pszDashArray = NULL;
  char *pszGraphicSLD = NULL;
  char sCssParam[30];
  char sNameSpace[10];

  if ( msCheckParentPointer(psLayer->map,"map")==MS_FAILURE )
    return NULL;

  sCssParam[0] = '\0';
  if (nVersion > OWS_1_0_0)
    strcpy( sCssParam, "se:SvgParameter");
  else
    strcpy( sCssParam, "CssParameter");

  sNameSpace[0] = '\0';
  if (nVersion > OWS_1_0_0)
    strcpy(sNameSpace, "se:");

  snprintf(szTmp, sizeof(szTmp), "<%sLineSymbolizer>\n",  sNameSpace);

  pszSLD = msStringConcatenate(pszSLD, szTmp);

  snprintf(szTmp, sizeof(szTmp), "<%sStroke>\n",  sNameSpace);

  pszSLD = msStringConcatenate(pszSLD, szTmp);

  pszGraphicSLD = msSLDGetGraphicSLD(psStyle, psLayer, 0, nVersion);
  if (pszGraphicSLD) {
    snprintf(szTmp, sizeof(szTmp), "<%sGraphicStroke>\n",  sNameSpace);

    pszSLD = msStringConcatenate(pszSLD, szTmp);

    pszSLD = msStringConcatenate(pszSLD, pszGraphicSLD);

    if(nVersion >= OWS_1_1_0) {
      if(psStyle->gap > 0) {
        snprintf(szTmp, sizeof(szTmp), "<%sGap>%.2f</%sGap>\n",  sNameSpace,psStyle->gap,sNameSpace);
      }
      if(psStyle->initialgap > 0) {
        snprintf(szTmp, sizeof(szTmp), "<%sInitialGap>%.2f</%sInitialGap>\n",  sNameSpace,psStyle->initialgap,sNameSpace);
      }
    }

    snprintf(szTmp, sizeof(szTmp), "</%sGraphicStroke>\n",  sNameSpace);

    pszSLD = msStringConcatenate(pszSLD, szTmp);

    free(pszGraphicSLD);
    pszGraphicSLD = NULL;
  }

  if (psStyle->color.red != -1 &&
      psStyle->color.green != -1 &&
      psStyle->color.blue != -1)
    sprintf(szHexColor,"%02x%02x%02x",psStyle->color.red,
            psStyle->color.green,psStyle->color.blue);
  else
    sprintf(szHexColor,"%02x%02x%02x",psStyle->outlinecolor.red,
            psStyle->outlinecolor.green,psStyle->outlinecolor.blue);

  snprintf(szTmp,  sizeof(szTmp),
           "<%s name=\"stroke\">#%s</%s>\n",
           sCssParam, szHexColor, sCssParam);
  pszSLD = msStringConcatenate(pszSLD, szTmp);

  if(psStyle->color.alpha != 255 && psStyle->color.alpha!=-1) {
    snprintf(szTmp, sizeof(szTmp),
             "<%s name=\"stroke-opacity\">%.2f</%s>\n",
             sCssParam, (float)psStyle->color.alpha/255.0, sCssParam);
    pszSLD = msStringConcatenate(pszSLD, szTmp);
  }


  nSymbol = -1;

  if (psStyle->symbol >= 0)
    nSymbol = psStyle->symbol;
  else if (psStyle->symbolname)
    nSymbol = msGetSymbolIndex(&psLayer->map->symbolset,
                               psStyle->symbolname, MS_FALSE);

  if (nSymbol <0)
    dfSize = 1.0;
  else {
    if (psStyle->size > 0)
      dfSize = psStyle->size;
    else if (psStyle->width > 0)
      dfSize = psStyle->width;
    else
      dfSize = 1;
  }

  snprintf(szTmp, sizeof(szTmp),
           "<%s name=\"stroke-width\">%.2f</%s>\n",
           sCssParam, dfSize, sCssParam);
  pszSLD = msStringConcatenate(pszSLD, szTmp);

  /* -------------------------------------------------------------------- */
  /*      dash array                                                      */
  /* -------------------------------------------------------------------- */


  if (psStyle->patternlength > 0) {
    for (i=0; i<psStyle->patternlength; i++) {
      snprintf(szTmp, sizeof(szTmp), "%.2f ", psStyle->pattern[i]);
      pszDashArray = msStringConcatenate(pszDashArray, szTmp);
    }
    snprintf(szTmp, sizeof(szTmp),
             "<%s name=\"stroke-dasharray\">%s</%s>\n",
             sCssParam, pszDashArray, sCssParam);
    pszSLD = msStringConcatenate(pszSLD, szTmp);
    msFree(pszDashArray);
  }

  snprintf(szTmp, sizeof(szTmp), "</%sStroke>\n",  sNameSpace);

  pszSLD = msStringConcatenate(pszSLD, szTmp);

  snprintf(szTmp, sizeof(szTmp), "</%sLineSymbolizer>\n",  sNameSpace);

  pszSLD = msStringConcatenate(pszSLD, szTmp);

  return pszSLD;

#else
  return NULL;
#endif
}


/************************************************************************/
/*                         msSLDGeneratePolygonSLD                      */
/*                                                                      */
/*       Generate SLD for a Polygon layer.                              */
/************************************************************************/
char *msSLDGeneratePolygonSLD(styleObj *psStyle, layerObj *psLayer, int nVersion)
{
#if defined(USE_WMS_SVR) || defined (USE_WFS_SVR) || defined (USE_WCS_SVR) || defined(USE_SOS_SVR)

  char szTmp[100];
  char *pszSLD = NULL;
  char szHexColor[7];
  char *pszGraphicSLD = NULL;
  double dfSize;
  char sCssParam[30];
  char sNameSpace[10];

  sCssParam[0] = '\0';
  if (nVersion > OWS_1_0_0)
    strcpy(sCssParam, "se:SvgParameter");
  else
    strcpy(sCssParam, "CssParameter");

  sNameSpace[0] = '\0';
  if (nVersion > OWS_1_0_0)
    strcpy(sNameSpace, "se:");

  snprintf(szTmp, sizeof(szTmp), "<%sPolygonSymbolizer>\n",  sNameSpace);

  pszSLD = msStringConcatenate(pszSLD, szTmp);
  /* fill */
  if (psStyle->color.red != -1 && psStyle->color.green != -1 &&
      psStyle->color.blue != -1) {

    snprintf(szTmp, sizeof(szTmp), "<%sFill>\n",  sNameSpace);

    pszSLD = msStringConcatenate(pszSLD, szTmp);

    pszGraphicSLD = msSLDGetGraphicSLD(psStyle, psLayer, 0, nVersion);
    if (pszGraphicSLD) {
      snprintf(szTmp, sizeof(szTmp), "<%sGraphicFill>\n",  sNameSpace);

      pszSLD = msStringConcatenate(pszSLD, szTmp);

      pszSLD = msStringConcatenate(pszSLD, pszGraphicSLD);

      snprintf(szTmp, sizeof(szTmp), "</%sGraphicFill>\n",  sNameSpace);

      pszSLD = msStringConcatenate(pszSLD, szTmp);

      free(pszGraphicSLD);
      pszGraphicSLD = NULL;
    }

    sprintf(szHexColor,"%02x%02x%02x",psStyle->color.red,
            psStyle->color.green,psStyle->color.blue);

    snprintf(szTmp, sizeof(szTmp),
             "<%s name=\"fill\">#%s</%s>\n",
             sCssParam, szHexColor, sCssParam);
    pszSLD = msStringConcatenate(pszSLD, szTmp);

    if(psStyle->color.alpha != 255 && psStyle->color.alpha!=-1) {
      snprintf(szTmp, sizeof(szTmp),
               "<%s name=\"fill-opacity\">%.2f</%s>\n",
               sCssParam, (float)psStyle->color.alpha/255, sCssParam);
      pszSLD = msStringConcatenate(pszSLD, szTmp);
    }


    snprintf(szTmp, sizeof(szTmp), "</%sFill>\n",  sNameSpace);

    pszSLD = msStringConcatenate(pszSLD, szTmp);
  }
  /* stroke */
  if (psStyle->outlinecolor.red != -1 &&
      psStyle->outlinecolor.green != -1 &&
      psStyle->outlinecolor.blue != -1) {
    snprintf(szTmp, sizeof(szTmp), "<%sStroke>\n",  sNameSpace);
    pszSLD = msStringConcatenate(pszSLD, szTmp);



    /* If there is a symbol to be used for sroke, the color in the */
    /* style sholud be set to -1. Else It won't apply here. */
    if (psStyle->color.red == -1 && psStyle->color.green == -1 &&
        psStyle->color.blue == -1) {
      pszGraphicSLD = msSLDGetGraphicSLD(psStyle, psLayer, 0, nVersion);
      if (pszGraphicSLD) {
        snprintf(szTmp, sizeof(szTmp), "<%sGraphicFill>\n",  sNameSpace);
        pszSLD = msStringConcatenate(pszSLD, szTmp);

        pszSLD = msStringConcatenate(pszSLD, pszGraphicSLD);
        snprintf(szTmp, sizeof(szTmp), "</%sGraphicFill>\n",  sNameSpace);
        pszSLD = msStringConcatenate(pszSLD, szTmp);

        free(pszGraphicSLD);
        pszGraphicSLD = NULL;
      }
    }

    sprintf(szHexColor,"%02x%02x%02x",psStyle->outlinecolor.red,
            psStyle->outlinecolor.green,
            psStyle->outlinecolor.blue);

    snprintf(szTmp, sizeof(szTmp),
             "<%s name=\"stroke\">#%s</%s>\n",
             sCssParam, szHexColor, sCssParam);
    pszSLD = msStringConcatenate(pszSLD, szTmp);

    dfSize = 1.0;
    if (psStyle->size > 0)
      dfSize = psStyle->size;
    else if (psStyle->width > 0)
      dfSize = psStyle->width;

    snprintf(szTmp, sizeof(szTmp),
             "<%s name=\"stroke-width\">%.2f</%s>\n",
             sCssParam,dfSize,sCssParam);
    pszSLD = msStringConcatenate(pszSLD, szTmp);

    snprintf(szTmp, sizeof(szTmp), "</%sStroke>\n",  sNameSpace);
    pszSLD = msStringConcatenate(pszSLD, szTmp);
  }

  snprintf(szTmp, sizeof(szTmp), "</%sPolygonSymbolizer>\n", sNameSpace);
  pszSLD = msStringConcatenate(pszSLD, szTmp);

  return pszSLD;

#else
  return NULL;
#endif
}

/************************************************************************/
/*                          msSLDGeneratePointSLD                       */
/*                                                                      */
/*      Generate SLD for a Point layer.                                 */
/************************************************************************/
char *msSLDGeneratePointSLD(styleObj *psStyle, layerObj *psLayer, int nVersion)
{
#if defined(USE_WMS_SVR) || defined (USE_WFS_SVR) || defined (USE_WCS_SVR) || defined(USE_SOS_SVR)
  char *pszSLD = NULL;
  char *pszGraphicSLD = NULL;
  char szTmp[100];
  char sNameSpace[10];

  sNameSpace[0] = '\0';
  if (nVersion > OWS_1_0_0)
    strcpy(sNameSpace, "se:");

  snprintf(szTmp, sizeof(szTmp), "<%sPointSymbolizer>\n",  sNameSpace);
  pszSLD = msStringConcatenate(pszSLD, szTmp);

  pszGraphicSLD = msSLDGetGraphicSLD(psStyle, psLayer, 1, nVersion);
  if (pszGraphicSLD) {
    pszSLD = msStringConcatenate(pszSLD, pszGraphicSLD);
    free(pszGraphicSLD);
  }

  snprintf(szTmp, sizeof(szTmp), "</%sPointSymbolizer>\n",  sNameSpace);
  pszSLD = msStringConcatenate(pszSLD, szTmp);

  return pszSLD;

#else
  return NULL;

#endif
}



/************************************************************************/
/*                           msSLDGenerateTextSLD                       */
/*                                                                      */
/*      Generate a TextSymboliser SLD xml based on the class's label    */
/*      object.                                                         */
/************************************************************************/
char *msSLDGenerateTextSLD(classObj *psClass, layerObj *psLayer, int nVersion)
{
#if defined(USE_WMS_SVR) || defined (USE_WFS_SVR) || defined (USE_WCS_SVR) || defined(USE_SOS_SVR)
  char *pszSLD = NULL;

  char szTmp[100];
  char **aszFontsParts = NULL;
  int nFontParts = 0;
  char szHexColor[7];
  int nColorRed=-1, nColorGreen=-1, nColorBlue=-1;
  double dfAnchorX = 0.5, dfAnchorY = 0.5;
  int i = 0;
  char sCssParam[30];
  char sNameSpace[10];
  labelObj *psLabelObj = NULL;

  sCssParam[0] = '\0';
  if (nVersion > OWS_1_0_0)
    strcpy(sCssParam, "se:SvgParameter");
  else
    strcpy(sCssParam, "CssParameter");

  sNameSpace[0] = '\0';
  if (nVersion > OWS_1_0_0)
    strcpy(sNameSpace, "se:");


  if (psClass && psLayer && psLayer->labelitem &&
      strlen(psLayer->labelitem) > 0 && psClass->numlabels > 0) {
    psLabelObj = psClass->labels[0];
    snprintf(szTmp, sizeof(szTmp), "<%sTextSymbolizer>\n",  sNameSpace);
    pszSLD = msStringConcatenate(pszSLD, szTmp);

    snprintf(szTmp, sizeof(szTmp), "<%sLabel><ogc:PropertyName>%s</ogc:PropertyName></%sLabel>\n",  sNameSpace,
             psLayer->labelitem, sNameSpace);
    pszSLD = msStringConcatenate(pszSLD, szTmp);

    /* -------------------------------------------------------------------- */
    /*      only true type fonts are exported. Font name should be          */
    /*      something like arial-bold-italic. There are 3 parts to the      */
    /*      name font-family, font-style (italic, oblique, nomal),          */
    /*      font-weight (bold, normal). These 3 elements are separated      */
    /*      with -.                                                         */
    /* -------------------------------------------------------------------- */
    if (psLabelObj->font) {
      aszFontsParts = msStringSplit(psLabelObj->font, '-', &nFontParts);
      if (nFontParts > 0) {
        snprintf(szTmp, sizeof(szTmp), "<%sFont>\n",  sNameSpace);
        pszSLD = msStringConcatenate(pszSLD, szTmp);

        /* assuming first one is font-family */
        snprintf(szTmp, sizeof(szTmp),
                 "<%s name=\"font-family\">%s</%s>\n",
                 sCssParam, aszFontsParts[0], sCssParam);
        pszSLD = msStringConcatenate(pszSLD, szTmp);
        for (i=1; i<nFontParts; i++) {
          if (strcasecmp(aszFontsParts[i], "italic") == 0 ||
              strcasecmp(aszFontsParts[i], "oblique") == 0) {
            snprintf(szTmp, sizeof(szTmp),
                     "<%s name=\"font-style\">%s</%s>\n",
                     sCssParam, aszFontsParts[i], sCssParam);
            pszSLD = msStringConcatenate(pszSLD, szTmp);
          } else if (strcasecmp(aszFontsParts[i], "bold") == 0) {
            snprintf(szTmp, sizeof(szTmp),
                     "<%s name=\"font-weight\">%s</%s>\n",
                     sCssParam,
                     aszFontsParts[i], sCssParam);
            pszSLD = msStringConcatenate(pszSLD, szTmp);
          }
        }
        /* size */
        if (psLabelObj->size > 0) {
          snprintf(szTmp, sizeof(szTmp),
                   "<%s name=\"font-size\">%d</%s>\n",
                   sCssParam, psLabelObj->size, sCssParam);
          pszSLD = msStringConcatenate(pszSLD, szTmp);
        }
        snprintf(szTmp, sizeof(szTmp), "</%sFont>\n",  sNameSpace);
        pszSLD = msStringConcatenate(pszSLD, szTmp);
      }
      msFreeCharArray(aszFontsParts, nFontParts);
    }


    /* label placement */
    snprintf(szTmp, sizeof(szTmp), "<%sLabelPlacement>\n<%sPointPlacement>\n",
             sNameSpace, sNameSpace  );
    pszSLD = msStringConcatenate(pszSLD, szTmp);

    snprintf(szTmp, sizeof(szTmp), "<%sAnchorPoint>\n", sNameSpace);
    pszSLD = msStringConcatenate(pszSLD, szTmp);

    if (psLabelObj->position == MS_LL) {
      dfAnchorX =0;
      dfAnchorY = 0;
    } else if (psLabelObj->position == MS_CL) {
      dfAnchorX =0;
      dfAnchorY = 0.5;
    } else if (psLabelObj->position == MS_UL) {
      dfAnchorX =0;
      dfAnchorY = 1;
    }

    else if (psLabelObj->position == MS_LC) {
      dfAnchorX =0.5;
      dfAnchorY = 0;
    } else if (psLabelObj->position == MS_CC) {
      dfAnchorX =0.5;
      dfAnchorY = 0.5;
    } else if (psLabelObj->position == MS_UC) {
      dfAnchorX =0.5;
      dfAnchorY = 1;
    }

    else if (psLabelObj->position == MS_LR) {
      dfAnchorX =1;
      dfAnchorY = 0;
    } else if (psLabelObj->position == MS_CR) {
      dfAnchorX =1;
      dfAnchorY = 0.5;
    } else if (psLabelObj->position == MS_UR) {
      dfAnchorX =1;
      dfAnchorY = 1;
    }
    snprintf(szTmp, sizeof(szTmp), "<%sAnchorPointX>%.1f</%sAnchorPointX>\n",
             sNameSpace, dfAnchorX, sNameSpace);
    pszSLD = msStringConcatenate(pszSLD, szTmp);
    snprintf(szTmp, sizeof(szTmp), "<%sAnchorPointY>%.1f</%sAnchorPointY>\n", sNameSpace,
             dfAnchorY, sNameSpace);
    pszSLD = msStringConcatenate(pszSLD, szTmp);

    snprintf(szTmp, sizeof(szTmp), "</%sAnchorPoint>\n",  sNameSpace);
    pszSLD = msStringConcatenate(pszSLD, szTmp);

    /* displacement */
    if (psLabelObj->offsetx > 0 || psLabelObj->offsety > 0) {
      snprintf(szTmp, sizeof(szTmp), "<%sDisplacement>\n",  sNameSpace);
      pszSLD = msStringConcatenate(pszSLD, szTmp);

      if (psLabelObj->offsetx > 0) {
        snprintf(szTmp, sizeof(szTmp), "<%sDisplacementX>%d</%sDisplacementX>\n",
                 sNameSpace, psLabelObj->offsetx, sNameSpace);
        pszSLD = msStringConcatenate(pszSLD, szTmp);
      }
      if (psLabelObj->offsety > 0) {
        snprintf(szTmp, sizeof(szTmp), "<%sDisplacementY>%d</%sDisplacementY>\n",
                 sNameSpace, psLabelObj->offsety, sNameSpace);
        pszSLD = msStringConcatenate(pszSLD, szTmp);
      }

      snprintf(szTmp,  sizeof(szTmp), "</%sDisplacement>\n",  sNameSpace);
      pszSLD = msStringConcatenate(pszSLD, szTmp);
    }
    /* rotation */
    if (psLabelObj->angle > 0) {
      snprintf(szTmp, sizeof(szTmp), "<%sRotation>%.2f</%sRotation>\n",
               sNameSpace, psLabelObj->angle, sNameSpace);
      pszSLD = msStringConcatenate(pszSLD, szTmp);
    }

    /* TODO : support Halo parameter => shadow */

    snprintf(szTmp, sizeof(szTmp), "</%sPointPlacement>\n</%sLabelPlacement>\n", sNameSpace, sNameSpace);
    pszSLD = msStringConcatenate(pszSLD, szTmp);


    /* color */
    if (psLabelObj->color.red != -1 &&
        psLabelObj->color.green != -1 &&
        psLabelObj->color.blue != -1) {
      nColorRed = psLabelObj->color.red;
      nColorGreen = psLabelObj->color.green;
      nColorBlue = psLabelObj->color.blue;
    } else if (psLabelObj->outlinecolor.red != -1 &&
               psLabelObj->outlinecolor.green != -1 &&
               psLabelObj->outlinecolor.blue != -1) {
      nColorRed = psLabelObj->outlinecolor.red;
      nColorGreen = psLabelObj->outlinecolor.green;
      nColorBlue = psLabelObj->outlinecolor.blue;
    }
    if (nColorRed >= 0 && nColorGreen >= 0  && nColorBlue >=0) {
      snprintf(szTmp, sizeof(szTmp), "<%sFill>\n", sNameSpace );
      pszSLD = msStringConcatenate(pszSLD, szTmp);

      sprintf(szHexColor,"%02x%02x%02x",nColorRed,
              nColorGreen, nColorBlue);

      snprintf(szTmp, sizeof(szTmp),
               "<%s name=\"fill\">#%s</%s>\n",
               sCssParam, szHexColor, sCssParam);
      pszSLD = msStringConcatenate(pszSLD, szTmp);

      snprintf(szTmp, sizeof(szTmp), "</%sFill>\n",  sNameSpace);
      pszSLD = msStringConcatenate(pszSLD, szTmp);
    }

    snprintf(szTmp, sizeof(szTmp), "</%sTextSymbolizer>\n",  sNameSpace);
    pszSLD = msStringConcatenate(pszSLD, szTmp);
  }
  return pszSLD;

#else
  return NULL;
#endif
}


/************************************************************************/
/*                          msSLDGenerateSLDLayer                       */
/*                                                                      */
/*      Genrate an SLD XML string based on the layer's classes.         */
/************************************************************************/
char *msSLDGenerateSLDLayer(layerObj *psLayer, int nVersion)
{
#if defined(USE_WMS_SVR) || defined (USE_WFS_SVR) || defined (USE_WCS_SVR) || defined(USE_SOS_SVR)

#ifdef USE_OGR
  char szTmp[100];
  char *pszTmpName = NULL;
  int i, j;
  styleObj *psStyle = NULL;
  char *pszFilter = NULL;
  char *pszFinalSLD = NULL;
  char *pszSLD = NULL;
  const char *pszTmp = NULL;
  double dfMinScale =-1, dfMaxScale = -1;
  const char *pszWfsFilter= NULL;
  char *pszEncoded = NULL, *pszWfsFilterEncoded=NULL;


  if (psLayer &&
      (psLayer->status == MS_ON || psLayer->status == MS_DEFAULT) &&
      (psLayer->type == MS_LAYER_POINT ||
       psLayer->type == MS_LAYER_LINE ||
       psLayer->type == MS_LAYER_POLYGON )) {
    snprintf(szTmp, sizeof(szTmp), "%s\n",  "<NamedLayer>");
    pszFinalSLD = msStringConcatenate(pszFinalSLD, szTmp);

    pszTmp = msOWSLookupMetadata(&(psLayer->metadata), "MO", "name");
    if (pszTmp) {
      pszEncoded = msEncodeHTMLEntities(pszTmp);
      if (nVersion > OWS_1_0_0)
        snprintf(szTmp, sizeof(szTmp), "<se:Name>%s</se:Name>\n", pszEncoded);
      else
        snprintf(szTmp, sizeof(szTmp), "<Name>%s</Name>\n", pszEncoded);
      pszFinalSLD = msStringConcatenate(pszFinalSLD, szTmp);
      msFree(pszEncoded);
    } else if (psLayer->name) {
      pszEncoded = msEncodeHTMLEntities(psLayer->name);
      pszTmpName = (char *)malloc(sizeof(char)*(strlen(pszEncoded)+100));
      if (nVersion > OWS_1_0_0)
        sprintf(pszTmpName, "<se:Name>%s</se:Name>\n", pszEncoded);
      else
        sprintf(pszTmpName, "<Name>%s</Name>\n", pszEncoded);


      msFree(pszEncoded);
      pszFinalSLD = msStringConcatenate(pszFinalSLD, pszTmpName);
      msFree(pszTmpName);
      pszTmpName=NULL;

    } else {
      if (nVersion > OWS_1_0_0)
        snprintf(szTmp, sizeof(szTmp), "<se:Name>%s</se:Name>\n", "NamedLayer");
      else
        snprintf(szTmp, sizeof(szTmp), "<Name>%s</Name>\n", "NamedLayer");
      pszFinalSLD = msStringConcatenate(pszFinalSLD, szTmp);
    }


    snprintf(szTmp,  sizeof(szTmp), "%s\n",  "<UserStyle>");
    pszFinalSLD = msStringConcatenate(pszFinalSLD, szTmp);

    if (nVersion > OWS_1_0_0)
      snprintf(szTmp, sizeof(szTmp), "%s\n",  "<se:FeatureTypeStyle>");
    else
      snprintf(szTmp, sizeof(szTmp), "%s\n",  "<FeatureTypeStyle>");

    pszFinalSLD = msStringConcatenate(pszFinalSLD, szTmp);

    pszWfsFilter = msLookupHashTable(&(psLayer->metadata), "wfs_filter");
    if (pszWfsFilter)
      pszWfsFilterEncoded = msEncodeHTMLEntities(pszWfsFilter);
    if (psLayer->numclasses > 0) {
      for (i=0; i<psLayer->numclasses; i++) {
        if (nVersion > OWS_1_0_0)
          snprintf(szTmp, sizeof(szTmp), "%s\n",  "<se:Rule>");
        else
          snprintf(szTmp, sizeof(szTmp), "%s\n",  "<Rule>");

        pszFinalSLD = msStringConcatenate(pszFinalSLD, szTmp);

        /* if class has a name, use it as the RULE name */
        if (psLayer->class[i]->name) {
          pszEncoded = msEncodeHTMLEntities(psLayer->class[i]->name);
          pszTmpName = (char *)malloc(sizeof(char)*(strlen(pszEncoded)+100));

          if (nVersion > OWS_1_0_0)
            sprintf(pszTmpName, "<se:Name>%s</se:Name>\n",  pszEncoded);
          else
            sprintf(pszTmpName, "<Name>%s</Name>\n",  pszEncoded);

          msFree(pszEncoded);

          pszFinalSLD = msStringConcatenate(pszFinalSLD, pszTmpName);
          msFree(pszTmpName);
          pszTmpName=NULL;
        }
        /* -------------------------------------------------------------------- */
        /*      get the Filter if there is a class expression.                  */
        /* -------------------------------------------------------------------- */
        pszFilter = msSLDGetFilter(psLayer->class[i] ,
                                   pszWfsFilter);/* pszWfsFilterEncoded); */

        if (pszFilter) {
          pszFinalSLD = msStringConcatenate(pszFinalSLD, pszFilter);
          free(pszFilter);
        }
        /* -------------------------------------------------------------------- */
        /*      generate the min/max scale.                                     */
        /* -------------------------------------------------------------------- */
        dfMinScale = -1.0;
        if (psLayer->class[i]->minscaledenom > 0)
          dfMinScale = psLayer->class[i]->minscaledenom;
        else if (psLayer->minscaledenom > 0)
          dfMinScale = psLayer->minscaledenom;
        else if (psLayer->map && psLayer->map->web.minscaledenom > 0)
          dfMinScale = psLayer->map->web.minscaledenom;
        if (dfMinScale > 0) {
          if (nVersion > OWS_1_0_0)
            snprintf(szTmp, sizeof(szTmp), "<se:MinScaleDenominator>%f</se:MinScaleDenominator>\n",
                     dfMinScale);
          else
            snprintf(szTmp, sizeof(szTmp), "<MinScaleDenominator>%f</MinScaleDenominator>\n",
                     dfMinScale);

          pszFinalSLD = msStringConcatenate(pszFinalSLD, szTmp);
        }

        dfMaxScale = -1.0;
        if (psLayer->class[i]->maxscaledenom > 0)
          dfMaxScale = psLayer->class[i]->maxscaledenom;
        else if (psLayer->maxscaledenom > 0)
          dfMaxScale = psLayer->maxscaledenom;
        else if (psLayer->map && psLayer->map->web.maxscaledenom > 0)
          dfMaxScale = psLayer->map->web.maxscaledenom;
        if (dfMaxScale > 0) {
          if (nVersion > OWS_1_0_0)
            snprintf(szTmp, sizeof(szTmp), "<se:MaxScaleDenominator>%f</se:MaxScaleDenominator>\n",
                     dfMaxScale);
          else
            snprintf(szTmp, sizeof(szTmp), "<MaxScaleDenominator>%f</MaxScaleDenominator>\n",
                     dfMaxScale);

          pszFinalSLD = msStringConcatenate(pszFinalSLD, szTmp);
        }



        /* -------------------------------------------------------------------- */
        /*      Line symbolizer.                                                */
        /*                                                                      */
        /*      Right now only generates a stroke element containing css        */
        /*      parameters.                                                     */
        /*      Lines using symbols TODO (specially for dash lines)             */
        /* -------------------------------------------------------------------- */
        if (psLayer->type == MS_LAYER_LINE) {
          for (j=0; j<psLayer->class[i]->numstyles; j++) {
            psStyle = psLayer->class[i]->styles[j];
            pszSLD = msSLDGenerateLineSLD(psStyle, psLayer, nVersion);
            if (pszSLD) {
              pszFinalSLD = msStringConcatenate(pszFinalSLD, pszSLD);
              free(pszSLD);
            }
          }

        } else if (psLayer->type == MS_LAYER_POLYGON) {
          for (j=0; j<psLayer->class[i]->numstyles; j++) {
            psStyle = psLayer->class[i]->styles[j];
            pszSLD = msSLDGeneratePolygonSLD(psStyle, psLayer, nVersion);
            if (pszSLD) {
              pszFinalSLD = msStringConcatenate(pszFinalSLD, pszSLD);
              free(pszSLD);
            }
          }

        } else if (psLayer->type == MS_LAYER_POINT) {
          for (j=0; j<psLayer->class[i]->numstyles; j++) {
            psStyle = psLayer->class[i]->styles[j];
            pszSLD = msSLDGeneratePointSLD(psStyle, psLayer, nVersion);
            if (pszSLD) {
              pszFinalSLD = msStringConcatenate(pszFinalSLD, pszSLD);
              free(pszSLD);
            }
          }

        }
        /* label if it exists */
        pszSLD = msSLDGenerateTextSLD(psLayer->class[i], psLayer, nVersion);
        if (pszSLD) {
          pszFinalSLD = msStringConcatenate(pszFinalSLD, pszSLD);
          free(pszSLD);
        }
        if (nVersion > OWS_1_0_0)
          snprintf(szTmp, sizeof(szTmp), "%s\n",  "</se:Rule>");
        else
          snprintf(szTmp, sizeof(szTmp), "%s\n",  "</Rule>");

        pszFinalSLD = msStringConcatenate(pszFinalSLD, szTmp);


      }
    }
    if (pszWfsFilterEncoded)
      msFree(pszWfsFilterEncoded);
    if (nVersion > OWS_1_0_0)
      snprintf(szTmp, sizeof(szTmp), "%s\n",  "</se:FeatureTypeStyle>");
    else
      snprintf(szTmp, sizeof(szTmp), "%s\n",  "</FeatureTypeStyle>");

    pszFinalSLD = msStringConcatenate(pszFinalSLD, szTmp);

    snprintf(szTmp, sizeof(szTmp), "%s\n",  "</UserStyle>");
    pszFinalSLD = msStringConcatenate(pszFinalSLD, szTmp);

    snprintf(szTmp, sizeof(szTmp), "%s\n",  "</NamedLayer>");
    pszFinalSLD = msStringConcatenate(pszFinalSLD, szTmp);

  }
  return pszFinalSLD;


#else
  /* ------------------------------------------------------------------
   * OGR Support not included...
   * ------------------------------------------------------------------ */

  msSetError(MS_MISCERR, "OGR support is not available.",
             "msSLDGenerateSLDLayer()");
  return NULL;

#endif /* USE_OGR */


#else
  msSetError(MS_MISCERR, "OWS support is not available.",
             "msSLDGenerateSLDLayer()");
  return NULL;
#endif
}

#ifdef USE_OGR





char *msSLDGetComparisonValue(char *pszExpression)
{
  char *pszValue = NULL;
  if (!pszExpression)
    return NULL;

  if (strstr(pszExpression, "<=") || strstr(pszExpression, " le "))
    pszValue = msStrdup("PropertyIsLessThanOrEqualTo");
  else if (strstr(pszExpression, "=~"))
    pszValue = msStrdup("PropertyIsLike");
  else if (strstr(pszExpression, "~*"))
    pszValue = msStrdup("PropertyIsLike");
  else if (strstr(pszExpression, ">=") || strstr(pszExpression, " ge "))
    pszValue = msStrdup("PropertyIsGreaterThanOrEqualTo");
  else if (strstr(pszExpression, "!=") || strstr(pszExpression, " ne "))
    pszValue = msStrdup("PropertyIsNotEqualTo");
  else if (strstr(pszExpression, "=") || strstr(pszExpression, " eq "))
    pszValue = msStrdup("PropertyIsEqualTo");
  else if (strstr(pszExpression, "<") || strstr(pszExpression, " lt "))
    pszValue = msStrdup("PropertyIsLessThan");
  else if (strstr(pszExpression, ">") || strstr(pszExpression, " gt "))
    pszValue = msStrdup("PropertyIsGreaterThan");


  return pszValue;
}

char *msSLDGetLogicalOperator(char *pszExpression)
{

  if (!pszExpression)
    return NULL;

  /* TODO for NOT */

  if(strstr(pszExpression, " AND ") || strstr(pszExpression, "AND("))
    return msStrdup("And");

  if(strstr(pszExpression, " OR ") || strstr(pszExpression, "OR("))
    return msStrdup("Or");

  if(strstr(pszExpression, "NOT ") || strstr(pszExpression, "NOT("))
    return msStrdup("Not");

  return NULL;
}

char *msSLDGetRightExpressionOfOperator(char *pszExpression)
{
  char *pszAnd = NULL, *pszOr = NULL, *pszNot=NULL;

  pszAnd = strstr(pszExpression, " AND ");
  if (!pszAnd)
    pszAnd = strstr(pszExpression, " and ");

  if (pszAnd)
    return msStrdup(pszAnd+4);
  else {
    pszOr = strstr(pszExpression, " OR ");
    if (!pszOr)
      pszOr = strstr(pszExpression, " or ");

    if (pszOr)
      return msStrdup(pszOr+3);
    else {
      pszNot = strstr(pszExpression, "NOT ");
      if (!pszNot)
        pszNot = strstr(pszExpression, "not ");
      if (!pszNot)
        pszNot = strstr(pszExpression, "NOT(");
      if (!pszNot)
        pszNot = strstr(pszExpression, "not(");

      if (pszNot)
        return msStrdup(pszNot+4);
    }
  }
  return NULL;

}

char *msSLDGetLeftExpressionOfOperator(char *pszExpression)
{
  char *pszReturn = NULL;
  int nLength = 0, i =0, iReturn=0;

  if (!pszExpression || (nLength = strlen(pszExpression)) <=0)
    return NULL;

  pszReturn = (char *)malloc(sizeof(char)*(nLength+1));
  pszReturn[0] = '\0';
  if (strstr(pszExpression, " AND ") || strstr(pszExpression, " and ")) {
    for (i=0; i<nLength-5; i++) {
      if (pszExpression[i] == ' ' &&
          (pszExpression[i+1] == 'A' || pszExpression[i] == 'a') &&
          (pszExpression[i+2] == 'N' || pszExpression[i] == 'n') &&
          (pszExpression[i+3] == 'D' || pszExpression[i] == 'd') &&
          (pszExpression[i+4] == ' '))
        break;
      else {
        pszReturn[iReturn++] = pszExpression[i];
      }
      pszReturn[iReturn] = '\0';
    }
  } else if (strstr(pszExpression, "AND(") || strstr(pszExpression, "and(")) {
    for (i=0; i<nLength-4; i++) {
      if ((pszExpression[i] == 'A' || pszExpression[i] == 'a') &&
          (pszExpression[i+1] == 'N' || pszExpression[i] == 'n') &&
          (pszExpression[i+2] == 'D' || pszExpression[i] == 'd') &&
          (pszExpression[i+3] == '('))
        break;
      else {
        pszReturn[iReturn++] = pszExpression[i];
      }
      pszReturn[iReturn] = '\0';
    }
  } else if (strstr(pszExpression, " OR ") || strstr(pszExpression, " or ")) {
    for (i=0; i<nLength-4; i++) {
      if (pszExpression[i] == ' ' &&
          (pszExpression[i+1] == 'O' || pszExpression[i] == 'o') &&
          (pszExpression[i+2] == 'R' || pszExpression[i] == 'r') &&
          pszExpression[i+3] == ' ')
        break;
      else {
        pszReturn[iReturn++] = pszExpression[i];
      }
      pszReturn[iReturn] = '\0';
    }
  } else if (strstr(pszExpression, "OR(") || strstr(pszExpression, " or(")) {
    for (i=0; i<nLength-3; i++) {
      if ((pszExpression[i] == 'O' || pszExpression[i] == 'o') &&
          (pszExpression[i+1] == 'R' || pszExpression[i] == 'r') &&
          pszExpression[i+2] == '(')
        break;
      else {
        pszReturn[iReturn++] = pszExpression[i];
      }
      pszReturn[iReturn] = '\0';
    }
  } else {
    msFree(pszReturn);
    return NULL;
  }

  return pszReturn;
}


int msSLDNumberOfLogicalOperators(char *pszExpression)
{
  char *pszAnd = NULL;
  char *pszOr = NULL;
  char *pszNot = NULL;
  char *pszSecondAnd=NULL, *pszSecondOr=NULL;
  if (!pszExpression)
    return 0;

  /* -------------------------------------------------------------------- */
  /*      tests here are minimal to be able to parse simple expression    */
  /*      like A AND B, A OR B, NOT A.                                    */
  /* -------------------------------------------------------------------- */
  pszAnd = strcasestr(pszExpression, " AND ");
  pszOr = strcasestr(pszExpression, " OR ");
  pszNot = strcasestr(pszExpression, "NOT ");

  if (!pszAnd && !pszOr) {
    pszAnd = strcasestr(pszExpression, "AND(");
    pszOr = strcasestr(pszExpression, "OR(");
  }

  if (!pszAnd && !pszOr && !pszNot)
    return 0;

  /* doen not matter how many exactly if there are 2 or more */
  if ((pszAnd && pszOr) || (pszAnd && pszNot) || (pszOr && pszNot))
    return 2;

  if (pszAnd) {
    pszSecondAnd = strcasestr(pszAnd+3, " AND ");
    pszSecondOr = strcasestr(pszAnd+3, " OR ");
  } else if (pszOr) {
    pszSecondAnd = strcasestr(pszOr+2, " AND ");
    pszSecondOr = strcasestr(pszOr+2, " OR ");
  }

  if (!pszSecondAnd && !pszSecondOr)
    return 1;
  else
    return 2;
}


char *msSLDGetAttributeNameOrValue(char *pszExpression,
                                   char *pszComparionValue,
                                   int bReturnName)
{
  char **aszValues = NULL;
  char *pszAttributeName = NULL;
  char *pszAttributeValue = NULL;
  char cCompare = '=';
  char szCompare[3] = {0};
  char szCompare2[3] = {0};
  int bOneCharCompare = -1, nTokens = 0, nLength =0;
  int iValue=0, i=0, iValueIndex =0;
  int bStartCopy=0, iAtt=0;
  char *pszFinalAttributeName=NULL, *pszFinalAttributeValue=NULL;
  int bSingleQuote = 0, bDoubleQuote = 0;

  if (!pszExpression || !pszComparionValue || strlen(pszExpression) <=0)
    return NULL;

  szCompare[0] = '\0';
  szCompare2[0] = '\0';


  if (strcasecmp(pszComparionValue, "PropertyIsEqualTo") == 0) {
    cCompare = '=';
    szCompare[0] = 'e';
    szCompare[1] = 'q';
    szCompare[2] = '\0';

    bOneCharCompare =1;
  }
  if (strcasecmp(pszComparionValue, "PropertyIsNotEqualTo") == 0) {
    szCompare[0] = 'n';
    szCompare[1] = 'e';
    szCompare[2] = '\0';

    szCompare2[0] = '!';
    szCompare2[1] = '=';
    szCompare2[2] = '\0';

    bOneCharCompare =0;
  } else if (strcasecmp(pszComparionValue, "PropertyIsLike") == 0) {
    szCompare[0] = '=';
    szCompare[1] = '~';
    szCompare[2] = '\0';

    szCompare2[0] = '~';
    szCompare2[1] = '*';
    szCompare2[2] = '\0';

    bOneCharCompare =0;
  } else if (strcasecmp(pszComparionValue, "PropertyIsLessThan") == 0) {
    cCompare = '<';
    szCompare[0] = 'l';
    szCompare[1] = 't';
    szCompare[2] = '\0';
    bOneCharCompare =1;
  } else if (strcasecmp(pszComparionValue, "PropertyIsLessThanOrEqualTo") == 0) {
    szCompare[0] = 'l';
    szCompare[1] = 'e';
    szCompare[2] = '\0';

    szCompare2[0] = '<';
    szCompare2[1] = '=';
    szCompare2[2] = '\0';

    bOneCharCompare =0;
  } else if (strcasecmp(pszComparionValue, "PropertyIsGreaterThan") == 0) {
    cCompare = '>';
    szCompare[0] = 'g';
    szCompare[1] = 't';
    szCompare[2] = '\0';
    bOneCharCompare =1;
  } else if (strcasecmp(pszComparionValue, "PropertyIsGreaterThanOrEqualTo") == 0) {
    szCompare[0] = 'g';
    szCompare[1] = 'e';
    szCompare[2] = '\0';

    szCompare2[0] = '>';
    szCompare2[1] = '=';
    szCompare2[2] = '\0';

    bOneCharCompare =0;
  }

  if (bOneCharCompare == 1) {
    aszValues= msStringSplit (pszExpression, cCompare, &nTokens);
    if (nTokens > 1) {
      pszAttributeName = msStrdup(aszValues[0]);
      pszAttributeValue =  msStrdup(aszValues[1]);
    } else {
      nLength = strlen(pszExpression);
      pszAttributeName = (char *)malloc(sizeof(char)*(nLength+1));
      iValue = 0;
      for (i=0; i<nLength-2; i++) {
        if (pszExpression[i] != szCompare[0] &&
            pszExpression[i] != toupper(szCompare[0])) {
          pszAttributeName[iValue++] = pszExpression[i];
        } else {
          if ((pszExpression[i+1] == szCompare[1] ||
               pszExpression[i+1] == toupper(szCompare[1])) &&
              (pszExpression[i+2] == ' ')) {
            iValueIndex = i+3;
            pszAttributeValue = msStrdup(pszExpression+iValueIndex);
            break;
          } else
            pszAttributeName[iValue++] = pszExpression[i];
        }
        pszAttributeName[iValue] = '\0';
      }
    }
    msFreeCharArray(aszValues, nTokens);
  } else if (bOneCharCompare == 0) {
    nLength = strlen(pszExpression);
    pszAttributeName = (char *)malloc(sizeof(char)*(nLength+1));
    iValue = 0;
    for (i=0; i<nLength-2; i++) {
      if ((pszExpression[i] != szCompare[0] ||
           pszExpression[i] != toupper(szCompare[0])) &&
          (pszExpression[i] != szCompare2[0] ||
           pszExpression[i] != toupper(szCompare2[0])))

      {
        pszAttributeName[iValue++] = pszExpression[i];
      } else {
        if (((pszExpression[i+1] == szCompare[1] ||
              pszExpression[i+1] == toupper(szCompare[1])) ||
             (pszExpression[i+1] == szCompare2[1] ||
              pszExpression[i+1] == toupper(szCompare2[1]))) &&
            (pszExpression[i+2] == ' ')) {
          iValueIndex = i+3;
          pszAttributeValue = msStrdup(pszExpression+iValueIndex);
          break;
        } else
          pszAttributeName[iValue++] = pszExpression[i];
      }
      pszAttributeName[iValue] = '\0';
    }
  }

  /* -------------------------------------------------------------------- */
  /*      Return the name of the attribute : It is supposed to be         */
  /*      inside []                                                       */
  /* -------------------------------------------------------------------- */
  if (bReturnName) {
    if (!pszAttributeName) {
      msFree(pszAttributeValue);
      return NULL;
    }

    nLength = strlen(pszAttributeName);
    pszFinalAttributeName = (char *)malloc(sizeof(char)*(nLength+1));
    bStartCopy= 0;
    iAtt = 0;
    for (i=0; i<nLength; i++) {
      if (pszAttributeName[i] == ' ' && bStartCopy == 0)
        continue;

      if (pszAttributeName[i] == '[') {
        bStartCopy = 1;
        continue;
      }
      if (pszAttributeName[i] == ']')
        break;
      if (bStartCopy) {
        pszFinalAttributeName[iAtt++] = pszAttributeName[i];
      }
      pszFinalAttributeName[iAtt] = '\0';
    }

    msFree(pszAttributeName);
    msFree(pszAttributeValue);
    return pszFinalAttributeName;
  } else {

    if (!pszAttributeValue) {
      msFree(pszAttributeName);
      return NULL;
    }
    nLength = strlen(pszAttributeValue);
    pszFinalAttributeValue = (char *)malloc(sizeof(char)*(nLength+1));
    pszFinalAttributeValue[0] = '\0';
    bStartCopy= 0;
    iAtt = 0;
    for (i=0; i<nLength; i++) {
      if (pszAttributeValue[i] == ' ' && bStartCopy == 0)
        continue;

      if (pszAttributeValue[i] == '\'' && bStartCopy == 0) {
        bSingleQuote = 1;
        bStartCopy = 1;
        continue;
      } else if (pszAttributeValue[i] == '"' && bStartCopy == 0) {
        bDoubleQuote = 1;
        bStartCopy = 1;
        continue;
      } else
        bStartCopy =1;

      if (bStartCopy) {
        if (pszAttributeValue[i] == '\'' && bSingleQuote)
          break;
        else if (pszAttributeValue[i] == '"' && bDoubleQuote)
          break;
        else if (pszAttributeValue[i] == ')')
          break;
        pszFinalAttributeValue[iAtt++] = pszAttributeValue[i];
      }
      pszFinalAttributeValue[iAtt] = '\0';
    }

    /*trim  for regular expressions*/
    if (strlen(pszFinalAttributeValue) > 2 && strcasecmp(pszComparionValue, "PropertyIsLike") == 0) {
      int len = strlen(pszFinalAttributeValue);
      msStringTrimBlanks(pszFinalAttributeValue);
      if (pszFinalAttributeValue[0] == '/' &&
          (pszFinalAttributeValue[len-1] == '/' ||
           (pszFinalAttributeValue[len-1] == 'i' &&
            pszFinalAttributeValue[len-2] == '/'))) {
        if (pszFinalAttributeValue[len-1] == '/')
          pszFinalAttributeValue[len-1] = '\0';
        else
          pszFinalAttributeValue[len-2] = '\0';

        memmove(pszFinalAttributeValue, pszFinalAttributeValue +
                ((pszFinalAttributeValue[1] == '^') ? 2 : 1), len-1);

        /*replace wild card string .* with * */
        pszFinalAttributeValue = msReplaceSubstring(pszFinalAttributeValue, ".*", "*");
      }
    }
    msFree(pszAttributeName);
    msFree(pszAttributeValue);
    return pszFinalAttributeValue;
  }
}


char *msSLDGetAttributeName(char *pszExpression,
                            char *pszComparionValue)
{
  return msSLDGetAttributeNameOrValue(pszExpression, pszComparionValue, 1);
}

char *msSLDGetAttributeValue(char *pszExpression,
                             char *pszComparionValue)
{
  return msSLDGetAttributeNameOrValue(pszExpression, pszComparionValue, 0);
}



/************************************************************************/
/*                           BuildExpressionTree                        */
/*                                                                      */
/*      Build a filter expression node based on mapserver's class       */
/*      expression. This is limited to simple expressions like :        */
/*        A = B, A < B, A <= B, A > B, A >= B, A != B                   */
/*       It also handles one level of logical expressions :             */
/*        A AND B                                                       */
/*        A OR B                                                        */
/*        NOT A                                                         */
/************************************************************************/
FilterEncodingNode *BuildExpressionTree(char *pszExpression,
                                        FilterEncodingNode *psNode)
{
  int nLength = 0;
  int nOperators=0;
  char *pszComparionValue=NULL, *pszAttibuteName=NULL;
  char *pszAttibuteValue=NULL;
  char *pszLeftExpression=NULL, *pszRightExpression=NULL, *pszOperator=NULL;

  if (!pszExpression || (nLength = strlen(pszExpression)) <=0)
    return NULL;

  /* -------------------------------------------------------------------- */
  /*      First we check how many logical operators are there :           */
  /*       - if none : It means It is a comparision operator (like =,      */
  /*      >, >= .... We get the comparison value as well as the           */
  /*      attribute and the attribut's value and assign it to the node    */
  /*      passed in argument.                                             */
  /*       - if there is one operator, we assign the operator to the      */
  /*      node and adds the expressions into the left and right nodes.    */
  /* -------------------------------------------------------------------- */
  nOperators = msSLDNumberOfLogicalOperators(pszExpression);
  if (nOperators == 0) {
    if (!psNode)
      psNode = FLTCreateFilterEncodingNode();

    pszComparionValue = msSLDGetComparisonValue(pszExpression);
    pszAttibuteName = msSLDGetAttributeName(pszExpression, pszComparionValue);
    pszAttibuteValue = msSLDGetAttributeValue(pszExpression, pszComparionValue);
    if (pszComparionValue && pszAttibuteName && pszAttibuteValue) {
      psNode->eType = FILTER_NODE_TYPE_COMPARISON;
      psNode->pszValue = msStrdup(pszComparionValue);

      psNode->psLeftNode = FLTCreateFilterEncodingNode();
      psNode->psLeftNode->eType = FILTER_NODE_TYPE_PROPERTYNAME;
      psNode->psLeftNode->pszValue = msStrdup(pszAttibuteName);

      psNode->psRightNode = FLTCreateFilterEncodingNode();
      psNode->psRightNode->eType = FILTER_NODE_TYPE_LITERAL;
      psNode->psRightNode->pszValue = msStrdup(pszAttibuteValue);

      if (strcasecmp(pszComparionValue, "PropertyIsLike") == 0) {
        psNode->pOther = (FEPropertyIsLike *)malloc(sizeof(FEPropertyIsLike));
        ((FEPropertyIsLike *)psNode->pOther)->bCaseInsensitive = 0;
        ((FEPropertyIsLike *)psNode->pOther)->pszWildCard = msStrdup("*");
        ((FEPropertyIsLike *)psNode->pOther)->pszSingleChar = msStrdup("#");
        ((FEPropertyIsLike *)psNode->pOther)->pszEscapeChar = msStrdup("!");
      }
      free(pszComparionValue);
      free(pszAttibuteName);
      free(pszAttibuteValue);
    }
    return psNode;

  } else if (nOperators == 1) {
    pszOperator = msSLDGetLogicalOperator(pszExpression);
    if (pszOperator) {
      if (!psNode)
        psNode = FLTCreateFilterEncodingNode();

      psNode->eType = FILTER_NODE_TYPE_LOGICAL;
      psNode->pszValue = msStrdup(pszOperator);
      free(pszOperator);

      pszLeftExpression = msSLDGetLeftExpressionOfOperator(pszExpression);
      pszRightExpression = msSLDGetRightExpressionOfOperator(pszExpression);

      if (pszLeftExpression || pszRightExpression) {
        if (pszLeftExpression) {
          pszComparionValue = msSLDGetComparisonValue(pszLeftExpression);
          pszAttibuteName = msSLDGetAttributeName(pszLeftExpression,
                                                  pszComparionValue);
          pszAttibuteValue = msSLDGetAttributeValue(pszLeftExpression,
                             pszComparionValue);

          if (pszComparionValue && pszAttibuteName && pszAttibuteValue) {
            psNode->psLeftNode = FLTCreateFilterEncodingNode();
            psNode->psLeftNode->eType = FILTER_NODE_TYPE_COMPARISON;
            psNode->psLeftNode->pszValue = msStrdup(pszComparionValue);

            psNode->psLeftNode->psLeftNode = FLTCreateFilterEncodingNode();
            psNode->psLeftNode->psLeftNode->eType =
              FILTER_NODE_TYPE_PROPERTYNAME;
            psNode->psLeftNode->psLeftNode->pszValue = msStrdup(pszAttibuteName);

            psNode->psLeftNode->psRightNode = FLTCreateFilterEncodingNode();
            psNode->psLeftNode->psRightNode->eType =
              FILTER_NODE_TYPE_LITERAL;
            psNode->psLeftNode->psRightNode->pszValue =
              msStrdup(pszAttibuteValue);

            free(pszComparionValue);
            free(pszAttibuteName);
            free(pszAttibuteValue);
          }
        }
        if (pszRightExpression) {
          pszComparionValue = msSLDGetComparisonValue(pszRightExpression);
          pszAttibuteName = msSLDGetAttributeName(pszRightExpression,
                                                  pszComparionValue);
          pszAttibuteValue = msSLDGetAttributeValue(pszRightExpression,
                             pszComparionValue);

          if (pszComparionValue && pszAttibuteName && pszAttibuteValue) {
            psNode->psRightNode = FLTCreateFilterEncodingNode();
            psNode->psRightNode->eType = FILTER_NODE_TYPE_COMPARISON;
            psNode->psRightNode->pszValue = msStrdup(pszComparionValue);

            psNode->psRightNode->psLeftNode =
              FLTCreateFilterEncodingNode();
            psNode->psRightNode->psLeftNode->eType =
              FILTER_NODE_TYPE_PROPERTYNAME;
            psNode->psRightNode->psLeftNode->pszValue =
              msStrdup(pszAttibuteName);

            psNode->psRightNode->psRightNode =
              FLTCreateFilterEncodingNode();
            psNode->psRightNode->psRightNode->eType =
              FILTER_NODE_TYPE_LITERAL;
            psNode->psRightNode->psRightNode->pszValue =
              msStrdup(pszAttibuteValue);

            free(pszComparionValue);
            free(pszAttibuteName);
            free(pszAttibuteValue);
          }
        }
      }
    }

    return psNode;
  } else {
    return NULL;
  }
}

char *msSLDBuildFilterEncoding(FilterEncodingNode *psNode)
{
  char *pszTmp = NULL;
  char szTmp[200];
  char *pszExpression = NULL;

  if (!psNode)
    return NULL;

  if (psNode->eType == FILTER_NODE_TYPE_COMPARISON &&
      psNode->pszValue && psNode->psLeftNode && psNode->psLeftNode->pszValue &&
      psNode->psRightNode && psNode->psRightNode->pszValue) {
    snprintf(szTmp, sizeof(szTmp), "<ogc:%s><ogc:PropertyName>%s</ogc:PropertyName><ogc:Literal>%s</ogc:Literal></ogc:%s>",
             psNode->pszValue, psNode->psLeftNode->pszValue,
             psNode->psRightNode->pszValue, psNode->pszValue);
    pszExpression = msStrdup(szTmp);
  } else if (psNode->eType == FILTER_NODE_TYPE_LOGICAL &&
             psNode->pszValue &&
             ((psNode->psLeftNode && psNode->psLeftNode->pszValue) ||
              (psNode->psRightNode && psNode->psRightNode->pszValue))) {
    snprintf(szTmp, sizeof(szTmp), "<ogc:%s>", psNode->pszValue);
    pszExpression = msStringConcatenate(pszExpression, szTmp);
    if (psNode->psLeftNode) {
      pszTmp = msSLDBuildFilterEncoding(psNode->psLeftNode);
      if (pszTmp) {
        pszExpression = msStringConcatenate(pszExpression, pszTmp);
        free(pszTmp);
      }
    }
    if (psNode->psRightNode) {
      pszTmp = msSLDBuildFilterEncoding(psNode->psRightNode);
      if (pszTmp) {
        pszExpression = msStringConcatenate(pszExpression, pszTmp);
        free(pszTmp);
      }
    }
    snprintf(szTmp,  sizeof(szTmp), "</ogc:%s>", psNode->pszValue);
    pszExpression = msStringConcatenate(pszExpression, szTmp);
  }
  return pszExpression;
}



char *msSLDParseLogicalExpression(char *pszExpression, const char *pszWfsFilter)
{
  FilterEncodingNode *psNode = NULL;
  char *pszFLTExpression = NULL;
  char *pszTmp = NULL;

  if (!pszExpression || strlen(pszExpression) <=0)
    return NULL;


  /* psNode = BuildExpressionTree(pszExpression, NULL); */
  psNode = BuildExpressionTree(pszExpression, NULL);

  if (psNode) {
    pszFLTExpression = msSLDBuildFilterEncoding(psNode);
    if (pszFLTExpression) {
      pszTmp = msStringConcatenate(pszTmp, "<ogc:Filter>");
      if (pszWfsFilter) {
        pszTmp = msStringConcatenate(pszTmp, "<ogc:And>");
        pszTmp = msStringConcatenate(pszTmp, (char *)pszWfsFilter);
      }
      pszTmp = msStringConcatenate(pszTmp, pszFLTExpression);

      if (pszWfsFilter)
        pszTmp = msStringConcatenate(pszTmp, "</ogc:And>");

      pszTmp = msStringConcatenate(pszTmp, "</ogc:Filter>\n");

      free(pszFLTExpression);
      pszFLTExpression = pszTmp;
    }

  }

  return pszFLTExpression;
}

/************************************************************************/
/*             char *msSLDParseExpression(char *pszExpression)          */
/*                                                                      */
/*      Return an OGC filter for a mapserver locgical expression.       */
/*      TODO : move function to mapogcfilter.c                          */
/************************************************************************/
char *msSLDParseExpression(char *pszExpression)
{
  int nElements = 0;
  char **aszElements = NULL;
  char szBuffer[500];
  char szFinalAtt[40];
  char szFinalValue[40];
  char szAttribute[40];
  char szValue[40];
  int i=0, nLength=0, iAtt=0, iVal=0;
  int bStartCopy=0, bSinglequote=0, bDoublequote=0;
  char *pszFilter = NULL;

  if (!pszExpression)
    return NULL;

  nLength = strlen(pszExpression);

  aszElements = msStringSplit(pszExpression, ' ', &nElements);

  szFinalAtt[0] = '\0';
  szFinalValue[0] = '\0';
  for (i=0; i<nElements; i++) {
    if (strcasecmp(aszElements[i], "=") == 0 ||
        strcasecmp(aszElements[i], "eq") == 0) {
      if (i > 0 && i < nElements-1) {
        snprintf(szAttribute, sizeof(szAttribute), "%s", aszElements[i-1]);
        snprintf(szValue, sizeof(szValue), "%s", aszElements[i+1]);

        /* parse attribute */
        nLength = strlen(szAttribute);
        if (nLength > 0) {
          iAtt = 0;
          for (i=0; i<nLength; i++) {
            if (szAttribute[i] == '[') {
              bStartCopy = 1;
              continue;
            }
            if (szAttribute[i] == ']')
              break;
            if (bStartCopy) {
              szFinalAtt[iAtt] = szAttribute[i];
              iAtt++;
            }
            szFinalAtt[iAtt] = '\0';
          }
        }

        /* parse value */
        nLength = strlen(szValue);
        if (nLength > 0) {
          if (szValue[0] == '\'')
            bSinglequote = 1;
          else if (szValue[0] == '\"')
            bDoublequote = 1;
          else
            snprintf(szFinalValue, sizeof(szFinalValue), "%s", szValue);

          iVal = 0;
          if (bSinglequote || bDoublequote) {
            for (i=1; i<nLength-1; i++)
              szFinalValue[iVal++] = szValue[i];

            szFinalValue[iVal] = '\0';
          }
        }
      }
      if (strlen(szFinalAtt) > 0 && strlen(szFinalValue) >0) {
        snprintf(szBuffer, sizeof(szBuffer), "<ogc:Filter><ogc:PropertyIsEqualTo><ogc:PropertyName>%s</ogc:PropertyName><ogc:Literal>%s</ogc:Literal></ogc:PropertyIsEqualTo></ogc:Filter>",
                 szFinalAtt, szFinalValue);
        msFree(pszFilter); /*FIXME: we are possibly discarding a previously set pszFilter */
        pszFilter = msStrdup(szBuffer);
      }
    }
  }
  msFreeCharArray(aszElements, nElements);

  return pszFilter;
}


/************************************************************************/
/*                     msSLDConvertRegexExpToOgcIsLike                  */
/*                                                                      */
/*      Convert mapserver regex expression to ogc is like propoery      */
/*      exprssion.                                                      */
/*                                                                      */
/*      Review bug 1644 for details. Here are the current rules:        */
/*                                                                      */
/*       The filter encoding property like is more limited compared     */
/*      to regular expressiosn that can be built in mapserver. I        */
/*      think we should define what is possible to convert properly     */
/*      and do those, and also identify potential problems.  Example :  */
/*        - any time there is a .* in the expression it will be         */
/*      converted to *                                                  */
/*        - any other character plus all the metacharcters . ^ $ * +    */
/*      ? { [ ] \ | ( ) would be outputed as is. (In case of            */
/*      mapserver, when we read the the ogc filter expression, we       */
/*      convert the wild card chracter to .*, and we convert the        */
/*      single chracter to .  and the escpae character to \ all         */
/*      other are outputed as is)                                       */
/*        - the  ogc tag would look like <ogc:PropertyIsLike            */
/*      wildCard="*"  singleChar="." escape="\">                        */
/*                                                                      */
/*        - type of potential problem :                                 */
/*           * if an expression is like /T (star)/ it will be           */
/*      converted to T* which is not correct.                           */
/*                                                                      */
/************************************************************************/
char *msSLDConvertRegexExpToOgcIsLike(char *pszRegex)
{
  char szBuffer[1024];
  int iBuffer = 0, i=0;
  int nLength = 0;

  if (!pszRegex || strlen(pszRegex) == 0)
    return NULL;

  szBuffer[0] = '\0';
  nLength = strlen(pszRegex);

  while (i < nLength) {
    if (pszRegex[i] != '.') {
      szBuffer[iBuffer++] = pszRegex[i];
      i++;
    } else {
      if (i<nLength-1 && pszRegex[i+1] == '*') {
        szBuffer[iBuffer++] = '*';
        i = i+2;
      } else {
        szBuffer[iBuffer++] =  pszRegex[i];
        i++;
      }
    }
  }
  szBuffer[iBuffer] = '\0';

  return msStrdup(szBuffer);
}

/************************************************************************/
/*                              msSLDGetFilter                          */
/*                                                                      */
/*      Get the corresponding ogc Filter based on the class             */
/*      expression. TODO : move function to mapogcfilter.c when         */
/*      finished.                                                       */
/************************************************************************/
char *msSLDGetFilter(classObj *psClass, const char *pszWfsFilter)
{
  char *pszFilter = NULL;
  char szBuffer[500];
  char *pszOgcFilter = NULL;

  if (psClass && psClass->expression.string) {
    /* string expression */
    if (psClass->expression.type == MS_STRING) {
      if (psClass->layer && psClass->layer->classitem) {
        if (pszWfsFilter)
          snprintf(szBuffer, sizeof(szBuffer), "<ogc:Filter><ogc:And>%s<ogc:PropertyIsEqualTo><ogc:PropertyName>%s</ogc:PropertyName><ogc:Literal>%s</ogc:Literal></ogc:PropertyIsEqualTo></ogc:And></ogc:Filter>\n",
                   pszWfsFilter, psClass->layer->classitem, psClass->expression.string);
        else
          snprintf(szBuffer, sizeof(szBuffer), "<ogc:Filter><ogc:PropertyIsEqualTo><ogc:PropertyName>%s</ogc:PropertyName><ogc:Literal>%s</ogc:Literal></ogc:PropertyIsEqualTo></ogc:Filter>\n",
                   psClass->layer->classitem, psClass->expression.string);
        pszFilter = msStrdup(szBuffer);
      }
    } else if (psClass->expression.type == MS_EXPRESSION) {
      pszFilter = msSLDParseLogicalExpression(psClass->expression.string, pszWfsFilter);
    } else if (psClass->expression.type == MS_REGEX) {
      if (psClass->layer && psClass->layer->classitem && psClass->expression.string) {
        pszOgcFilter = msSLDConvertRegexExpToOgcIsLike(psClass->expression.string);

        if (pszWfsFilter)
          snprintf(szBuffer, sizeof(szBuffer), "<ogc:Filter><ogc:And>%s<ogc:PropertyIsLike wildCard=\"*\" singleChar=\".\" escape=\"\\\"><ogc:PropertyName>%s</ogc:PropertyName><ogc:Literal>%s</ogc:Literal></ogc:PropertyIsLike></ogc:And></ogc:Filter>\n",
                   pszWfsFilter, psClass->layer->classitem, pszOgcFilter);
        else
          snprintf(szBuffer, sizeof(szBuffer), "<ogc:Filter><ogc:PropertyIsLike wildCard=\"*\" singleChar=\".\" escape=\"\\\"><ogc:PropertyName>%s</ogc:PropertyName><ogc:Literal>%s</ogc:Literal></ogc:PropertyIsLike></ogc:Filter>\n",
                   psClass->layer->classitem, pszOgcFilter);

        free(pszOgcFilter);

        pszFilter = msStrdup(szBuffer);
      }
    }
  } else if (pszWfsFilter) {
    snprintf(szBuffer, sizeof(szBuffer), "<ogc:Filter>%s</ogc:Filter>\n", pszWfsFilter);
    pszFilter = msStrdup(szBuffer);
  }
  return pszFilter;
}

#endif<|MERGE_RESOLUTION|>--- conflicted
+++ resolved
@@ -338,32 +338,11 @@
             msInsertHashTable(&(GET_LAYER(map, i)->metadata),
                               "wms_sld_body", "auto" );
 
-<<<<<<< HEAD
-          /*in some cases it would make sense to concatenate all the class
-            expressions and use it to set the filter on the layer. This
-            could increase performace. Will do it for db types layers #2840*/
           lp = GET_LAYER(map, i);
-          if (lp->filter.string == NULL || (lp->filter.string && lp->filter.type == MS_STRING && !lp->filteritem)) {
-=======
-            GET_LAYER(map, i)->status = nLayerStatus;
-            FLTFreeFilterEncodingNode(psNode);
-
-            if ( bFreeTemplate) {
-              free(GET_LAYER(map, i)->template);
-              GET_LAYER(map, i)->template = NULL;
-            }
-
-            pasLayers[j].layerinfo=NULL;
-
-            if( nStatus != MS_SUCCESS ) {
-              goto sld_cleanup;
-            }
-          } else {
-            lp = GET_LAYER(map, i);
-            
-            /* The SLD might have a FeatureTypeConstraint */
-            if( pasLayers[j].filter.type == MS_EXPRESSION )
-            {
+
+          /* The SLD might have a FeatureTypeConstraint */
+          if( pasLayers[j].filter.type == MS_EXPRESSION )
+          {
                 if( lp->filter.string && lp->filter.type == MS_EXPRESSION )
                 {
                     pszBuffer = msStringConcatenate(NULL, "((");
@@ -385,13 +364,13 @@
                     lp->filter.string = msStrdup(pasLayers[j].filter.string);
                     lp->filter.type = MS_EXPRESSION;
                 }
-            }
-
-            /*in some cases it would make sense to concatenate all the class
-              expressions and use it to set the filter on the layer. This
-              could increase performace. Will do it for db types layers #2840*/
-            if (lp->filter.string == NULL || (lp->filter.string && lp->filter.type == MS_STRING && !lp->filteritem)) {
->>>>>>> 9e960778
+          }
+
+
+          /*in some cases it would make sense to concatenate all the class
+            expressions and use it to set the filter on the layer. This
+            could increase performace. Will do it for db types layers #2840*/
+          if (lp->filter.string == NULL || (lp->filter.string && lp->filter.type == MS_STRING && !lp->filteritem)) {
               if (lp->connectiontype == MS_POSTGIS || lp->connectiontype ==  MS_ORACLESPATIAL || lp->connectiontype == MS_PLUGIN) {
                 if (lp->numclasses > 0) {
                   /* check first that all classes have an expression type. That is

/**********************************************************************
 * $Id$
 *
 * Project:  MapServer
 * Purpose:  OGC SLD implementation
 * Author:   Y. Assefa, DM Solutions Group (assefa@dmsolutions.ca)
 *
 **********************************************************************
 * Copyright (c) 2003, Y. Assefa, DM Solutions Group Inc
 *
 * Permission is hereby granted, free of charge, to any person obtaining a
 * copy of this software and associated documentation files (the "Software"),
 * to deal in the Software without restriction, including without limitation
 * the rights to use, copy, modify, merge, publish, distribute, sublicense,
 * and/or sell copies of the Software, and to permit persons to whom the
 * Software is furnished to do so, subject to the following conditions:
 *
 * The above copyright notice and this permission notice shall be included in
 * all copies of this Software or works derived from this Software.
 *
 * THE SOFTWARE IS PROVIDED "AS IS", WITHOUT WARRANTY OF ANY KIND, EXPRESS OR
 * IMPLIED, INCLUDING BUT NOT LIMITED TO THE WARRANTIES OF MERCHANTABILITY,
 * FITNESS FOR A PARTICULAR PURPOSE AND NONINFRINGEMENT.  IN NO EVENT SHALL
 * THE AUTHORS OR COPYRIGHT HOLDERS BE LIABLE FOR ANY CLAIM, DAMAGES OR OTHER
 * LIABILITY, WHETHER IN AN ACTION OF CONTRACT, TORT OR OTHERWISE, ARISING
 * FROM, OUT OF OR IN CONNECTION WITH THE SOFTWARE OR THE USE OR OTHER
 ****************************************************************************/

#include "mapogcsld.h"
#include "mapogcfilter.h"
#include "mapserver.h"

#ifdef USE_OGR
#include "cpl_string.h"
#endif



#define SLD_LINE_SYMBOL_NAME "sld_line_symbol"
#define SLD_LINE_SYMBOL_DASH_NAME "sld_line_symbol_dash"
#define SLD_MARK_SYMBOL_SQUARE "sld_mark_symbol_square"
#define SLD_MARK_SYMBOL_SQUARE_FILLED "sld_mark_symbol_square_filled"
#define SLD_MARK_SYMBOL_CIRCLE "sld_mark_symbol_circle"
#define SLD_MARK_SYMBOL_CIRCLE_FILLED "sld_mark_symbol_circle_filled"
#define SLD_MARK_SYMBOL_TRIANGLE "sld_mark_symbol_triangle"
#define SLD_MARK_SYMBOL_TRIANGLE_FILLED "sld_mark_symbol_triangle_filled"
#define SLD_MARK_SYMBOL_STAR "sld_mark_symbol_star"
#define SLD_MARK_SYMBOL_STAR_FILLED "sld_mark_symbol_star_filled"
#define SLD_MARK_SYMBOL_CROSS "sld_mark_symbol_cross"
#define SLD_MARK_SYMBOL_CROSS_FILLED "sld_mark_symbol_cross_filled"
#define SLD_MARK_SYMBOL_X "sld_mark_symbol_x"
#define SLD_MARK_SYMBOL_X_FILLED "sld_mark_symbol_x_filled"

/************************************************************************/
/*                             msSLDApplySLDURL                         */
/*                                                                      */
/*      Use the SLD document given through a URL and apply the SLD      */
/*      on the map. Layer name and Named Layer's name parameter are     */
/*      used to do the match.                                           */
/************************************************************************/
int msSLDApplySLDURL(mapObj *map, char *szURL, int iLayer,
                     char *pszStyleLayerName,  char **ppszLayerNames)
{
#ifdef USE_OGR

  /* needed for libcurl function msHTTPGetFile in maphttp.c */
#if defined(USE_CURL)

  char *pszSLDTmpFile = NULL;
  int status = 0;
  char *pszSLDbuf=NULL;
  FILE *fp = NULL;
  int nStatus = MS_FAILURE;

  if (map && szURL) {
    pszSLDTmpFile = msTmpFile(map, map->mappath, NULL, "sld.xml");
    if (pszSLDTmpFile == NULL) {
      pszSLDTmpFile = msTmpFile(map, NULL, NULL, "sld.xml" );
    }
    if (msHTTPGetFile(szURL, pszSLDTmpFile, &status,-1, 0, 0) ==  MS_SUCCESS) {
      if ((fp = fopen(pszSLDTmpFile, "rb")) != NULL) {
        int   nBufsize=0;
        fseek(fp, 0, SEEK_END);
        nBufsize = ftell(fp);
        rewind(fp);
        pszSLDbuf = (char*)malloc((nBufsize+1)*sizeof(char));
        fread(pszSLDbuf, 1, nBufsize, fp);
        fclose(fp);
        pszSLDbuf[nBufsize] = '\0';
        unlink(pszSLDTmpFile);
      }
    } else {
      msSetError(MS_WMSERR, "Could not open SLD %s and save it in temporary file %s. Please make sure that the sld url is valid and that the temporary path is set. The temporary path can be defined for example by setting TMPPATH in the map file. Please check the MapServer documentation on temporary path settings.", "msSLDApplySLDURL", szURL, pszSLDTmpFile);
    }
    if (pszSLDbuf)
      nStatus = msSLDApplySLD(map, pszSLDbuf, iLayer, pszStyleLayerName, ppszLayerNames);
  }

  return nStatus;

#else
  msSetError(MS_MISCERR, "WMS/WFS client support is not enabled .", "msSLDApplySLDURL()");
  return(MS_FAILURE);
#endif

#else
  /* ------------------------------------------------------------------
   * OGR Support not included...
   * ------------------------------------------------------------------ */

  msSetError(MS_MISCERR, "OGR support is not available.", "msSLDApplySLDURL()");
  return(MS_FAILURE);

#endif /* USE_OGR */

}

/************************************************************************/
/*                              msSLDApplySLD                           */
/*                                                                      */
/*      Parses the SLD into array of layers. Go through the map and     */
/*      compare the SLD layers and the map layers using the name. If    */
/*      they have the same name, copy the classes asscoaited with       */
/*      the SLD layers onto the map layers.                             */
/************************************************************************/
int msSLDApplySLD(mapObj *map, char *psSLDXML, int iLayer,
                  char *pszStyleLayerName, char **ppszLayerNames)
{
#if defined(USE_WMS_SVR) || defined (USE_WFS_SVR) || defined (USE_WCS_SVR) || defined(USE_SOS_SVR)

#ifdef USE_OGR

  int nLayers = 0;
  layerObj *pasLayers = NULL;
  int i, j, k, z, iClass;
  int bUseSpecificLayer = 0;
<<<<<<< HEAD
  int bSuccess =0;
=======
>>>>>>> 2f4b50a2
  const char *pszTmp = NULL;
  int bFreeTemplate = 0;
  int nLayerStatus = 0;
  int nStatus = MS_SUCCESS;
  /*const char *pszSLDNotSupported = NULL;*/
  char *tmpfilename = NULL;
  const char *pszFullName = NULL;
  char szTmp[512];
  char *pszTmp1=NULL;
  char *pszTmp2 = NULL;
  char *pszBuffer = NULL;
  layerObj *lp = NULL;
  char *pszSqlExpression=NULL;
  FilterEncodingNode *psExpressionNode =NULL;
  int bFailedExpression=0;

  pasLayers = msSLDParseSLD(map, psSLDXML, &nLayers);
  /* -------------------------------------------------------------------- */
  /*      If the same layer is given more that once, we need to           */
  /*      duplicate it.                                                   */
  /* -------------------------------------------------------------------- */
  if (pasLayers && nLayers>0) {
    int l,m;
    for (m=0; m<nLayers; m++) {
      layerObj *psTmpLayer=NULL;
      int nIndex;
      char tmpId[128];
      for (l=0; l<nLayers; l++) {
        if(pasLayers[m].name == NULL || pasLayers[l].name == NULL)
          continue;

        nIndex = msGetLayerIndex(map, pasLayers[m].name);

        if (m !=l && strcasecmp(pasLayers[m].name, pasLayers[l].name)== 0 &&
            nIndex != -1) {
          psTmpLayer = (layerObj *) malloc(sizeof(layerObj));
          initLayer(psTmpLayer, map);
          msCopyLayer(psTmpLayer, GET_LAYER(map,nIndex));
          /* open the source layer */
          if ( !psTmpLayer->vtable)
            msInitializeVirtualTable(psTmpLayer);

          /*make the name unique*/
          snprintf(tmpId, sizeof(tmpId), "%lx_%x_%d",(long)time(NULL),(int)getpid(),
                   map->numlayers);
          if (psTmpLayer->name)
            msFree(psTmpLayer->name);
          psTmpLayer->name = strdup(tmpId);
          msFree(pasLayers[l].name);
          pasLayers[l].name = strdup(tmpId);
          msInsertLayer(map, psTmpLayer, -1);
        }
      }
    }
  }

  if (pasLayers && nLayers > 0) {
    for (i=0; i<map->numlayers; i++) {
      if (iLayer >=0 && iLayer< map->numlayers) {
        i = iLayer;
        bUseSpecificLayer = 1;
      }

      /* compare layer name to wms_name as well */
      pszTmp = msOWSLookupMetadata(&(GET_LAYER(map, i)->metadata), "MO", "name");

      for (j=0; j<nLayers; j++) {
        /* -------------------------------------------------------------------- */
        /*      copy :  - class                                                 */
        /*              - layer's labelitem                                     */
        /* -------------------------------------------------------------------- */
        if ((pasLayers[j].name && pszStyleLayerName == NULL &&
             ((strcasecmp(GET_LAYER(map, i)->name, pasLayers[j].name) == 0 ||
               (pszTmp && strcasecmp(pszTmp, pasLayers[j].name) == 0))||
              (GET_LAYER(map, i)->group &&
               strcasecmp(GET_LAYER(map, i)->group, pasLayers[j].name) == 0))) ||
            (bUseSpecificLayer && pszStyleLayerName && pasLayers[j].name &&
             strcasecmp(pasLayers[j].name, pszStyleLayerName) == 0)) {
<<<<<<< HEAD
          bSuccess =1;
=======
>>>>>>> 2f4b50a2
#ifdef notdef
          /*this is a test code if we decide to flag some layers as not supporting SLD*/
          pszSLDNotSupported = msOWSLookupMetadata(&(GET_LAYER(map, i)->metadata), "M", "SLD_NOT_SUPPORTED");
          if (pszSLDNotSupported) {
            msSetError(MS_WMSERR, "Layer %s does not support SLD", "msSLDApplySLD", pasLayers[j].name);
            return MS_FAILURE;
          }
#endif

          if ( pasLayers[j].numclasses > 0) {
            GET_LAYER(map, i)->type = pasLayers[j].type;

            for(k=0; k<GET_LAYER(map, i)->numclasses; k++) {
              if (GET_LAYER(map, i)->class[k] != NULL) {
                GET_LAYER(map, i)->class[k]->layer=NULL;
                if (freeClass(GET_LAYER(map, i)->class[k]) == MS_SUCCESS ) {
                  msFree(GET_LAYER(map, i)->class[k]);
                  GET_LAYER(map, i)->class[k] = NULL;
                }
              }
            }

            GET_LAYER(map, i)->numclasses = 0;

            /*unset the classgroup on the layer if it was set. This allows the layer to render
              with all the classes defined in the SLD*/
            if (GET_LAYER(map, i)->classgroup)
              msFree(GET_LAYER(map, i)->classgroup);
            GET_LAYER(map, i)->classgroup = NULL;

            iClass = 0;
            for (k=0; k < pasLayers[j].numclasses; k++) {
              if (msGrowLayerClasses(GET_LAYER(map, i)) == NULL)
                return MS_FAILURE;

              initClass(GET_LAYER(map, i)->class[iClass]);
              msCopyClass(GET_LAYER(map, i)->class[iClass],
                          pasLayers[j].class[k], NULL);
              GET_LAYER(map, i)->class[iClass]->layer = GET_LAYER(map, i);
              GET_LAYER(map, i)->class[iClass]->type = GET_LAYER(map, i)->type;
              GET_LAYER(map, i)->numclasses++;

              /*aliases may have been used as part of the sld text symbolizer for
                label element. Try to process it if that is the case #3114*/
              if (msLayerOpen(GET_LAYER(map, i)) == MS_SUCCESS &&
                  msLayerGetItems(GET_LAYER(map, i)) == MS_SUCCESS) {
                if (GET_LAYER(map, i)->class[iClass]->text.string) {
                  for(z=0; z<GET_LAYER(map, i)->numitems; z++) {
                    if (!GET_LAYER(map, i)->items[z] || strlen(GET_LAYER(map, i)->items[z]) <= 0)
                      continue;
                    snprintf(szTmp, sizeof(szTmp), "%s_alias", GET_LAYER(map, i)->items[z]);
                    pszFullName = msOWSLookupMetadata(&(GET_LAYER(map, i)->metadata), "G", szTmp);
                    pszTmp1 = msStrdup( GET_LAYER(map, i)->class[iClass]->text.string);
                    if (pszFullName != NULL && (strstr(pszTmp1, pszFullName) != NULL)) {
                      char *tmpstr1= NULL;
                      tmpstr1 = msReplaceSubstring(pszTmp1, pszFullName, GET_LAYER(map, i)->items[z]);
                      pszTmp2 = (char *)malloc(sizeof(char)*(strlen(tmpstr1)+3));
                      sprintf(pszTmp2,"(%s)",tmpstr1);
                      msLoadExpressionString(&(GET_LAYER(map, i)->class[iClass]->text), pszTmp2);
                      msFree(pszTmp2);
                    }
                    msFree(pszTmp1);
                  }
                }
              }

              iClass++;
            }
          } else {
            /*this is probably an SLD that uses Named styles*/
            if (pasLayers[j].classgroup) {
              for (k=0; k<GET_LAYER(map, i)->numclasses; k++) {
                if (GET_LAYER(map, i)->class[k]->group &&
                    strcasecmp(GET_LAYER(map, i)->class[k]->group,
                               pasLayers[j].classgroup) == 0)
                  break;
              }
              if (k < GET_LAYER(map, i)->numclasses) {
                if ( GET_LAYER(map, i)->classgroup)
                  msFree( GET_LAYER(map, i)->classgroup);
                GET_LAYER(map, i)->classgroup = msStrdup(pasLayers[j].classgroup);
              } else {
                /* TODO  we throw an exception ?*/
              }
            }
          }
          if (pasLayers[j].labelitem) {
            if (GET_LAYER(map, i)->labelitem)
              free(GET_LAYER(map, i)->labelitem);

            GET_LAYER(map, i)->labelitem = msStrdup(pasLayers[j].labelitem);
          }

          if (pasLayers[j].classitem) {
            if (GET_LAYER(map, i)->classitem)
              free(GET_LAYER(map, i)->classitem);

            GET_LAYER(map, i)->classitem = msStrdup(pasLayers[j].classitem);
          }

          /* opacity for sld raster */
          if (GET_LAYER(map, i)->type == MS_LAYER_RASTER &&
              pasLayers[j].opacity != -1)
            GET_LAYER(map, i)->opacity = pasLayers[j].opacity;

          /* mark as auto-generate SLD */
          if (GET_LAYER(map, i)->connectiontype == MS_WMS)
            msInsertHashTable(&(GET_LAYER(map, i)->metadata),
                              "wms_sld_body", "auto" );
          /* ==================================================================== */
          /*      if the SLD contained a spatial feature, the layerinfo           */
          /*      parameter contains the node. Extract it and do a query on       */
          /*      the layer. Insert also a metadata that will be used when        */
          /*      rendering the final image.                                      */
          /* ==================================================================== */
          if (pasLayers[j].layerinfo &&
              (GET_LAYER(map, i)->type ==  MS_LAYER_POINT ||
               GET_LAYER(map, i)->type == MS_LAYER_LINE ||
               GET_LAYER(map, i)->type == MS_LAYER_POLYGON ||
               GET_LAYER(map, i)->type == MS_LAYER_ANNOTATION ||
               GET_LAYER(map, i)->type == MS_LAYER_TILEINDEX)) {
            FilterEncodingNode *psNode = NULL;

            msInsertHashTable(&(GET_LAYER(map, i)->metadata),
                              "tmp_wms_sld_query", "true" );
            psNode = (FilterEncodingNode *)pasLayers[j].layerinfo;

            /* -------------------------------------------------------------------- */
            /*      set the template on the classes so that the query works         */
            /*      using classes. If there are no classes, set it at the layer level.*/
            /* -------------------------------------------------------------------- */
            if (GET_LAYER(map, i)->numclasses > 0) {
              for (k=0; k<GET_LAYER(map, i)->numclasses; k++) {
                if (!GET_LAYER(map, i)->class[k]->template)
                  GET_LAYER(map, i)->class[k]->template = msStrdup("ttt.html");
              }
            } else if (!GET_LAYER(map, i)->template) {
              bFreeTemplate = 1;
              GET_LAYER(map, i)->template = msStrdup("ttt.html");
            }

            nLayerStatus =  GET_LAYER(map, i)->status;
            GET_LAYER(map, i)->status = MS_ON;

            nStatus =
            FLTApplyFilterToLayer(psNode, map,
                                  GET_LAYER(map, i)->index);
            /* -------------------------------------------------------------------- */
            /*      nothing found is a valid, do not exit.                          */
            /* -------------------------------------------------------------------- */
            if (nStatus !=  MS_SUCCESS) {
              errorObj   *ms_error;
              ms_error = msGetErrorObj();
              if(ms_error->code == MS_NOTFOUND)
                nStatus =  MS_SUCCESS;
            }


            GET_LAYER(map, i)->status = nLayerStatus;
            FLTFreeFilterEncodingNode(psNode);

            if ( bFreeTemplate) {
              free(GET_LAYER(map, i)->template);
              GET_LAYER(map, i)->template = NULL;
            }

            pasLayers[j].layerinfo=NULL;

            if( nStatus != MS_SUCCESS )
              return nStatus;
          } else {
            /*in some cases it would make sense to concatenate all the class
              expressions and use it to set the filter on the layer. This
              could increase performace. Will do it for db types layers #2840*/
            lp = GET_LAYER(map, i);
            if (lp->filter.string == NULL ||
                (lp->filter.string && lp->filter.type == MS_EXPRESSION)) {
              if (lp->connectiontype == MS_POSTGIS || lp->connectiontype ==  MS_ORACLESPATIAL ||
                  lp->connectiontype == MS_SDE || lp->connectiontype == MS_PLUGIN) {
                if (lp->numclasses > 0) {
                  /*check first that all classes have an expression type. That is
                    the only way we can concatenate them and set the filter
                    expression*/
                  for (k=0; k<lp->numclasses; k++) {
                    if (lp->class[k]->expression.type != MS_EXPRESSION)
                      break;
                  }
                  if (k == lp->numclasses) {
                    bFailedExpression = 0;
                    for (k=0; k<lp->numclasses; k++) {
                      if (pszBuffer == NULL)
                        snprintf(szTmp, sizeof(szTmp), "%s", "((");
                      else
                        snprintf(szTmp, sizeof(szTmp), "%s", " OR ");

                      pszBuffer =msStringConcatenate(pszBuffer, szTmp);
                      psExpressionNode = BuildExpressionTree(lp->class[k]->expression.string,NULL);
                      if (psExpressionNode) {
                        pszSqlExpression = FLTGetSQLExpression(psExpressionNode,lp);
                        if (pszSqlExpression) {
                          pszBuffer =
                            msStringConcatenate(pszBuffer, pszSqlExpression);
                          msFree(pszSqlExpression);
                        } else {
                          bFailedExpression =1;
                          break;
                        }
                        FLTFreeFilterEncodingNode(psExpressionNode);
                      } else {
                        bFailedExpression =1;
                        break;
                      }
                    }
                    if (!bFailedExpression) {
                      snprintf(szTmp, sizeof(szTmp), "%s", "))");
                      pszBuffer =msStringConcatenate(pszBuffer, szTmp);
                      msLoadExpressionString(&lp->filter, pszBuffer);
                    }
                    msFree(pszBuffer);
<<<<<<< HEAD
=======
                    pszBuffer = NULL;
>>>>>>> 2f4b50a2
                  }
                }
              }
            }

          }
          break;
        }
      }
      if (bUseSpecificLayer)
        break;
    }

    /* -------------------------------------------------------------------- */
    /*      if needed return a comma separated list of the layers found     */
    /*      in the sld.                                                     */
    /* -------------------------------------------------------------------- */
    if (ppszLayerNames) {
      char *pszTmp = NULL;
      for (i=0; i<nLayers; i++) {
        if (pasLayers[i].name) {
          if (pszTmp !=NULL)
            pszTmp = msStringConcatenate(pszTmp, ",");
          pszTmp = msStringConcatenate(pszTmp, pasLayers[i].name);

        }
      }
      *ppszLayerNames = pszTmp;

    }
    for (i=0; i<nLayers; i++)
      freeLayer(&pasLayers[i]);
    msFree(pasLayers);
  }
  if(map->debug == MS_DEBUGLEVEL_VVV) {
    tmpfilename = msTmpFile(map, map->mappath, NULL, "_sld.map");
    if (tmpfilename == NULL) {
      tmpfilename = msTmpFile(map, NULL, NULL, "_sld.map" );
    }
    if (tmpfilename) {
      msSaveMap(map,tmpfilename);
      msDebug("msApplySLD(): Map file after SLD was applied %s", tmpfilename);
      msFree(tmpfilename);
    }
  }
  return MS_SUCCESS;


#else
  /* ------------------------------------------------------------------
   * OGR Support not included...
   * ------------------------------------------------------------------ */

  msSetError(MS_MISCERR, "OGR support is not available.", "msSLDApplySLD()");
  return(MS_FAILURE);

#endif /* USE_OGR */

#else
  msSetError(MS_MISCERR, "OWS support is not available.",
             "msSLDApplySLD()");
  return(MS_FAILURE);
#endif
}



#ifdef USE_OGR


/************************************************************************/
/*                              msSLDParseSLD                           */
/*                                                                      */
/*      Parse the sld document into layers : for each named layer       */
/*      there is one mapserver layer created with approproate           */
/*      classes and styles.                                             */
/*      Returns an array of mapserver layers. The pnLayres if           */
/*      provided will indicate the size of the returned array.          */
/************************************************************************/
layerObj  *msSLDParseSLD(mapObj *map, char *psSLDXML, int *pnLayers)
{
  CPLXMLNode *psRoot = NULL;
  CPLXMLNode *psSLD, *psNamedLayer, *psChild, *psName;
  layerObj *pasLayers = NULL;
  int iLayer = 0;
  int nLayers = 0;


  if (map == NULL || psSLDXML == NULL || strlen(psSLDXML) <= 0 ||
      (strstr(psSLDXML, "StyledLayerDescriptor") == NULL)) {
    msSetError(MS_WMSERR, "Invalid SLD document", "");
    return NULL;
  }

  psRoot = CPLParseXMLString(psSLDXML);
  if( psRoot == NULL) {
    msSetError(MS_WMSERR, "Invalid SLD document : %s", "", psSLDXML);
    return NULL;
  }

  /* strip namespaces ogc and sld and gml */
  CPLStripXMLNamespace(psRoot, "ogc", 1);
  CPLStripXMLNamespace(psRoot, "sld", 1);
  CPLStripXMLNamespace(psRoot, "gml", 1);
  CPLStripXMLNamespace(psRoot, "se", 1);


  /* -------------------------------------------------------------------- */
  /*      get the root element (Filter).                                  */
  /* -------------------------------------------------------------------- */
  psChild = psRoot;
  psSLD = NULL;

  while( psChild != NULL ) {
    if (psChild->eType == CXT_Element &&
        EQUAL(psChild->pszValue,"StyledLayerDescriptor")) {
      psSLD = psChild;
      break;
    } else
      psChild = psChild->psNext;
  }

  if (!psSLD) {
    msSetError(MS_WMSERR, "Invalid SLD document : %s", "", psSLDXML);
    return NULL;
  }

  /* -------------------------------------------------------------------- */
  /*      Parse the named layers.                                         */
  /* -------------------------------------------------------------------- */
  psNamedLayer = CPLGetXMLNode(psSLD, "NamedLayer");
  while (psNamedLayer) {
    if (!psNamedLayer->pszValue ||
        strcasecmp(psNamedLayer->pszValue, "NamedLayer") != 0) {
      psNamedLayer = psNamedLayer->psNext;
      continue;
    }

    psNamedLayer = psNamedLayer->psNext;
    nLayers++;
  }

  if (nLayers > 0)
    pasLayers = (layerObj *)malloc(sizeof(layerObj)*nLayers);
  else
    return NULL;

  psNamedLayer = CPLGetXMLNode(psSLD, "NamedLayer");
  if (psNamedLayer) {
    iLayer = 0;
    while (psNamedLayer)

    {
      if (!psNamedLayer->pszValue ||
          strcasecmp(psNamedLayer->pszValue, "NamedLayer") != 0) {
        psNamedLayer = psNamedLayer->psNext;
        continue;
      }

      psName = CPLGetXMLNode(psNamedLayer, "Name");
      initLayer(&pasLayers[iLayer], map);

      if (psName && psName->psChild &&  psName->psChild->pszValue)
        pasLayers[iLayer].name = msStrdup(psName->psChild->pszValue);

      msSLDParseNamedLayer(psNamedLayer, &pasLayers[iLayer]);

      psNamedLayer = psNamedLayer->psNext;
      iLayer++;
    }
  }

  if (pnLayers)
    *pnLayers = nLayers;

  if (psRoot)
    CPLDestroyXMLNode(psRoot);

  return pasLayers;
}


int _msSLDParseSizeParameter(CPLXMLNode *psSize)
{
  int nSize = 0;
  CPLXMLNode *psLiteral = NULL;

  if (psSize) {
    psLiteral = CPLGetXMLNode(psSize, "Literal");
    if (psLiteral && psLiteral->psChild && psLiteral->psChild->pszValue)
      nSize = atof(psLiteral->psChild->pszValue);
    else if (psSize->psChild && psSize->psChild->pszValue)
      nSize = atof(psSize->psChild->pszValue);
  }

  return nSize;
}

/************************************************************************/
/*                           _SLDApplyRuleValues                        */
/*                                                                      */
/*      Utility function to set the scale, title/name for the          */
/*      classes created by a Rule.                                      */
/************************************************************************/
void  _SLDApplyRuleValues(CPLXMLNode *psRule, layerObj *psLayer,
                          int nNewClasses)
{
  int         i=0;
  CPLXMLNode *psMinScale=NULL, *psMaxScale=NULL;
  CPLXMLNode *psName=NULL, *psTitle=NULL;
  double dfMinScale=0, dfMaxScale=0;
  char *pszName=NULL, *pszTitle=NULL;

  if (psRule && psLayer && nNewClasses > 0) {
    /* -------------------------------------------------------------------- */
    /*      parse minscale and maxscale.                                    */
    /* -------------------------------------------------------------------- */
    psMinScale = CPLGetXMLNode(psRule,
                               "MinScaleDenominator");
    if (psMinScale && psMinScale->psChild &&
        psMinScale->psChild->pszValue)
      dfMinScale = atof(psMinScale->psChild->pszValue);

    psMaxScale = CPLGetXMLNode(psRule,
                               "MaxScaleDenominator");
    if (psMaxScale && psMaxScale->psChild &&
        psMaxScale->psChild->pszValue)
      dfMaxScale = atof(psMaxScale->psChild->pszValue);

    /* -------------------------------------------------------------------- */
    /*      parse name and title.                                           */
    /* -------------------------------------------------------------------- */
    psName = CPLGetXMLNode(psRule, "Name");
    if (psName && psName->psChild &&
        psName->psChild->pszValue)
      pszName = psName->psChild->pszValue;

    psTitle = CPLGetXMLNode(psRule, "Title");
    if (psTitle && psTitle->psChild &&
        psTitle->psChild->pszValue)
      pszTitle = psTitle->psChild->pszValue;

    /* -------------------------------------------------------------------- */
    /*      set the scale to all the classes created by the rule.           */
    /* -------------------------------------------------------------------- */
    if (dfMinScale > 0 || dfMaxScale > 0) {
      for (i=0; i<nNewClasses; i++) {
        if (dfMinScale > 0)
          psLayer->class[psLayer->numclasses-1-i]->minscaledenom = dfMinScale;
        if (dfMaxScale)
          psLayer->class[psLayer->numclasses-1-i]->maxscaledenom = dfMaxScale;
      }
    }
    /* -------------------------------------------------------------------- */
    /*      set name and title to the classes created by the rule.          */
    /* -------------------------------------------------------------------- */
    for (i=0; i<nNewClasses; i++) {
      if (!psLayer->class[psLayer->numclasses-1-i]->name) {
        if (pszName)
          psLayer->class[psLayer->numclasses-1-i]->name = msStrdup(pszName);
        else if (pszTitle)
          psLayer->class[psLayer->numclasses-1-i]->name = msStrdup(pszTitle);
        else
          psLayer->class[psLayer->numclasses-1-i]->name = msStrdup("Unknown");
      }
    }
    if (pszTitle) {
      for (i=0; i<nNewClasses; i++) {
        psLayer->class[psLayer->numclasses-1-i]->title =
              msStrdup(pszTitle);
      }
    }

  }

}


/************************************************************************/
/*                           msSLDParseNamedLayer                       */
/*                                                                      */
/*      Parse NamedLayer root.                                          */
/************************************************************************/
int msSLDParseNamedLayer(CPLXMLNode *psRoot, layerObj *psLayer)
{
  CPLXMLNode *psFeatureTypeStyle, *psRule, *psUserStyle;
  CPLXMLNode *psSLDName = NULL, *psNamedStyle=NULL;
  CPLXMLNode *psElseFilter = NULL, *psFilter=NULL;
  CPLXMLNode *psTmpNode = NULL;
  FilterEncodingNode *psNode = NULL;
  int nNewClasses=0, nClassBeforeFilter=0, nClassAfterFilter=0;
  int nClassAfterRule=0, nClassBeforeRule=0;
  char *pszTmpFilter = NULL;
  layerObj *psCurrentLayer = NULL;
  const char *pszWmsName=NULL;
  int j=0;
  const char *key=NULL;

  if (!psRoot || !psLayer)
    return MS_FAILURE;

  psUserStyle = CPLGetXMLNode(psRoot, "UserStyle");
  if (psUserStyle) {
    psFeatureTypeStyle = CPLGetXMLNode(psUserStyle, "FeatureTypeStyle");
    if (psFeatureTypeStyle) {
      while (psFeatureTypeStyle && psFeatureTypeStyle->pszValue &&
             strcasecmp(psFeatureTypeStyle->pszValue,
                        "FeatureTypeStyle") == 0) {
        if (!psFeatureTypeStyle->pszValue ||
            strcasecmp(psFeatureTypeStyle->pszValue,
                       "FeatureTypeStyle") != 0) {
          psFeatureTypeStyle = psFeatureTypeStyle->psNext;
          continue;
        }

        /* -------------------------------------------------------------------- */
        /*      Parse rules with no Else filter.                                */
        /* -------------------------------------------------------------------- */
        psRule = CPLGetXMLNode(psFeatureTypeStyle, "Rule");
        while (psRule) {
          if (!psRule->pszValue ||
              strcasecmp(psRule->pszValue, "Rule") != 0) {
            psRule = psRule->psNext;
            continue;
          }
          /* used for scale setting */
          nClassBeforeRule = psLayer->numclasses;

          psElseFilter = CPLGetXMLNode(psRule, "ElseFilter");
          nClassBeforeFilter = psLayer->numclasses;
          if (psElseFilter == NULL)
            msSLDParseRule(psRule, psLayer);
          nClassAfterFilter = psLayer->numclasses;

          /* -------------------------------------------------------------------- */
          /*      Parse the filter and apply it to the latest class created by    */
          /*      the rule.                                                       */
          /*      NOTE : Spatial Filter is not supported.                         */
          /* -------------------------------------------------------------------- */
          psFilter = CPLGetXMLNode(psRule, "Filter");
          if (psFilter && psFilter->psChild &&
              psFilter->psChild->pszValue) {

            /* clone the tree and set the next node to null */
            /* so we only have the Filter node */
            psTmpNode = CPLCloneXMLTree(psFilter);
            psTmpNode->psNext = NULL;
            pszTmpFilter = CPLSerializeXMLTree(psTmpNode);
            CPLDestroyXMLNode(psTmpNode);

            if (pszTmpFilter) {
              /* nTmp = strlen(psFilter->psChild->pszValue)+17; */
              /* pszTmpFilter = malloc(sizeof(char)*nTmp); */
              /* sprintf(pszTmpFilter,"<Filter>%s</Filter>", */
              /* psFilter->psChild->pszValue); */
              /* pszTmpFilter[nTmp-1]='\0'; */
              psNode = FLTParseFilterEncoding(pszTmpFilter);

              CPLFree(pszTmpFilter);
            }

            if (psNode) {
              char *pszExpression = NULL;
<<<<<<< HEAD
              char *pszEscapedExpression = NULL;
              int i;

              /*preparse the filter for possible gml aliases set on the layer's metada:
                "gml_NA3DESC_alias" "alias_name" and filter could be
              <ogc:PropertyName>alias_name</ogc:PropertyName> #3079*/
              for (j=0; j<psLayer->map->numlayers; j++) {
                psCurrentLayer = GET_LAYER(psLayer->map, j);

                pszWmsName = msOWSLookupMetadata(&(psCurrentLayer->metadata), "MO", "name");

                if ((psCurrentLayer->name && psLayer->name &&
                     strcasecmp(psCurrentLayer->name, psLayer->name) == 0) ||
                    (psCurrentLayer->group && psLayer->name &&
                     strcasecmp(psCurrentLayer->group, psLayer->name) == 0) ||
                    (psLayer->name && pszWmsName &&
                     strcasecmp(pszWmsName, psLayer->name) == 0))
                  break;
              }
              if (j < psLayer->map->numlayers) {
                /*make sure that the tmp layer has all the metadata that
                  the orinal layer has, allowing to do parsing for
                  such things as gml_attribute_type #3052*/
                while (1) {
                  key = msNextKeyFromHashTable(&psCurrentLayer->metadata, key);
                  if (!key)
                    break;
                  else
                    msInsertHashTable(&psLayer->metadata, key,
                                      msLookupHashTable(&psCurrentLayer->metadata, key));
                }
                FLTPreParseFilterForAlias(psNode, psLayer->map, j, "G");
              }

              pszExpression = FLTGetCommonExpression(psNode, psLayer);
              FLTFreeFilterEncodingNode(psNode);
              psNode = NULL;

              if (pszExpression) {
                pszEscapedExpression = msStringEscape(pszExpression);
                nNewClasses =
                  nClassAfterFilter - nClassBeforeFilter;
                for (i=0; i<nNewClasses; i++) {
                  msLoadExpressionString(&psLayer->
                                         class[psLayer->numclasses-1-i]->
                                         expression, pszEscapedExpression);
                }
                msFree(pszExpression);
                pszExpression = NULL;
                msFree(pszEscapedExpression);
                pszEscapedExpression = NULL;
              }

            }
          }
          nClassAfterRule = psLayer->numclasses;
          nNewClasses = nClassAfterRule - nClassBeforeRule;

          /* apply scale and title to newly created classes */
          _SLDApplyRuleValues(psRule, psLayer, nNewClasses);

          /* TODO : parse legendgraphic */
          psRule = psRule->psNext;

        }
        /* -------------------------------------------------------------------- */
        /*      First parse rules with the else filter. These rules will        */
        /*      create the classes that are placed at the end of class          */
        /*      list. (See how classes are applied to layers in function        */
        /*      msSLDApplySLD).                                                 */
        /* -------------------------------------------------------------------- */
        psRule = CPLGetXMLNode(psFeatureTypeStyle, "Rule");
        while (psRule) {
          if (!psRule->pszValue ||
              strcasecmp(psRule->pszValue, "Rule") != 0) {
            psRule = psRule->psNext;
            continue;
          }
          psElseFilter = CPLGetXMLNode(psRule, "ElseFilter");
          if (psElseFilter) {
            msSLDParseRule(psRule, psLayer);
            _SLDApplyRuleValues(psRule, psLayer, 1);
          }
          psRule = psRule->psNext;


=======
              int i;

              /*preparse the filter for possible gml aliases set on the layer's metada:
                "gml_NA3DESC_alias" "alias_name" and filter could be
              <ogc:PropertyName>alias_name</ogc:PropertyName> #3079*/
              for (j=0; j<psLayer->map->numlayers; j++) {
                psCurrentLayer = GET_LAYER(psLayer->map, j);

                pszWmsName = msOWSLookupMetadata(&(psCurrentLayer->metadata), "MO", "name");

                if ((psCurrentLayer->name && psLayer->name &&
                     strcasecmp(psCurrentLayer->name, psLayer->name) == 0) ||
                    (psCurrentLayer->group && psLayer->name &&
                     strcasecmp(psCurrentLayer->group, psLayer->name) == 0) ||
                    (psLayer->name && pszWmsName &&
                     strcasecmp(pszWmsName, psLayer->name) == 0))
                  break;
              }
              if (j < psLayer->map->numlayers) {
                /*make sure that the tmp layer has all the metadata that
                  the orinal layer has, allowing to do parsing for
                  such things as gml_attribute_type #3052*/
                while (1) {
                  key = msNextKeyFromHashTable(&psCurrentLayer->metadata, key);
                  if (!key)
                    break;
                  else
                    msInsertHashTable(&psLayer->metadata, key,
                                      msLookupHashTable(&psCurrentLayer->metadata, key));
                }
                FLTPreParseFilterForAlias(psNode, psLayer->map, j, "G");
              }

              pszExpression = FLTGetCommonExpression(psNode, psLayer);
              FLTFreeFilterEncodingNode(psNode);
              psNode = NULL;

              if (pszExpression) {
                nNewClasses =
                  nClassAfterFilter - nClassBeforeFilter;
                for (i=0; i<nNewClasses; i++) {
                  msLoadExpressionString(&psLayer->
                                         class[psLayer->numclasses-1-i]->
                                         expression, pszExpression);
                }
                msFree(pszExpression);
                pszExpression = NULL;
              }

            }
          }
          nClassAfterRule = psLayer->numclasses;
          nNewClasses = nClassAfterRule - nClassBeforeRule;

          /* apply scale and title to newly created classes */
          _SLDApplyRuleValues(psRule, psLayer, nNewClasses);

          /* TODO : parse legendgraphic */
          psRule = psRule->psNext;

        }
        /* -------------------------------------------------------------------- */
        /*      First parse rules with the else filter. These rules will        */
        /*      create the classes that are placed at the end of class          */
        /*      list. (See how classes are applied to layers in function        */
        /*      msSLDApplySLD).                                                 */
        /* -------------------------------------------------------------------- */
        psRule = CPLGetXMLNode(psFeatureTypeStyle, "Rule");
        while (psRule) {
          if (!psRule->pszValue ||
              strcasecmp(psRule->pszValue, "Rule") != 0) {
            psRule = psRule->psNext;
            continue;
          }
          psElseFilter = CPLGetXMLNode(psRule, "ElseFilter");
          if (psElseFilter) {
            msSLDParseRule(psRule, psLayer);
            _SLDApplyRuleValues(psRule, psLayer, 1);
          }
          psRule = psRule->psNext;


>>>>>>> 2f4b50a2
        }

        psFeatureTypeStyle = psFeatureTypeStyle->psNext;
      }
    }
  }
  /* check for Named styles*/
  else {
    psNamedStyle = CPLGetXMLNode(psRoot, "NamedStyle");
    if (psNamedStyle) {
      psSLDName = CPLGetXMLNode(psNamedStyle, "Name");
      if (psSLDName && psSLDName->psChild &&  psSLDName->psChild->pszValue)
        psLayer->classgroup = msStrdup(psSLDName->psChild->pszValue);
    }
  }

  return MS_SUCCESS;
}


/************************************************************************/
/*        void msSLDParseRule(CPLXMLNode *psRoot, layerObj *psLayer)    */
/*                                                                      */
/*      Parse a Rule node into classes for a spcific layer.             */
/************************************************************************/
int msSLDParseRule(CPLXMLNode *psRoot, layerObj *psLayer)
{
  CPLXMLNode *psLineSymbolizer = NULL;
  CPLXMLNode *psPolygonSymbolizer = NULL;
  CPLXMLNode *psPointSymbolizer = NULL;
  CPLXMLNode *psTextSymbolizer = NULL;
  CPLXMLNode *psRasterSymbolizer = NULL;

  int bSymbolizer = 0;
  int bNewClass=0, nSymbolizer=0;

  if (!psRoot || !psLayer)
    return MS_FAILURE;

  /* TODO : parse name of the rule */
  /* -------------------------------------------------------------------- */
  /*      The SLD specs assumes here that a certain FeatureType can only have*/
  /*      rules for only one type of symbolizer.                          */
  /* -------------------------------------------------------------------- */
  /* ==================================================================== */
  /*      For each rule a new class is created. If there are more than    */
  /*      one symbolizer of the same type, a style is added in the        */
  /*      same class.                                                     */
  /* ==================================================================== */
  nSymbolizer =0;

  /* line symbolizer */
  psLineSymbolizer = CPLGetXMLNode(psRoot, "LineSymbolizer");
  while (psLineSymbolizer) {
    if (!psLineSymbolizer->pszValue ||
        strcasecmp(psLineSymbolizer->pszValue,
                   "LineSymbolizer") != 0) {
      psLineSymbolizer = psLineSymbolizer->psNext;
      continue;
    }

    bSymbolizer = 1;
    if (nSymbolizer == 0)
      bNewClass = 1;
    else
      bNewClass = 0;

    msSLDParseLineSymbolizer(psLineSymbolizer, psLayer, bNewClass);
    psLineSymbolizer = psLineSymbolizer->psNext;
    psLayer->type = MS_LAYER_LINE;
    nSymbolizer++;
  }

  /* Polygon symbolizer */
  psPolygonSymbolizer = CPLGetXMLNode(psRoot, "PolygonSymbolizer");
  while (psPolygonSymbolizer) {
    if (!psPolygonSymbolizer->pszValue ||
        strcasecmp(psPolygonSymbolizer->pszValue,
                   "PolygonSymbolizer") != 0) {
      psPolygonSymbolizer = psPolygonSymbolizer->psNext;
      continue;
    }
    bSymbolizer = 1;
    if (nSymbolizer == 0)
      bNewClass = 1;
    else
      bNewClass = 0;
    msSLDParsePolygonSymbolizer(psPolygonSymbolizer, psLayer,
                                bNewClass);
    psPolygonSymbolizer = psPolygonSymbolizer->psNext;
    psLayer->type = MS_LAYER_POLYGON;
    nSymbolizer++;
  }
  /* Point Symbolizer */
  psPointSymbolizer = CPLGetXMLNode(psRoot, "PointSymbolizer");
  while (psPointSymbolizer) {
    if (!psPointSymbolizer->pszValue ||
        strcasecmp(psPointSymbolizer->pszValue,
                   "PointSymbolizer") != 0) {
      psPointSymbolizer = psPointSymbolizer->psNext;
      continue;
    }
    bSymbolizer = 1;
    if (nSymbolizer == 0)
      bNewClass = 1;
    else
      bNewClass = 0;
    msSLDParsePointSymbolizer(psPointSymbolizer, psLayer, bNewClass);
    psPointSymbolizer = psPointSymbolizer->psNext;
    psLayer->type = MS_LAYER_POINT;
    nSymbolizer++;
  }
  /* Text symbolizer */
  /* ==================================================================== */
  /*      For text symbolizer, here is how it is translated into          */
  /*      mapserver classes :                                             */
  /*        - If there are other symbolizers(line, polygon, symbol),      */
  /*      the label object created will be created in the same class      */
  /*      (the last class) as the  symbolizer. This allows o have for     */
  /*      example of point layer with labels.                             */
  /*        - If there are no other symbolizers, a new clas will be       */
  /*      created ocontain the label object.                              */
  /* ==================================================================== */
  psTextSymbolizer = CPLGetXMLNode(psRoot, "TextSymbolizer");
  while (psTextSymbolizer && psTextSymbolizer->pszValue &&
         strcasecmp(psTextSymbolizer->pszValue,
                    "TextSymbolizer") == 0) {
    if (!psTextSymbolizer->pszValue ||
        strcasecmp(psTextSymbolizer->pszValue,
                   "TextSymbolizer") != 0) {
      psTextSymbolizer = psTextSymbolizer->psNext;
      continue;
    }
    if (nSymbolizer == 0)
      psLayer->type = MS_LAYER_ANNOTATION;
    msSLDParseTextSymbolizer(psTextSymbolizer, psLayer, bSymbolizer);
    psTextSymbolizer = psTextSymbolizer->psNext;
  }

  /* Raster symbolizer */
  psRasterSymbolizer = CPLGetXMLNode(psRoot, "RasterSymbolizer");
  while (psRasterSymbolizer && psRasterSymbolizer->pszValue &&
         strcasecmp(psRasterSymbolizer->pszValue,
                    "RasterSymbolizer") == 0) {
    if (!psRasterSymbolizer->pszValue ||
        strcasecmp(psRasterSymbolizer->pszValue,
                   "RasterSymbolizer") != 0) {
      psRasterSymbolizer = psRasterSymbolizer->psNext;
      continue;
    }
    msSLDParseRasterSymbolizer(psRasterSymbolizer, psLayer);
    psRasterSymbolizer = psRasterSymbolizer->psNext;
    psLayer->type = MS_LAYER_RASTER;
  }

  return MS_SUCCESS;
}


/************************************************************************/
/*        void msSLDParseLineSymbolizer(CPLXMLNode *psRoot, layerObj    */
/*      *psLayer)                                                       */
/*                                                                      */
/*      Parses the LineSymbolizer rule and creates a class in the       */
/*      layer.                                                          */
/*                                                                      */
/*      <xs:element name="LineSymbolizer">                              */
/*      <xs:complexType>                                                */
/*      <xs:sequence>                                                   */
/*      <xs:element ref="sld:Geometry" minOccurs="0"/>                  */
/*      <xs:element ref="sld:Stroke" minOccurs="0"/>                    */
/*      </xs:sequence>                                                  */
/*      </xs:complexType>                                               */
/*      </xs:element>                                                   */
/*                                                                      */
/*      <xs:element name="Stroke">                                      */
/*      <xs:complexType>                                                */
/*      <xs:sequence>                                                   */
/*      <xs:choice minOccurs="0">                                       */
/*      <xs:element ref="sld:GraphicFill"/>                             */
/*      <xs:element ref="sld:GraphicStroke"/>                           */
/*      </xs:choice>                                                    */
/*      <xs:element ref="sld:CssParameter" minOccurs="0"                */
/*      maxOccurs="unbounded"/>                                         */
/*      </xs:sequence>                                                  */
/*      </xs:complexType>                                               */
/*      </xs:element>                                                   */
/*                                                                      */
/*      Example of a rule :                                             */
/*      ...                                                             */
/*      <Rule>                                                          */
/*      <LineSymbolizer>                                                */
/*      <Geometry>                                                      */
/*      <ogc:PropertyName>center-line</ogc:PropertyName>                */
/*      </Geometry>                                                     */
/*      <Stroke>                                                        */
/*      <CssParameter name="stroke">#0000ff</CssParameter>              */
/*      <CssParameter name="stroke-width">5.0</CssParameter>            */
/*      <CssParameter name="stroke-dasharray">10.0 5 5 10</CssParameter>*/
/*      </Stroke>                                                       */
/*      </LineSymbolizer>                                               */
/*      </Rule>                                                         */
/*       ...                                                            */
/************************************************************************/
int msSLDParseLineSymbolizer(CPLXMLNode *psRoot, layerObj *psLayer,
                             int bNewClass)
{
  int nClassId = 0;
  CPLXMLNode *psStroke=NULL, *psOffset=NULL;
  int iStyle = 0;

  if (!psRoot || !psLayer)
    return MS_FAILURE;

  psStroke =  CPLGetXMLNode(psRoot, "Stroke");
  if (psStroke) {
    if (bNewClass || psLayer->numclasses <= 0) {
      if (msGrowLayerClasses(psLayer) == NULL)
        return MS_FAILURE;
      initClass(psLayer->class[psLayer->numclasses]);
      nClassId = psLayer->numclasses;
      psLayer->numclasses++;
    } else
      nClassId = psLayer->numclasses-1;

    iStyle = psLayer->class[nClassId]->numstyles;
    msMaybeAllocateClassStyle(psLayer->class[nClassId], iStyle);

    msSLDParseStroke(psStroke, psLayer->class[nClassId]->styles[iStyle],
                     psLayer->map, 0);

    /*parse PerpendicularOffset SLD 1.1.10*/
    psOffset = CPLGetXMLNode(psRoot, "PerpendicularOffset");
    if (psOffset && psOffset->psChild && psOffset->psChild->pszValue) {
      psLayer->class[nClassId]->styles[iStyle]->offsetx = atoi(psOffset->psChild->pszValue);
      psLayer->class[nClassId]->styles[iStyle]->offsety = psLayer->class[nClassId]->styles[iStyle]->offsetx;
    }
  }

  return MS_SUCCESS;
}



/************************************************************************/
/*           void msSLDParseStroke(CPLXMLNode *psStroke, styleObj       */
/*      *psStyle, int iColorParam)                                      */
/*                                                                      */
/*      Parse Stroke content into a style object.                       */
/*      The iColorParm is used to indicate which color object to use    */
/*      :                                                               */
/*        0 : for color                                                 */
/*        1 : outlinecolor                                              */
/************************************************************************/
int msSLDParseStroke(CPLXMLNode *psStroke, styleObj *psStyle,
                     mapObj *map, int iColorParam)
{
  CPLXMLNode *psCssParam = NULL, *psGraphicFill=NULL;
  char *psStrkName = NULL;
  char *psColor = NULL;
  int nLength = 0;
  char *pszDashValue = NULL;

  if (!psStroke || !psStyle)
    return MS_FAILURE;

  /* parse css parameters */
  psCssParam =  CPLGetXMLNode(psStroke, "CssParameter");
  /*sld 1.1 used SvgParameter*/
  if (psCssParam == NULL)
    psCssParam =  CPLGetXMLNode(psStroke, "SvgParameter");

  while (psCssParam && psCssParam->pszValue &&
         (strcasecmp(psCssParam->pszValue, "CssParameter") == 0 ||
          strcasecmp(psCssParam->pszValue, "SvgParameter") == 0)) {
    psStrkName = (char*)CPLGetXMLValue(psCssParam, "name", NULL);

    if (psStrkName) {
      if (strcasecmp(psStrkName, "stroke") == 0) {
        if(psCssParam->psChild && psCssParam->psChild->psNext &&
            psCssParam->psChild->psNext->pszValue)
          psColor = psCssParam->psChild->psNext->pszValue;

        if (psColor) {
          nLength = strlen(psColor);
          /* expecting hexadecimal ex : #aaaaff */
          if (nLength == 7 && psColor[0] == '#') {
            if (iColorParam == 0) {
              psStyle->color.red = msHexToInt(psColor+1);
              psStyle->color.green = msHexToInt(psColor+3);
              psStyle->color.blue= msHexToInt(psColor+5);
            } else if (iColorParam == 1) {
              psStyle->outlinecolor.red = msHexToInt(psColor+1);
              psStyle->outlinecolor.green = msHexToInt(psColor+3);
              psStyle->outlinecolor.blue= msHexToInt(psColor+5);
            } else if (iColorParam == 2) {
              psStyle->backgroundcolor.red = msHexToInt(psColor+1);
              psStyle->backgroundcolor.green = msHexToInt(psColor+3);
              psStyle->backgroundcolor.blue= msHexToInt(psColor+5);
            }
          }
        }
      } else if (strcasecmp(psStrkName, "stroke-width") == 0) {
        if(psCssParam->psChild &&  psCssParam->psChild->psNext &&
            psCssParam->psChild->psNext->pszValue) {
          psStyle->width =
            atof(psCssParam->psChild->psNext->pszValue);
        }
      } else if (strcasecmp(psStrkName, "stroke-dasharray") == 0) {
        if(psCssParam->psChild && psCssParam->psChild->psNext &&
            psCssParam->psChild->psNext->pszValue) {
          int nDash = 0, i;
          char **aszValues = NULL;
          int nMaxDash;
          pszDashValue =
            msStrdup(psCssParam->psChild->psNext->pszValue);
          aszValues = msStringSplit(pszDashValue, ' ', &nDash);
          if (nDash > 0) {
            nMaxDash = nDash;
            if (nDash > MS_MAXPATTERNLENGTH)
              nMaxDash =  MS_MAXPATTERNLENGTH;

            psStyle->patternlength = nMaxDash;
            for (i=0; i<nMaxDash; i++)
              psStyle->pattern[i] = atof(aszValues[i]);

            msFreeCharArray(aszValues, nDash);
            psStyle->linecap = MS_CJC_BUTT;
          }

        }
      } else if (strcasecmp(psStrkName, "stroke-opacity") == 0) {
        if(psCssParam->psChild &&  psCssParam->psChild->psNext &&
            psCssParam->psChild->psNext->pszValue) {
<<<<<<< HEAD
          psStyle->color.alpha =
            (int)(atof(psCssParam->psChild->psNext->pszValue)*255);
=======
          if (iColorParam == 0) {
            psStyle->color.alpha =
              (int)(atof(psCssParam->psChild->psNext->pszValue)*255);
          } else {
            psStyle->outlinecolor.alpha =
              (int)(atof(psCssParam->psChild->psNext->pszValue)*255);
          }
>>>>>>> 2f4b50a2
        }
      }
    }
    psCssParam = psCssParam->psNext;
  }

  /* parse graphic fill or stroke */
  /* graphic fill and graphic stroke pare parsed the same way :  */
  /* TODO : It seems inconsistent to me since the only diffrence */
  /* between them seems to be fill (fill) or not fill (stroke). And */
  /* then again the fill parameter can be used inside both elements. */
  psGraphicFill =  CPLGetXMLNode(psStroke, "GraphicFill");
  if (psGraphicFill)
    msSLDParseGraphicFillOrStroke(psGraphicFill, pszDashValue, psStyle, map, 0);
  psGraphicFill =  CPLGetXMLNode(psStroke, "GraphicStroke");
  if (psGraphicFill)
    msSLDParseGraphicFillOrStroke(psGraphicFill, pszDashValue, psStyle, map, 0);

  if (pszDashValue)
    free(pszDashValue);

  return MS_SUCCESS;
}



/************************************************************************/
/*           void msSLDParsePolygonSymbolizer(CPLXMLNode *psRoot,       */
/*      layerObj *psLayer)                                              */
/*                                                                      */
/*      <xs:element name="PolygonSymbolizer">                           */
/*      <xs:complexType>                                                */
/*      <xs:sequence>                                                   */
/*      <xs:element ref="sld:Geometry" minOccurs="0"/>                  */
/*      <xs:element ref="sld:Fill" minOccurs="0"/>                      */
/*      <xs:element ref="sld:Stroke" minOccurs="0"/>                    */
/*      </xs:sequence>                                                  */
/*      </xs:complexType>                                               */
/*      </xs:element>                                                   */
/*                                                                      */
/*                                                                      */
/*      <xs:element name="Fill">                                        */
/*      <xs:complexType>                                                */
/*      <xs:sequence>                                                   */
/*      <xs:element ref="sld:GraphicFill" minOccurs="0"/>               */
/*      <xs:element ref="sld:CssParameter" minOccurs="0"                */
/*      maxOccurs="unbounded"/>                                         */
/*      </xs:sequence>                                                  */
/*      </xs:complexType>                                               */
/*      </xs:element>                                                   */
/*                                                                      */
/*      Here, the CssParameter names are fill instead of stroke and     */
/*      fill-opacity instead of stroke-opacity. None of the other CssParameters*/
/*      in Stroke are available for filling and the default value for the fill color in this context is 50% gray (value #808080).*/
/*                                                                      */
/*                                                                      */
/*      <xs:element name="GraphicFill">                                 */
/*      <xs:complexType>                                                */
/*      <xs:sequence>                                                   */
/*      <xs:element ref="sld:Graphic"/>                                 */
/*      </xs:sequence>                                                  */
/*      </xs:complexType>                                               */
/*      </xs:element>                                                   */
/*                                                                      */
/*                                                                      */
/*      <xs:element name="Graphic">                                     */
/*      <xs:complexType>                                                */
/*      <xs:sequence>                                                   */
/*      <xs:choice minOccurs="0" maxOccurs="unbounded">                 */
/*      <xs:element ref="sld:ExternalGraphic"/>                         */
/*      <xs:element ref="sld:Mark"/>                                    */
/*      </xs:choice>                                                    */
/*      <xs:sequence>                                                   */
/*      <xs:element ref="sld:Opacity" minOccurs="0"/>                   */
/*      <xs:element ref="sld:Size" minOccurs="0"/>                      */
/*      <xs:element ref="sld:Rotation" minOccurs="0"/>                  */
/*      </xs:sequence>                                                  */
/*      </xs:sequence>                                                  */
/*      </xs:complexType>                                               */
/*      </xs:element>                                                   */
/*                                                                      */
/*      The default if neither an ExternalGraphic nor a Mark is specified is to use the default*/
/*      mark of a square with a 50%-gray fill and a black outline, with a size of 6 pixels.*/
/*                                                                      */
/*                                                                      */
/*      <xs:element name="Mark">                                        */
/*      <xs:complexType>                                                */
/*      <xs:sequence>                                                   */
/*      <xs:element ref="sld:WellKnownName" minOccurs="0"/>             */
/*      <xs:element ref="sld:Fill" minOccurs="0"/>                      */
/*      <xs:element ref="sld:Stroke" minOccurs="0"/>                    */
/*      </xs:sequence>                                                  */
/*      </xs:complexType>                                               */
/*      <xs:element name="WellKnownName" type="xs:string"/>             */
/*                                                                      */
/*      The WellKnownName element gives the well-known name of the shape of the mark.*/
/*      Allowed values include at least square, circle, triangle, star, cross,*/
/*      and x, though map servers may draw a different symbol instead if they don't have a*/
/*      shape for all of these. The default WellKnownName is square. Renderings of these*/
/*      marks may be made solid or hollow depending on Fill and Stroke elements.*/
/*                                                                      */
/************************************************************************/
int msSLDParsePolygonSymbolizer(CPLXMLNode *psRoot, layerObj *psLayer,
                                int bNewClass)
{
  CPLXMLNode *psFill, *psStroke;
  int nClassId=0, iStyle=0;
  CPLXMLNode *psDisplacement=NULL, *psDisplacementX=NULL, *psDisplacementY=NULL;
  int nOffsetX=-1, nOffsetY=-1;

  if (!psRoot || !psLayer)
    return MS_FAILURE;

  /*parse displacement for SLD 1.1.0*/
  psDisplacement = CPLGetXMLNode(psRoot, "Displacement");
  if (psDisplacement) {
    psDisplacementX = CPLGetXMLNode(psDisplacement, "DisplacementX");
    psDisplacementY = CPLGetXMLNode(psDisplacement, "DisplacementY");
    /* psCssParam->psChild->psNext->pszValue) */
    if (psDisplacementX &&
        psDisplacementX->psChild &&
        psDisplacementX->psChild->pszValue &&
        psDisplacementY &&
        psDisplacementY->psChild &&
        psDisplacementY->psChild->pszValue) {
      nOffsetX = atoi(psDisplacementX->psChild->pszValue);
      nOffsetY = atoi(psDisplacementY->psChild->pszValue);
    }
  }

  psFill =  CPLGetXMLNode(psRoot, "Fill");
  if (psFill) {
    if (bNewClass || psLayer->numclasses <= 0) {
      if (msGrowLayerClasses(psLayer) == NULL)
        return MS_FAILURE;
      initClass(psLayer->class[psLayer->numclasses]);
      nClassId = psLayer->numclasses;
      psLayer->numclasses++;
    } else
      nClassId = psLayer->numclasses-1;

    iStyle = psLayer->class[nClassId]->numstyles;
    msMaybeAllocateClassStyle(psLayer->class[nClassId], iStyle);

    msSLDParsePolygonFill(psFill, psLayer->class[nClassId]->styles[iStyle],
                          psLayer->map);

    if (nOffsetX > 0 && nOffsetY > 0) {
      psLayer->class[nClassId]->styles[iStyle]->offsetx = nOffsetX;
      psLayer->class[nClassId]->styles[iStyle]->offsety = nOffsetY;
    }
  }
  /* stroke wich corresponds to the outilne in mapserver */
  /* is drawn after the fill */
  psStroke =  CPLGetXMLNode(psRoot, "Stroke");
  if (psStroke) {
    /* -------------------------------------------------------------------- */
    /*      there was a fill so add a style to the last class created       */
    /*      by the fill                                                     */
    /* -------------------------------------------------------------------- */
    if (psFill && psLayer->numclasses > 0) {
      nClassId =psLayer->numclasses-1;
      iStyle = psLayer->class[nClassId]->numstyles;
      msMaybeAllocateClassStyle(psLayer->class[nClassId], iStyle);
    } else {
      if (bNewClass || psLayer->numclasses <= 0) {
        if (msGrowLayerClasses(psLayer) == NULL)
          return MS_FAILURE;
        initClass(psLayer->class[psLayer->numclasses]);
        nClassId = psLayer->numclasses;
        psLayer->numclasses++;
      } else
        nClassId = psLayer->numclasses-1;

      iStyle = psLayer->class[nClassId]->numstyles;
      msMaybeAllocateClassStyle(psLayer->class[nClassId], iStyle);

    }
    msSLDParseStroke(psStroke, psLayer->class[nClassId]->styles[iStyle],
                     psLayer->map, 1);
<<<<<<< HEAD

    if (nOffsetX > 0 && nOffsetY > 0) {
      psLayer->class[nClassId]->styles[iStyle]->offsetx = nOffsetX;
      psLayer->class[nClassId]->styles[iStyle]->offsety = nOffsetY;
    }
  }

=======

    if (nOffsetX > 0 && nOffsetY > 0) {
      psLayer->class[nClassId]->styles[iStyle]->offsetx = nOffsetX;
      psLayer->class[nClassId]->styles[iStyle]->offsety = nOffsetY;
    }
  }

>>>>>>> 2f4b50a2
  return MS_SUCCESS;
}


/************************************************************************/
/*    void msSLDParsePolygonFill(CPLXMLNode *psFill, styleObj *psStyle, */
/*                                 mapObj *map)                         */
/*                                                                      */
/*      Parse the Fill node for a polygon into a style.                 */
/************************************************************************/
int msSLDParsePolygonFill(CPLXMLNode *psFill, styleObj *psStyle,
                          mapObj *map)
{
  CPLXMLNode *psCssParam, *psGraphicFill;
  char *psColor=NULL, *psFillName=NULL;
  int nLength = 0;

  if (!psFill || !psStyle || !map)
    return MS_FAILURE;

  /* sets the default fill color defined in the spec #808080 */
  psStyle->color.red = 128;
  psStyle->color.green = 128;
  psStyle->color.blue = 128;

  psCssParam =  CPLGetXMLNode(psFill, "CssParameter");
  /*sld 1.1 used SvgParameter*/
  if (psCssParam == NULL)
    psCssParam =  CPLGetXMLNode(psFill, "SvgParameter");

  while (psCssParam && psCssParam->pszValue &&
         (strcasecmp(psCssParam->pszValue, "CssParameter") == 0 ||
          strcasecmp(psCssParam->pszValue, "SvgParameter") == 0)) {
    psFillName = (char*)CPLGetXMLValue(psCssParam, "name", NULL);
    if (psFillName) {
      if (strcasecmp(psFillName, "fill") == 0) {
        if(psCssParam->psChild && psCssParam->psChild->psNext &&
            psCssParam->psChild->psNext->pszValue)
          psColor = psCssParam->psChild->psNext->pszValue;

        if (psColor) {
          nLength = strlen(psColor);
          /* expecting hexadecimal ex : #aaaaff */
          if (nLength == 7 && psColor[0] == '#') {
            psStyle->color.red = msHexToInt(psColor+1);
            psStyle->color.green = msHexToInt(psColor+3);
            psStyle->color.blue= msHexToInt(psColor+5);
          }
        }
      } else if (strcasecmp(psFillName, "fill-opacity") == 0) {
        if(psCssParam->psChild &&  psCssParam->psChild->psNext &&
            psCssParam->psChild->psNext->pszValue) {
          psStyle->color.alpha = (int)(atof(psCssParam->psChild->psNext->pszValue)*255);
        }
      }
    }
    psCssParam = psCssParam->psNext;
  }

  /* graphic fill and graphic stroke pare parsed the same way :  */
  /* TODO : It seems inconsistent to me since the only diffrence */
  /* between them seems to be fill (fill) or not fill (stroke). And */
  /* then again the fill parameter can be used inside both elements. */
  psGraphicFill =  CPLGetXMLNode(psFill, "GraphicFill");
  if (psGraphicFill)
    msSLDParseGraphicFillOrStroke(psGraphicFill, NULL, psStyle, map, 0);
  psGraphicFill =  CPLGetXMLNode(psFill, "GraphicStroke");
  if (psGraphicFill)
    msSLDParseGraphicFillOrStroke(psGraphicFill, NULL, psStyle, map, 0);


  return MS_SUCCESS;
}


/************************************************************************/
/*                      msSLDParseGraphicFillOrStroke                   */
/*                                                                      */
/*      Parse the GraphicFill Or GraphicStroke node : look for a        */
/*      Marker symbol and set the style for that symbol.                */
/************************************************************************/
int msSLDParseGraphicFillOrStroke(CPLXMLNode *psRoot,
                                  char *pszDashValue,
                                  styleObj *psStyle, mapObj *map,
                                  int bPointLayer)
{
  CPLXMLNode  *psCssParam, *psGraphic, *psExternalGraphic, *psMark, *psSize;
  CPLXMLNode *psWellKnownName, *psStroke, *psFill;
  CPLXMLNode *psDisplacement=NULL, *psDisplacementX=NULL, *psDisplacementY=NULL;
  CPLXMLNode *psOpacity=NULL, *psRotation=NULL;
  char *psName=NULL, *psValue = NULL;
  int nLength = 0;
  char *pszSymbolName = NULL;
<<<<<<< HEAD
  int bFilled = 0, bStroked=0;
=======
  int bFilled = 0;
>>>>>>> 2f4b50a2
  CPLXMLNode *psPropertyName=NULL;
  char szTmp[256];

  bPointLayer=0;

  if (!psRoot || !psStyle || !map)
    return MS_FAILURE;
  /* ==================================================================== */
  /*      This a definition taken from the specification (11.3.2) :       */
  /*      Graphics can either be referenced from an external URL in a common format (such as*/
  /*      GIF or SVG) or may be derived from a Mark. Multiple external URLs and marks may be*/
  /*      referenced with the semantic that they all provide the equivalent graphic in different*/
  /*      formats.                                                        */
  /*                                                                      */
  /*      For this reason, we only need to support one Mark and one       */
  /*      ExtrnalGraphic ????                                             */
  /* ==================================================================== */
  psGraphic =  CPLGetXMLNode(psRoot, "Graphic");
  if (psGraphic) {
    /* extract symbol size */
    psSize = CPLGetXMLNode(psGraphic, "Size");
    if (psSize)
      psStyle->size = _msSLDParseSizeParameter(psSize);
    else {
      /*do not set a default for external symbols #2305*/
      psExternalGraphic =  CPLGetXMLNode(psGraphic, "ExternalGraphic");
      if (!psExternalGraphic)
        psStyle->size = 6; /* default value */
    }

    /*SLD 1.1.0 extract opacity, rotation, displacement*/
    psOpacity = CPLGetXMLNode(psGraphic, "Opacity");
    if (psOpacity && psOpacity->psChild && psOpacity->psChild->pszValue)
      psStyle->opacity = (int)(atof(psOpacity->psChild->pszValue) * 100);

    psRotation = CPLGetXMLNode(psGraphic, "Rotation");
    if (psRotation) {
      psPropertyName = CPLGetXMLNode(psRotation, "PropertyName");
      if (psPropertyName) {
        snprintf(szTmp, sizeof(szTmp), "%s", CPLGetXMLValue(psPropertyName, NULL, NULL));
        psStyle->bindings[MS_STYLE_BINDING_ANGLE].item = msStrdup(szTmp);
        psStyle->numbindings++;
      } else {
        if (psRotation->psChild && psRotation->psChild->pszValue)
          psStyle->angle = atof(psRotation->psChild->pszValue);
      }
    }
    psDisplacement = CPLGetXMLNode(psGraphic, "Displacement");
    if (psDisplacement) {
      psDisplacementX = CPLGetXMLNode(psDisplacement, "DisplacementX");
      psDisplacementY = CPLGetXMLNode(psDisplacement, "DisplacementY");
      /* psCssParam->psChild->psNext->pszValue) */
      if (psDisplacementX &&
          psDisplacementX->psChild &&
          psDisplacementX->psChild->pszValue &&
          psDisplacementY &&
          psDisplacementY->psChild &&
          psDisplacementY->psChild->pszValue) {
        psStyle->offsetx = atoi(psDisplacementX->psChild->pszValue);
        psStyle->offsety = atoi(psDisplacementY->psChild->pszValue);
      }
    }
    /* extract symbol */
    psMark =  CPLGetXMLNode(psGraphic, "Mark");
    if (psMark) {
      pszSymbolName = NULL;
      psWellKnownName =  CPLGetXMLNode(psMark, "WellKnownName");
      if (psWellKnownName && psWellKnownName->psChild &&
          psWellKnownName->psChild->pszValue)
        pszSymbolName =
          msStrdup(psWellKnownName->psChild->pszValue);

      /* default symbol is square */

      if (!pszSymbolName ||
          (strcasecmp(pszSymbolName, "square") != 0 &&
           strcasecmp(pszSymbolName, "circle") != 0 &&
           strcasecmp(pszSymbolName, "triangle") != 0 &&
           strcasecmp(pszSymbolName, "star") != 0 &&
           strcasecmp(pszSymbolName, "cross") != 0 &&
           strcasecmp(pszSymbolName, "x") != 0)) {
        if (msGetSymbolIndex(&map->symbolset, pszSymbolName,  MS_FALSE) < 0)
          pszSymbolName = msStrdup("square");
      }


      /* check if the symbol should be filled or not */
      psFill = CPLGetXMLNode(psMark, "Fill");
      psStroke = CPLGetXMLNode(psMark, "Stroke");

      if (psFill || psStroke) {
        if (psFill)
          bFilled = 1;
        else
          bFilled = 0;

<<<<<<< HEAD
        if (psStroke)
          bStroked = 1;
        else
          bStroked = 0;

=======
>>>>>>> 2f4b50a2
        if (psFill) {
          psCssParam =  CPLGetXMLNode(psFill, "CssParameter");
          /*sld 1.1 used SvgParameter*/
          if (psCssParam == NULL)
            psCssParam =  CPLGetXMLNode(psFill, "SvgParameter");

          while (psCssParam && psCssParam->pszValue &&
                 (strcasecmp(psCssParam->pszValue, "CssParameter") == 0 ||
                  strcasecmp(psCssParam->pszValue, "SvgParameter") == 0)) {
            psName =
              (char*)CPLGetXMLValue(psCssParam, "name", NULL);
            if (psName &&
                strcasecmp(psName, "fill") == 0) {
              if(psCssParam->psChild &&
                  psCssParam->psChild->psNext &&
                  psCssParam->psChild->psNext->pszValue)
                psValue = psCssParam->psChild->psNext->pszValue;

              if (psValue) {
                nLength = strlen(psValue);
                if (nLength == 7 && psValue[0] == '#') {
                  msSLDSetColorObject(psValue,
                                      &psStyle->color);
                }
              }
            } else if (psName &&
                       strcasecmp(psName, "fill-opacity") == 0) {
              if(psCssParam->psChild &&
                  psCssParam->psChild->psNext &&
                  psCssParam->psChild->psNext->pszValue)
                psValue = psCssParam->psChild->psNext->pszValue;

              if (psValue) {
                psStyle->color.alpha = (int)(atof(psValue)*255);
              }
            }

            psCssParam = psCssParam->psNext;
          }
        }
        if (psStroke) {
          psCssParam =  CPLGetXMLNode(psStroke, "CssParameter");
          /*sld 1.1 used SvgParameter*/
          if (psCssParam == NULL)
            psCssParam =  CPLGetXMLNode(psStroke, "SvgParameter");

          while (psCssParam && psCssParam->pszValue &&
                 (strcasecmp(psCssParam->pszValue, "CssParameter") == 0 ||
                  strcasecmp(psCssParam->pszValue, "SvgParameter") == 0)) {
            psName =
              (char*)CPLGetXMLValue(psCssParam, "name", NULL);
            if (psName &&
                strcasecmp(psName, "stroke") == 0) {
              if(psCssParam->psChild &&
                  psCssParam->psChild->psNext &&
                  psCssParam->psChild->psNext->pszValue)
                psValue = psCssParam->psChild->psNext->pszValue;

              if (psValue) {
                nLength = strlen(psValue);
                if (nLength == 7 && psValue[0] == '#') {
                  msSLDSetColorObject(psValue,
                                      &psStyle->outlinecolor);
                }
              }
            } else if (psName &&
                       strcasecmp(psName, "stroke-opacity") == 0) {
              if(psCssParam->psChild &&
                  psCssParam->psChild->psNext &&
                  psCssParam->psChild->psNext->pszValue)
                psValue = psCssParam->psChild->psNext->pszValue;

              if (psValue) {
                psStyle->outlinecolor.alpha = (int)(atof(psValue)*255);
              }
            } else if (psName &&
                       strcasecmp(psName, "stroke-width") == 0) {
              if(psCssParam->psChild &&
                  psCssParam->psChild->psNext &&
                  psCssParam->psChild->psNext->pszValue)
                psValue = psCssParam->psChild->psNext->pszValue;

              if (psValue) {
                psStyle->width = atof(psValue);
              }
            }

            psCssParam = psCssParam->psNext;
          }
        }

      }
      /* set the default color if color is not not already set */
      if ((psStyle->color.red < 0 ||
           psStyle->color.green == -1 ||
           psStyle->color.blue == -1) &&
          (psStyle->outlinecolor.red == -1 ||
           psStyle->outlinecolor.green == -1 ||
           psStyle->outlinecolor.blue == -1)) {
        psStyle->color.red = 128;
        psStyle->color.green = 128;
        psStyle->color.blue = 128;
      }


      /* Get the corresponding symbol id  */
      psStyle->symbol = msSLDGetMarkSymbol(map, pszSymbolName, bFilled);
      if (psStyle->symbol > 0 &&
          psStyle->symbol < map->symbolset.numsymbols)
        psStyle->symbolname =
          msStrdup(map->symbolset.symbol[psStyle->symbol]->name);

    } else {
      psExternalGraphic =  CPLGetXMLNode(psGraphic, "ExternalGraphic");
      if (psExternalGraphic)
        msSLDParseExternalGraphic(psExternalGraphic, psStyle, map);
    }
  }

  return MS_SUCCESS;
}


/************************************************************************/
/*                            msSLDGetMarkSymbol                        */
/*                                                                      */
/*      Get a Mark symbol using the name. Mark symbols can be           */
/*      square, circle, triangle, star, cross, x.                       */
/*      If the symbol does not exsist add it to the symbol list.        */
/************************************************************************/
int msSLDGetMarkSymbol(mapObj *map, char *pszSymbolName, int bFilled)
{
  int nSymbolId = 0;
  symbolObj *psSymbol = NULL;

  if (!map || !pszSymbolName)
    return 0;

  if (strcasecmp(pszSymbolName, "square") == 0) {
    if (bFilled)
      nSymbolId = msGetSymbolIndex(&map->symbolset,
                                   SLD_MARK_SYMBOL_SQUARE_FILLED,
                                   MS_FALSE);
    else
      nSymbolId = msGetSymbolIndex(&map->symbolset,
                                   SLD_MARK_SYMBOL_SQUARE,
                                   MS_FALSE);
  } else if (strcasecmp(pszSymbolName, "circle") == 0) {

    if (bFilled)
      nSymbolId = msGetSymbolIndex(&map->symbolset,
                                   SLD_MARK_SYMBOL_CIRCLE_FILLED,
                                   MS_FALSE);
    else
      nSymbolId = msGetSymbolIndex(&map->symbolset,
                                   SLD_MARK_SYMBOL_CIRCLE,
                                   MS_FALSE);
  } else if (strcasecmp(pszSymbolName, "triangle") == 0) {

    if (bFilled)
      nSymbolId = msGetSymbolIndex(&map->symbolset,
                                   SLD_MARK_SYMBOL_TRIANGLE_FILLED,
                                   MS_FALSE);
    else
      nSymbolId = msGetSymbolIndex(&map->symbolset,
                                   SLD_MARK_SYMBOL_TRIANGLE,
                                   MS_FALSE);
  } else if (strcasecmp(pszSymbolName, "star") == 0) {

    if (bFilled)
      nSymbolId = msGetSymbolIndex(&map->symbolset,
                                   SLD_MARK_SYMBOL_STAR_FILLED,
                                   MS_FALSE);
    else
      nSymbolId = msGetSymbolIndex(&map->symbolset,
                                   SLD_MARK_SYMBOL_STAR,
                                   MS_FALSE);
  } else if (strcasecmp(pszSymbolName, "cross") == 0) {

    if (bFilled)
      nSymbolId = msGetSymbolIndex(&map->symbolset,
                                   SLD_MARK_SYMBOL_CROSS_FILLED,
                                   MS_FALSE);
    else
      nSymbolId = msGetSymbolIndex(&map->symbolset,
                                   SLD_MARK_SYMBOL_CROSS,
                                   MS_FALSE);
  } else if (strcasecmp(pszSymbolName, "x") == 0) {

    if (bFilled)
      nSymbolId = msGetSymbolIndex(&map->symbolset,
                                   SLD_MARK_SYMBOL_X_FILLED,
                                   MS_FALSE);
    else
      nSymbolId = msGetSymbolIndex(&map->symbolset,
                                   SLD_MARK_SYMBOL_X,
                                   MS_FALSE);
  } else {
    nSymbolId = msGetSymbolIndex(&map->symbolset,
                                 pszSymbolName,
                                 MS_FALSE);
  }

  if (nSymbolId <= 0) {
    if( (psSymbol = msGrowSymbolSet(&(map->symbolset))) == NULL)
      return 0; /* returns 0 for no symbol */

    nSymbolId = map->symbolset.numsymbols;
    map->symbolset.numsymbols++;
    initSymbol(psSymbol);
    psSymbol->inmapfile = MS_TRUE;
    psSymbol->sizex = 1;
    psSymbol->sizey = 1;

    if (strcasecmp(pszSymbolName, "square") == 0) {
      if (bFilled)
        psSymbol->name = msStrdup(SLD_MARK_SYMBOL_SQUARE_FILLED);
      else
        psSymbol->name = msStrdup(SLD_MARK_SYMBOL_SQUARE);

      psSymbol->type = MS_SYMBOL_VECTOR;
      if (bFilled)
        psSymbol->filled = MS_TRUE;
      psSymbol->points[psSymbol->numpoints].x = 0;
      psSymbol->points[psSymbol->numpoints].y = 1;
      psSymbol->numpoints++;
      psSymbol->points[psSymbol->numpoints].x = 0;
      psSymbol->points[psSymbol->numpoints].y = 0;
      psSymbol->numpoints++;
      psSymbol->points[psSymbol->numpoints].x = 1;
      psSymbol->points[psSymbol->numpoints].y = 0;
      psSymbol->numpoints++;
      psSymbol->points[psSymbol->numpoints].x = 1;
      psSymbol->points[psSymbol->numpoints].y = 1;
      psSymbol->numpoints++;
      psSymbol->points[psSymbol->numpoints].x = 0;
      psSymbol->points[psSymbol->numpoints].y = 1;
      psSymbol->numpoints++;
    } else if (strcasecmp(pszSymbolName, "circle") == 0) {
      if (bFilled)
        psSymbol->name = msStrdup(SLD_MARK_SYMBOL_CIRCLE_FILLED);
      else
        psSymbol->name = msStrdup(SLD_MARK_SYMBOL_CIRCLE);

      psSymbol->type = MS_SYMBOL_ELLIPSE;
      if (bFilled)
        psSymbol->filled = MS_TRUE;

      psSymbol->points[psSymbol->numpoints].x = 1;
      psSymbol->points[psSymbol->numpoints].y = 1;
      psSymbol->sizex = 1;
      psSymbol->sizey = 1;
      psSymbol->numpoints++;
    } else if (strcasecmp(pszSymbolName, "triangle") == 0) {
      if (bFilled)
        psSymbol->name = msStrdup(SLD_MARK_SYMBOL_TRIANGLE_FILLED);
      else
        psSymbol->name = msStrdup(SLD_MARK_SYMBOL_TRIANGLE);

      psSymbol->type = MS_SYMBOL_VECTOR;
      if (bFilled)
        psSymbol->filled = MS_TRUE;

      psSymbol->points[psSymbol->numpoints].x = 0;
      psSymbol->points[psSymbol->numpoints].y = 1;
      psSymbol->numpoints++;
      psSymbol->points[psSymbol->numpoints].x = 0.5;
      psSymbol->points[psSymbol->numpoints].y = 0;
      psSymbol->numpoints++;
      psSymbol->points[psSymbol->numpoints].x = 1;
      psSymbol->points[psSymbol->numpoints].y = 1;
      psSymbol->numpoints++;
      psSymbol->points[psSymbol->numpoints].x = 0;
      psSymbol->points[psSymbol->numpoints].y = 1;
      psSymbol->numpoints++;

    } else if (strcasecmp(pszSymbolName, "star") == 0) {
      if (bFilled)
        psSymbol->name = msStrdup(SLD_MARK_SYMBOL_STAR_FILLED);
      else
        psSymbol->name = msStrdup(SLD_MARK_SYMBOL_STAR);

      psSymbol->type = MS_SYMBOL_VECTOR;
      if (bFilled)
        psSymbol->filled = MS_TRUE;

      psSymbol->points[psSymbol->numpoints].x = 0;
      psSymbol->points[psSymbol->numpoints].y = 0.375;
      psSymbol->numpoints++;
      psSymbol->points[psSymbol->numpoints].x = 0.35;
      psSymbol->points[psSymbol->numpoints].y = 0.375;
      psSymbol->numpoints++;
      psSymbol->points[psSymbol->numpoints].x = 0.5;
      psSymbol->points[psSymbol->numpoints].y = 0;
      psSymbol->numpoints++;
      psSymbol->points[psSymbol->numpoints].x = 0.65;
      psSymbol->points[psSymbol->numpoints].y = 0.375;
      psSymbol->numpoints++;
      psSymbol->points[psSymbol->numpoints].x = 1;
      psSymbol->points[psSymbol->numpoints].y = 0.375;
      psSymbol->numpoints++;
      psSymbol->points[psSymbol->numpoints].x = 0.75;
      psSymbol->points[psSymbol->numpoints].y = 0.625;
      psSymbol->numpoints++;
      psSymbol->points[psSymbol->numpoints].x = 0.875;
      psSymbol->points[psSymbol->numpoints].y = 1;
      psSymbol->numpoints++;
      psSymbol->points[psSymbol->numpoints].x = 0.5;
      psSymbol->points[psSymbol->numpoints].y = 0.75;
      psSymbol->numpoints++;
      psSymbol->points[psSymbol->numpoints].x = 0.125;
      psSymbol->points[psSymbol->numpoints].y = 1;
      psSymbol->numpoints++;
      psSymbol->points[psSymbol->numpoints].x = 0.25;
      psSymbol->points[psSymbol->numpoints].y = 0.625;
      psSymbol->numpoints++;
    }
    /* cross is like plus (+) since there is also X symbol ?? */
    else if (strcasecmp(pszSymbolName, "cross") == 0) {
      /* NEVER FILL CROSS */
      /* if (bFilled) */
      /* psSymbol->name = msStrdup(SLD_MARK_SYMBOL_CROSS_FILLED); */
      /* else */
      psSymbol->name = msStrdup(SLD_MARK_SYMBOL_CROSS);

      psSymbol->type = MS_SYMBOL_VECTOR;
      /* if (bFilled) */
      /* psSymbol->filled = MS_TRUE; */

      psSymbol->points[psSymbol->numpoints].x = 0.5;
      psSymbol->points[psSymbol->numpoints].y = 0;
      psSymbol->numpoints++;
      psSymbol->points[psSymbol->numpoints].x = 0.5;
      psSymbol->points[psSymbol->numpoints].y = 1;
      psSymbol->numpoints++;
      psSymbol->points[psSymbol->numpoints].x = -99;
      psSymbol->points[psSymbol->numpoints].y = -99;
      psSymbol->numpoints++;
      psSymbol->points[psSymbol->numpoints].x = 0;
      psSymbol->points[psSymbol->numpoints].y = 0.5;
      psSymbol->numpoints++;
      psSymbol->points[psSymbol->numpoints].x = 1;
      psSymbol->points[psSymbol->numpoints].y = 0.5;
      psSymbol->numpoints++;
    } else if (strcasecmp(pszSymbolName, "x") == 0) {
      /* NEVER FILL X */
      /* if (bFilled) */
      /* psSymbol->name = msStrdup(SLD_MARK_SYMBOL_X_FILLED); */
      /* else */
      psSymbol->name = msStrdup(SLD_MARK_SYMBOL_X);

      psSymbol->type = MS_SYMBOL_VECTOR;
      /* if (bFilled) */
      /* psSymbol->filled = MS_TRUE; */
      psSymbol->points[psSymbol->numpoints].x = 0;
      psSymbol->points[psSymbol->numpoints].y = 0;
      psSymbol->numpoints++;
      psSymbol->points[psSymbol->numpoints].x = 1;
      psSymbol->points[psSymbol->numpoints].y = 1;
      psSymbol->numpoints++;
      psSymbol->points[psSymbol->numpoints].x = -99;
      psSymbol->points[psSymbol->numpoints].y = -99;
      psSymbol->numpoints++;
      psSymbol->points[psSymbol->numpoints].x = 0;
      psSymbol->points[psSymbol->numpoints].y = 1;
      psSymbol->numpoints++;
      psSymbol->points[psSymbol->numpoints].x = 1;
      psSymbol->points[psSymbol->numpoints].y = 0;
      psSymbol->numpoints++;
    }

  }

  return nSymbolId;
}

static const unsigned char PNGsig[8] = {137, 80, 78, 71, 13, 10, 26, 10}; /* 89 50 4E 47 0D 0A 1A 0A hex */

/************************************************************************/
/*                          msSLDGetGraphicSymbol                       */
/*                                                                      */
/*      Create a symbol entry for an inmap pixmap symbol. Returns       */
/*      the symbol id.                                                  */
/************************************************************************/
int msSLDGetGraphicSymbol(mapObj *map, char *pszFileName,  char* extGraphicName,
                          int nGap)
{
  int nSymbolId = 0;
  symbolObj *psSymbol = NULL;


  if (map && pszFileName) {
    if( (psSymbol = msGrowSymbolSet(&(map->symbolset))) == NULL)
      return 0; /* returns 0 for no symbol */
    nSymbolId = map->symbolset.numsymbols;
    map->symbolset.numsymbols++;
    initSymbol(psSymbol);
    psSymbol->inmapfile = MS_TRUE;
    psSymbol->type = MS_SYMBOL_PIXMAP;
    psSymbol->name = msStrdup(extGraphicName);
    psSymbol->imagepath = msStrdup(pszFileName);
    psSymbol->full_pixmap_path = msStrdup(pszFileName);
  }
  return nSymbolId;
}


/************************************************************************/
/*      msSLDParsePointSymbolizer                                       */
/*                                                                      */
/*      Parse point symbolizer.                                         */
/*                                                                      */
/*      <xs:element name="PointSymbolizer">                             */
/*      <xs:complexType>                                                */
/*      <xs:sequence>                                                   */
/*      <xs:element ref="sld:Geometry" minOccurs="0"/>                  */
/*      <xs:element ref="sld:Graphic" minOccurs="0"/>                   */
/*      </xs:sequence>                                                  */
/*      </xs:complexType>                                               */
/*      </xs:element>                                                   */
/************************************************************************/
int msSLDParsePointSymbolizer(CPLXMLNode *psRoot, layerObj *psLayer,
                              int bNewClass)
{
  int nClassId = 0;
  int iStyle = 0;

  if (!psRoot || !psLayer)
    return MS_FAILURE;

  if (bNewClass || psLayer->numclasses <= 0) {
    if (msGrowLayerClasses(psLayer) == NULL)
      return MS_FAILURE;
    initClass(psLayer->class[psLayer->numclasses]);
    nClassId = psLayer->numclasses;
    psLayer->numclasses++;
  } else
    nClassId = psLayer->numclasses-1;

  iStyle = psLayer->class[nClassId]->numstyles;
  msMaybeAllocateClassStyle(psLayer->class[nClassId], iStyle);


  msSLDParseGraphicFillOrStroke(psRoot, NULL,
                                psLayer->class[nClassId]->styles[iStyle],
                                psLayer->map, 1);

  return MS_SUCCESS;
}


/************************************************************************/
/*                        msSLDParseExternalGraphic                     */
/*                                                                      */
/*      Parse extrenal graphic node : download the symbol referneced    */
/*      by the URL and create a PIXMAP inmap symbol. Only GIF and       */
/*      PNG are supported.                                              */
/************************************************************************/
int msSLDParseExternalGraphic(CPLXMLNode *psExternalGraphic,
                              styleObj *psStyle,  mapObj *map)
{
  /* needed for libcurl function msHTTPGetFile in maphttp.c */
#if defined(USE_CURL)

  char *pszFormat = NULL;
  CPLXMLNode *psURL=NULL, *psFormat=NULL, *psTmp=NULL;
  char *pszURL=NULL;

  if (!psExternalGraphic || !psStyle || !map)
    return MS_FAILURE;

  psFormat = CPLGetXMLNode(psExternalGraphic, "Format");
  if (psFormat && psFormat->psChild && psFormat->psChild->pszValue)
    pszFormat = psFormat->psChild->pszValue;

  /* supports GIF and PNG */
  if (pszFormat &&
      (strcasecmp(pszFormat, "GIF") == 0 ||
       strcasecmp(pszFormat, "image/gif") == 0 ||
       strcasecmp(pszFormat, "PNG") == 0 ||
       strcasecmp(pszFormat, "image/png") == 0)) {

    /* <OnlineResource xmlns:xlink="http://www.w3.org/1999/xlink" xlink:type="simple" xlink:href="http://www.vendor.com/geosym/2267.svg"/> */
    psURL = CPLGetXMLNode(psExternalGraphic, "OnlineResource");
    if (psURL && psURL->psChild) {
      psTmp =  psURL->psChild;
      while (psTmp != NULL &&
             psTmp->pszValue &&
             strcasecmp(psTmp->pszValue, "xlink:href") != 0) {
        psTmp = psTmp->psNext;
      }
      if (psTmp && psTmp->psChild) {
        pszURL = (char*)psTmp->psChild->pszValue;

        /*external symbols using http will be automaticallly downloaded. The file should be
          saved in a temporary directory (msAddImageSymbol) #2305*/
        psStyle->symbol = msGetSymbolIndex(&map->symbolset,
                                           pszURL,
                                           MS_TRUE);

        if (psStyle->symbol > 0 && psStyle->symbol < map->symbolset.numsymbols)
          psStyle->symbolname = msStrdup(map->symbolset.symbol[psStyle->symbol]->name);

        /* set the color parameter if not set. Does not make sense */
        /* for pixmap but mapserver needs it. */
        if (psStyle->color.red == -1 || psStyle->color.green || psStyle->color.blue) {
          psStyle->color.red = 0;
          psStyle->color.green = 0;
          psStyle->color.blue = 0;
        }
      }
    }
  }

  return MS_SUCCESS;
#else
  return MS_FAILURE;
#endif
}


/************************************************************************/
/*                         msSLDParseTextSymbolizer                     */
/*                                                                      */
/*      Parse text symbolizer.                                          */
/*                                                                      */
/*      <xs:element name="TextSymbolizer">                              */
/*      <xs:complexType>                                                */
/*      <xs:sequence>                                                   */
/*      <xs:element ref="sld:Geometry" minOccurs="0"/>                  */
/*      <xs:element ref="sld:Label" minOccurs="0"/>                     */
/*      <xs:element ref="sld:Font" minOccurs="0"/>                      */
/*      <xs:element ref="sld:LabelPlacement" minOccurs="0"/>            */
/*      <xs:element ref="sld:Halo" minOccurs="0"/>                      */
/*      <xs:element ref="sld:Fill" minOccurs="0"/>                      */
/*      </xs:sequence>                                                  */
/*      </xs:complexType>                                               */
/*      </xs:element>                                                   */
/*                                                                      */
/*      <xs:element name="Label" type="sld:ParameterValueType"/         */
/*                                                                      */
/*      <xs:element name="Font">                                        */
/*      <xs:complexType>                                                */
/*      <xs:sequence>                                                   */
/*      <xs:element ref="sld:CssParameter" minOccurs="0"                */
/*      maxOccurs="unbounded"/>                                         */
/*      </xs:sequence>                                                  */
/*      </xs:complexType>                                               */
/*      </xs:element>                                                   */
/*                                                                      */
/*      Four types of CssParameter are allowed, font-family, font-style,*/
/*      fontweight,and font-size.                                       */
/*                                                                      */
/*      <xs:element name="LabelPlacement">                              */
/*      <xs:complexType>                                                */
/*      <xs:choice>                                                     */
/*      <xs:element ref="sld:PointPlacement"/>                          */
/*      <xs:element ref="sld:LinePlacement"/>                           */
/*      </xs:choice>                                                    */
/*      </xs:complexType>                                               */
/*      </xs:element>                                                   */
/*                                                                      */
/*      <xs:element name="PointPlacement">                              */
/*      <xs:complexType>                                                */
/*      <xs:sequence>                                                   */
/*      <xs:element ref="sld:AnchorPoint" minOccurs="0"/>               */
/*      <xs:element ref="sld:Displacement" minOccurs="0"/>              */
/*      <xs:element ref="sld:Rotation" minOccurs="0"/>                  */
/*      </xs:sequence>                                                  */
/*      </xs:complexType>                                               */
/*      </xs:element>                                                   */
/*                                                                      */
/*      <xs:element name="AnchorPoint">                                 */
/*      <xs:complexType>                                                */
/*      <xs:sequence>                                                   */
/*      <xs:element ref="sld:AnchorPointX"/>                            */
/*      <xs:element ref="sld:AnchorPointY"/>                            */
/*      </xs:sequence>                                                  */
/*      </xs:complexType>                                               */
/*      </xs:element>                                                   */
/*      <xs:element name="AnchorPointX" type="sld:ParameterValueType"/> */
/*      <xs:element name="AnchorPointY"                                 */
/*      type="sld:ParameterValueType"/>                                 */
/*                                                                      */
/*      The coordinates are given as two floating-point numbers in      */
/*      the AnchorPointX and AnchorPointY elements each with values     */
/*      between 0.0 and 1.0 inclusive. The bounding box of the label    */
/*      to be rendered is considered to be in a coorindate space        */
/*      from 0.0 (lowerleft corner) to 1.0 (upper-right corner), and    */
/*      the anchor position is specified as a point in  this            */
/*      space. The default point is X=0, Y=0.5, which is at the         */
/*      middle height of the lefthand side of the label.                */
/*                                                                      */
/*      <xs:element name="Displacement">                                */
/*      <xs:complexType>                                                */
/*      <xs:sequence>                                                   */
/*      <xs:element ref="sld:DisplacementX"/>                           */
/*      <xs:element ref="sld:DisplacementY"/>                           */
/*      </xs:sequence>                                                  */
/*      </xs:complexType>                                               */
/*      </xs:element>                                                   */
/*      <xs:element name="DisplacementX" type="sld:ParameterValueType"/>*/
/*      <xs:element name="DisplacementY"                                */
/*      type="sld:ParameterValueType"/>                                 */
/*                                                                      */
/*      <xs:element name="LinePlacement">                               */
/*      <xs:complexType>                                                */
/*      <xs:sequence>                                                   */
/*      <xs:element ref="sld:PerpendicularOffset" minOccurs="0"/>       */
/*      </xs:sequence>                                                  */
/*      </xs:complexType>                                               */
/*      </xs:element>                                                   */
/************************************************************************/
int msSLDParseTextSymbolizer(CPLXMLNode *psRoot, layerObj *psLayer,
                             int bOtherSymboliser)
{
  int nStyleId=0, nClassId=0;

  if (!psRoot || !psLayer)
    return MS_FAILURE;

  if (!bOtherSymboliser) {
    if (msGrowLayerClasses(psLayer) == NULL)
      return MS_FAILURE;
    initClass(psLayer->class[psLayer->numclasses]);
    nClassId = psLayer->numclasses;
    psLayer->numclasses++;
    msMaybeAllocateClassStyle(psLayer->class[nClassId], 0);
    nStyleId = 0;
  } else {
    nClassId = psLayer->numclasses - 1;
    if (nClassId >= 0)/* should always be true */
      nStyleId = psLayer->class[nClassId]->numstyles -1;
  }

  if (nStyleId >= 0 && nClassId >= 0) /* should always be true */
    msSLDParseTextParams(psRoot, psLayer,
                         psLayer->class[nClassId]);

  return MS_SUCCESS;
}



/************************************************************************/
/*                        msSLDParseRasterSymbolizer                    */
/*                                                                      */
/*      Supports the ColorMap parameter in a Raster Symbolizer. In      */
/*      the ColorMap, only color and quantity are used here.            */
/*                                                                      */
/*      <xs:element name="RasterSymbolizer">                            */
/*      <xs:complexType>                                                */
/*      <xs:sequence>                                                   */
/*      <xs:element ref="sld:Geometry" minOccurs="0"/>                  */
/*      <xs:element ref="sld:Opacity" minOccurs="0"/>                   */
/*      <xs:element ref="sld:ChannelSelection" minOccurs="0"/>          */
/*      <xs:element ref="sld:OverlapBehavior" minOccurs="0"/>           */
/*      <xs:element ref="sld:ColorMap" minOccurs="0"/>                  */
/*      <xs:element ref="sld:ContrastEnhancement" minOccurs="0"/>       */
/*      <xs:element ref="sld:ShadedRelief" minOccurs="0"/>              */
/*      <xs:element ref="sld:ImageOutline" minOccurs="0"/>              */
/*      </xs:sequence>                                                  */
/*      </xs:complexType>                                               */
/*      </xs:element>                                                   */
/*                                                                      */
/*      <xs:element name="ColorMap">                                    */
/*      <xs:complexType>                                                */
/*      <xs:choice minOccurs="0" maxOccurs="unbounded">                 */
/*      <xs:element ref="sld:ColorMapEntry"/>                           */
/*      </xs:choice>                                                    */
/*      </xs:complexType>                                               */
/*      </xs:element>                                                   */
/*      <xs:element name="ColorMapEntry">                               */
/*      <xs:complexType>                                                */
/*      <xs:attribute name="color" type="xs:string" use="required"/>    */
/*      <xs:attribute name="opacity" type="xs:double"/>                 */
/*      <xs:attribute name="quantity" type="xs:double"/>                */
/*      <xs:attribute name="label" type="xs:string"/>                   */
/*      </xs:complexType>                                               */
/*      </xs:element>                                                   */
/*                                                                      */
/*      SLD 1.1                                                         */
/*                                                                      */
/*      <xsd:element name="RasterSymbolizer" type="se:RasterSymbolizerType" substitutionGroup="se:Symbolizer"/>*/
/*      <xsd:complexType name="RasterSymbolizerType">                   */
/*      <xsd:complexContent>                                            */
/*      <xsd:extension base="se:SymbolizerType">                        */
/*      <xsd:sequence>                                                  */
/*      <xsd:element ref="se:Geometry" minOccurs="0"/>                  */
/*      <xsd:element ref="se:Opacity" minOccurs="0"/>                   */
/*      <xsd:element ref="se:ChannelSelection" minOccurs="0"/>          */
/*      <xsd:element ref="se:OverlapBehavior" minOccurs="0"/>           */
/*      <xsd:element ref="se:ColorMap" minOccurs="0"/>                  */
/*      <xsd:element ref="se:ContrastEnhancement" minOccurs="0"/>       */
/*      <xsd:element ref="se:ShadedRelief" minOccurs="0"/>              */
/*      <xsd:element ref="se:ImageOutline" minOccurs="0"/>              */
/*      </xsd:sequence>                                                 */
/*      </xsd:extension>                                                */
/*      </xsd:complexContent>                                           */
/*      </xsd:complexType>                                              */
/*                                                                      */
/*      <xsd:element name="ColorMap" type="se:ColorMapType"/>           */
/*      <xsd:complexType name="ColorMapType">                           */
/*      <xsd:choice>                                                    */
/*      <xsd:element ref="se:Categorize"/>                              */
/*      <xsd:element ref="se:Interpolate"/>                             */
/*      </xsd:choice>                                                   */
/*      </xsd:complexType>                                              */
/*                                                                      */
/*      <xsd:element name="Categorize" type="se:CategorizeType" substitutionGroup="se:Function"/>*/
/*      <xsd:complexType name="CategorizeType">                         */
/*      <xsd:complexContent>                                            */
/*      <xsd:extension base="se:FunctionType">                          */
/*      <xsd:sequence>                                                  */
/*      <xsd:element ref="se:LookupValue"/>                             */
/*      <xsd:element ref="se:Value"/>                                   */
/*      <xsd:sequence minOccurs="0" maxOccurs="unbounded">              */
/*      <xsd:element ref="se:Threshold"/>                               */
/*      <xsd:element ref="se:Value"/>                                   */
/*      </xsd:sequence>                                                 */
/*      </xsd:sequence>                                                 */
/*      <xsd:attribute name="threshholdsBelongTo" type="se:ThreshholdsBelongToType" use="optional"/>*/
/*      </xsd:extension>                                                */
/*      </xsd:complexContent>                                           */
/*      </xsd:complexType>                                              */
/*      <xsd:element name="LookupValue" type="se:ParameterValueType"/>  */
/*      <xsd:element name="Value" type=" se:ParameterValueType"/>       */
/*      <xsd:element name="Threshold" type=" se:ParameterValueType"/>   */
/*      <xsd:simpleType name="ThreshholdsBelongToType">                 */
/*      <xsd:restriction base="xsd:token">                              */
/*      <xsd:enumeration value="succeeding"/>                           */
/*      <xsd:enumeration value="preceding"/>                            */
/*      </xsd:restriction>                                              */
/*      </xsd:simpleType>                                               */
/*                                                                      */
/************************************************************************/
int msSLDParseRasterSymbolizer(CPLXMLNode *psRoot, layerObj *psLayer)
{
  CPLXMLNode  *psColorMap = NULL, *psColorEntry = NULL, *psOpacity=NULL;
  char *pszColor=NULL, *pszQuantity=NULL;
  char *pszPreviousColor=NULL, *pszPreviousQuality=NULL;
  colorObj sColor;
  char szExpression[100];
  int nClassId = 0;
  double dfOpacity = 1.0;
  char *pszLabel = NULL,  *pszPreviousLabel = NULL;
  char *pch = NULL, *pchPrevious=NULL;

  CPLXMLNode  *psNode=NULL, *psCategorize=NULL;
  char *pszTmp = NULL;
  int nValues=0, nThresholds=0;
  int i,nMaxValues= 100, nMaxThreshold=100;

  if (!psRoot || !psLayer)
    return MS_FAILURE;

  /* ==================================================================== */
  /*      The default opacity value is 0 : we set it here to -1           */
  /*      so that when testing the values in msSLDApplySLD (to be         */
  /*      applied on the layer), we can assume that a value of 0 comes    */
  /*      from the sld.                                                   */
  /* ==================================================================== */
  psLayer->opacity = -1;

  psOpacity = CPLGetXMLNode(psRoot, "Opacity");
  if (psOpacity) {
    if (psOpacity->psChild && psOpacity->psChild->pszValue)
      dfOpacity = atof(psOpacity->psChild->pszValue);

    /* values in sld goes from 0.0 (for transparent) to 1.0 (for full opacity); */
    if (dfOpacity >=0.0 && dfOpacity <=1.0)
      psLayer->opacity = (int)(dfOpacity * 100);
    else {
      msSetError(MS_WMSERR, "Invalid opacity value. Values should be between 0.0 and 1.0", "msSLDParseRasterSymbolizer()");
      return MS_FAILURE;
    }
  }
  psColorMap = CPLGetXMLNode(psRoot, "ColorMap");
  if (psColorMap) {
    psColorEntry = CPLGetXMLNode(psColorMap, "ColorMapEntry");

    if (psColorEntry) { /*SLD 1.0*/
      while (psColorEntry && psColorEntry->pszValue &&
             strcasecmp(psColorEntry->pszValue, "ColorMapEntry") == 0) {
        pszColor = (char *)CPLGetXMLValue(psColorEntry, "color", NULL);
        pszQuantity = (char *)CPLGetXMLValue(psColorEntry, "quantity", NULL);
        pszLabel = (char *)CPLGetXMLValue(psColorEntry, "label", NULL);

        if (pszColor && pszQuantity) {
          if (pszPreviousColor && pszPreviousQuality) {
            if (strlen(pszPreviousColor) == 7 &&
                pszPreviousColor[0] == '#' &&
                strlen(pszColor) == 7 && pszColor[0] == '#') {
              sColor.red = msHexToInt(pszPreviousColor+1);
              sColor.green= msHexToInt(pszPreviousColor+3);
              sColor.blue = msHexToInt(pszPreviousColor+5);

              /* pszQuantity and pszPreviousQuality may be integer or float */
              pchPrevious=strchr(pszPreviousQuality,'.');
              pch=strchr(pszQuantity,'.');
              if (pchPrevious==NULL && pch==NULL) {
                snprintf(szExpression, sizeof(szExpression),
                         "([pixel] >= %d AND [pixel] < %d)",
                         atoi(pszPreviousQuality),
                         atoi(pszQuantity));
              } else if (pchPrevious != NULL && pch==NULL) {
                snprintf(szExpression, sizeof(szExpression),
                         "([pixel] >= %f AND [pixel] < %d)",
                         atof(pszPreviousQuality),
                         atoi(pszQuantity));
              } else if (pchPrevious == NULL && pch != NULL) {
                snprintf(szExpression, sizeof(szExpression),
                         "([pixel] >= %d AND [pixel] < %f)",
                         atoi(pszPreviousQuality),
                         atof(pszQuantity));
              } else {
                snprintf(szExpression, sizeof(szExpression),
                         "([pixel] >= %f AND [pixel] < %f)",
                         atof(pszPreviousQuality),
                         atof(pszQuantity));
              }


              if (msGrowLayerClasses(psLayer) == NULL)
                return MS_FAILURE;
              else {
                initClass(psLayer->class[psLayer->numclasses]);
                psLayer->numclasses++;
                nClassId = psLayer->numclasses-1;

                /*set the class name using the label. If label not defined
                  set it with the quantity*/
                if (pszPreviousLabel)
                  psLayer->class[nClassId]->name = msStrdup(pszPreviousLabel);
                else
                  psLayer->class[nClassId]->name = msStrdup(pszPreviousQuality);

                msMaybeAllocateClassStyle(psLayer->class[nClassId], 0);

                psLayer->class[nClassId]->styles[0]->color.red =
                      sColor.red;
              psLayer->class[nClassId]->styles[0]->color.green =
                      sColor.green;
              psLayer->class[nClassId]->styles[0]->color.blue =
                      sColor.blue;

                if (psLayer->classitem &&
                    strcasecmp(psLayer->classitem, "[pixel]") != 0)
                  free(psLayer->classitem);
                psLayer->classitem = msStrdup("[pixel]");

                msLoadExpressionString(&psLayer->class[nClassId]->expression,
                                       szExpression);


              }
            } else {
              msSetError(MS_WMSERR,
                         "Invalid ColorMap Entry.",
                         "msSLDParseRasterSymbolizer()");
              return MS_FAILURE;
            }

          }

          pszPreviousColor = pszColor;
          pszPreviousQuality = pszQuantity;
          pszPreviousLabel = pszLabel;

        }
        psColorEntry = psColorEntry->psNext;
      }
      /* do the last Color Map Entry */
      if (pszColor && pszQuantity) {
        if (strlen(pszColor) == 7 && pszColor[0] == '#') {
          sColor.red = msHexToInt(pszColor+1);
          sColor.green= msHexToInt(pszColor+3);
          sColor.blue = msHexToInt(pszColor+5);

          /* pszQuantity may be integer or float */
          pch=strchr(pszQuantity,'.');
          if (pch==NULL) {
            snprintf(szExpression, sizeof(szExpression), "([pixel] = %d)", atoi(pszQuantity));
          } else {
            snprintf(szExpression, sizeof(szExpression), "([pixel] = %f)", atof(pszQuantity));
          }

          if (msGrowLayerClasses(psLayer) == NULL)
            return MS_FAILURE;
          else {
            initClass(psLayer->class[psLayer->numclasses]);
            psLayer->numclasses++;
            nClassId = psLayer->numclasses-1;
            msMaybeAllocateClassStyle(psLayer->class[nClassId], 0);
            if (pszLabel)
              psLayer->class[nClassId]->name = msStrdup(pszLabel);
            else
              psLayer->class[nClassId]->name = msStrdup(pszQuantity);
            psLayer->class[nClassId]->numstyles = 1;
            psLayer->class[nClassId]->styles[0]->color.red =
                  sColor.red;
          psLayer->class[nClassId]->styles[0]->color.green =
                  sColor.green;
          psLayer->class[nClassId]->styles[0]->color.blue =
                  sColor.blue;

            if (psLayer->classitem &&
                strcasecmp(psLayer->classitem, "[pixel]") != 0)
              free(psLayer->classitem);
            psLayer->classitem = msStrdup("[pixel]");

            msLoadExpressionString(&psLayer->class[nClassId]->expression,
                                   szExpression);
          }
        }
      }
    } else if ((psCategorize = CPLGetXMLNode(psColorMap, "Categorize"))) {
      char** papszValues = (char **)malloc(sizeof(char*)*nMaxValues);
      char** papszThresholds = (char **)malloc(sizeof(char*)*nMaxThreshold);
      psNode =  CPLGetXMLNode(psCategorize, "Value");
      while (psNode && psNode->pszValue &&
             psNode->psChild && psNode->psChild->pszValue)

      {
        if (strcasecmp(psNode->pszValue, "Value") == 0) {
          papszValues[nValues] =  psNode->psChild->pszValue;
          nValues++;
          if (nValues == nMaxValues) {
            nMaxValues +=100;
            papszValues = (char **)realloc(papszValues, sizeof(char*)*nMaxValues);
          }
        } else if (strcasecmp(psNode->pszValue, "Threshold") == 0) {
          papszThresholds[nThresholds] =  psNode->psChild->pszValue;
          nThresholds++;
          if (nValues == nMaxThreshold) {
            nMaxThreshold += 100;
            papszThresholds = (char **)realloc(papszThresholds, sizeof(char*)*nMaxThreshold);
          }
        }
        psNode = psNode->psNext;
      }

      if (nValues == nThresholds+1) {
        /*free existing classes*/
        for(i=0; i<psLayer->numclasses; i++) {
          if (psLayer->class[i] != NULL) {
            psLayer->class[i]->layer=NULL;
            if ( freeClass(psLayer->class[i]) == MS_SUCCESS ) {
              msFree(psLayer->class[i]);
              psLayer->class[i]=NULL;
            }
          }
        }
        psLayer->numclasses=0;
        for (i=0; i<nValues; i++) {
          pszTmp = (papszValues[i]);
          if (pszTmp && strlen(pszTmp) == 7 && pszTmp[0] == '#') {
            sColor.red = msHexToInt(pszTmp+1);
            sColor.green= msHexToInt(pszTmp+3);
            sColor.blue = msHexToInt(pszTmp+5);
            if (i == 0) {
              if (strchr(papszThresholds[i],'.'))
                snprintf(szExpression, sizeof(szExpression), "([pixel] < %f)", atof(papszThresholds[i]));
              else
                snprintf(szExpression, sizeof(szExpression), "([pixel] < %d)", atoi(papszThresholds[i]));

            } else if (i < nValues-1) {
              if (strchr(papszThresholds[i],'.'))
                snprintf(szExpression,  sizeof(szExpression),
                         "([pixel] >= %f AND [pixel] < %f)",
                         atof(papszThresholds[i-1]),
                         atof(papszThresholds[i]));
              else
                snprintf(szExpression, sizeof(szExpression),
                         "([pixel] >= %d AND [pixel] < %d)",
                         atoi(papszThresholds[i-1]),
                         atoi(papszThresholds[i]));
            } else {
              if (strchr(papszThresholds[i-1],'.'))
                snprintf(szExpression, sizeof(szExpression), "([pixel] >= %f)", atof(papszThresholds[i-1]));
              else
                snprintf(szExpression, sizeof(szExpression), "([pixel] >= %d)", atoi(papszThresholds[i-1]));
            }
            if (msGrowLayerClasses(psLayer)) {
              initClass(psLayer->class[psLayer->numclasses]);
              psLayer->numclasses++;
              nClassId = psLayer->numclasses-1;
              msMaybeAllocateClassStyle(psLayer->class[nClassId], 0);
              psLayer->class[nClassId]->numstyles = 1;
              psLayer->class[nClassId]->styles[0]->color.red =
                    sColor.red;
            psLayer->class[nClassId]->styles[0]->color.green =
                    sColor.green;
            psLayer->class[nClassId]->styles[0]->color.blue =
                    sColor.blue;
              if (psLayer->classitem &&
                  strcasecmp(psLayer->classitem, "[pixel]") != 0)
                free(psLayer->classitem);
              psLayer->classitem = msStrdup("[pixel]");
              msLoadExpressionString(&psLayer->class[nClassId]->expression,
                                     szExpression);
            }

          }
        }
      }
      free(papszValues);
      free(papszThresholds);


    } else {
      msSetError(MS_WMSERR, "Invalid SLD document. msSLDParseRaster", "");
      return MS_FAILURE;
    }
  }

  return MS_SUCCESS;
}
/************************************************************************/
/*                           msSLDParseTextParams                       */
/*                                                                      */
/*      Parse text paramaters like font, placement and color.           */
/************************************************************************/
int msSLDParseTextParams(CPLXMLNode *psRoot, layerObj *psLayer,
                         classObj *psClass)
{
  char szFontName[100];
  double  dfFontSize = 10;
  int bFontSet = 0;

  CPLXMLNode *psLabel=NULL, *psFont=NULL;
  CPLXMLNode *psCssParam = NULL;
  char *pszName=NULL, *pszFontFamily=NULL, *pszFontStyle=NULL;
  char *pszFontWeight=NULL;
  CPLXMLNode *psLabelPlacement=NULL, *psPointPlacement=NULL, *psLinePlacement=NULL;
  CPLXMLNode *psFill = NULL, *psPropertyName=NULL, *psHalo=NULL, *psHaloRadius=NULL, *psHaloFill=NULL;
  int nLength = 0;
  char *pszColor = NULL;
  /* char *pszItem = NULL; */
  CPLXMLNode *psTmpNode = NULL;
  char *pszClassText = NULL;
  char szTmp[100];
  labelObj *psLabelObj = NULL;
  szFontName[0]='\0';
<<<<<<< HEAD

  if (!psRoot || !psClass || !psLayer)
    return MS_FAILURE;

  if(psClass->numlabels == 0) {
    if(msGrowClassLabels(psClass) == NULL) return(MS_FAILURE);
    initLabel(psClass->labels[0]);
  }
  psLabelObj = psClass->labels[0];

=======

  if (!psRoot || !psClass || !psLayer)
    return MS_FAILURE;

  if(psClass->numlabels == 0) {
    if(msGrowClassLabels(psClass) == NULL) return(MS_FAILURE);
    initLabel(psClass->labels[0]);
    psClass->numlabels++;
  }
  psLabelObj = psClass->labels[0];

>>>>>>> 2f4b50a2
  /*set the angle by default to auto. the angle can be
    modified Label Placement #2806*/
  psLabelObj->anglemode = MS_AUTO;


  /* label  */
  /* support literal expression  and  propertyname
   - <TextSymbolizer><Label>MY_COLUMN</Label>
   - <TextSymbolizer><Label><ogc:PropertyName>MY_COLUMN</ogc:PropertyName></Label>
  Bug 1857 */
  psLabel = CPLGetXMLNode(psRoot, "Label");
  if (psLabel ) {
    psTmpNode = psLabel->psChild;
    psPropertyName = CPLGetXMLNode(psLabel, "PropertyName");
    if (psPropertyName) {
      while (psTmpNode) {
        /* open bracket to get valid expression */
        if (pszClassText == NULL)
          pszClassText = msStringConcatenate(pszClassText, "(");

        if (psTmpNode->eType == CXT_Text && psTmpNode->pszValue) {
          pszClassText = msStringConcatenate(pszClassText, psTmpNode->pszValue);
        } else if (psTmpNode->eType == CXT_Element &&
                   strcasecmp(psTmpNode->pszValue,"PropertyName") ==0 &&
                   CPLGetXMLValue(psTmpNode, NULL, NULL)) {
          snprintf(szTmp, sizeof(szTmp), "\"[%s]\"", CPLGetXMLValue(psTmpNode, NULL, NULL));
          pszClassText = msStringConcatenate(pszClassText, szTmp);
        }
        psTmpNode = psTmpNode->psNext;

      }
      /* close bracket to get valid expression */
      if (pszClassText != NULL)
        pszClassText = msStringConcatenate(pszClassText, ")");
    } else {
      /* supports  - <TextSymbolizer><Label>MY_COLUMN</Label> */
      if (psLabel->psChild && psLabel->psChild->pszValue) {
        pszClassText = msStringConcatenate(pszClassText, "(\"[");
        pszClassText = msStringConcatenate(pszClassText, psLabel->psChild->pszValue);
        pszClassText = msStringConcatenate(pszClassText, "]\")");
      }
    }

    if (pszClassText) { /* pszItem) */

      msLoadExpressionString(&psClass->text, pszClassText);
      free(pszClassText);

      /* font */
      psFont = CPLGetXMLNode(psRoot, "Font");
      if (psFont) {
        psCssParam =  CPLGetXMLNode(psFont, "CssParameter");
        /*sld 1.1 used SvgParameter*/
        if (psCssParam == NULL)
          psCssParam =  CPLGetXMLNode(psFont, "SvgParameter");

        while (psCssParam && psCssParam->pszValue &&
               (strcasecmp(psCssParam->pszValue, "CssParameter") == 0 ||
                strcasecmp(psCssParam->pszValue, "SvgParameter") == 0)) {
          pszName = (char*)CPLGetXMLValue(psCssParam, "name", NULL);
          if (pszName) {
            if (strcasecmp(pszName, "font-family") == 0) {
              if(psCssParam->psChild && psCssParam->psChild->psNext &&
                  psCssParam->psChild->psNext->pszValue)
                pszFontFamily = psCssParam->psChild->psNext->pszValue;
            }
            /* normal, italic, oblique */
            else if (strcasecmp(pszName, "font-style") == 0) {
              if(psCssParam->psChild && psCssParam->psChild->psNext &&
                  psCssParam->psChild->psNext->pszValue)
                pszFontStyle = psCssParam->psChild->psNext->pszValue;
            }
            /* normal or bold */
            else if (strcasecmp(pszName, "font-weight") == 0) {
              if(psCssParam->psChild && psCssParam->psChild->psNext &&
                  psCssParam->psChild->psNext->pszValue)
                pszFontWeight = psCssParam->psChild->psNext->pszValue;
            }
            /* default is 10 pix */
            else if (strcasecmp(pszName, "font-size") == 0) {

              if(psCssParam->psChild && psCssParam->psChild->psNext &&
                  psCssParam->psChild->psNext->pszValue)
                dfFontSize = atof(psCssParam->psChild->psNext->pszValue);
              if (dfFontSize <=0.0)
                dfFontSize = 10.0;
            }
          }
          psCssParam = psCssParam->psNext;
        }
      }
      /* -------------------------------------------------------------------- */
      /*      build the font name using the font font-family, font-style      */
      /*      and font-weight. The name building uses a - between these       */
      /*      parameters and the resulting name is compared to the list of    */
      /*      available fonts. If the name exists, it will be used else we    */
      /*      go to the bitmap fonts.                                         */
      /* -------------------------------------------------------------------- */
      if (pszFontFamily) {
        snprintf(szFontName, sizeof(szFontName), "%s", pszFontFamily);
        if (pszFontWeight && strcasecmp(pszFontWeight, "normal") != 0) {
          strlcat(szFontName, "-", sizeof(szFontName));
          strlcat(szFontName, pszFontWeight, sizeof(szFontName));
        }
        if (pszFontStyle && strcasecmp(pszFontStyle, "normal") != 0) {
          strlcat(szFontName, "-", sizeof(szFontName));
          strlcat(szFontName, pszFontStyle, sizeof(szFontName));
        }

        if ((msLookupHashTable(&(psLayer->map->fontset.fonts), szFontName) !=NULL)) {
          bFontSet = 1;
          psLabelObj->font = msStrdup(szFontName);
          psLabelObj->type = MS_TRUETYPE;
          psLabelObj->size = dfFontSize;
        }
      }
      if (!bFontSet) {
        psLabelObj->type = MS_BITMAP;
        psLabelObj->size = MS_MEDIUM;
      }
      /* -------------------------------------------------------------------- */
      /*      parse the label placement.                                      */
      /* -------------------------------------------------------------------- */
      psLabelPlacement = CPLGetXMLNode(psRoot, "LabelPlacement");
      if (psLabelPlacement) {
        psPointPlacement = CPLGetXMLNode(psLabelPlacement,
                                         "PointPlacement");
        psLinePlacement = CPLGetXMLNode(psLabelPlacement,
                                        "LinePlacement");
        if (psPointPlacement)
          ParseTextPointPlacement(psPointPlacement, psClass);
        if (psLinePlacement)
          ParseTextLinePlacement(psLinePlacement, psClass);
      }

      /* -------------------------------------------------------------------- */
      /*      parse the halo parameter.                                       */
      /* -------------------------------------------------------------------- */
      psHalo = CPLGetXMLNode(psRoot, "Halo");
      if (psHalo) {
        psHaloRadius =  CPLGetXMLNode(psHalo, "Radius");
        if (psHaloRadius && psHaloRadius->psChild && psHaloRadius->psChild->pszValue)
          psLabelObj->outlinewidth = atoi(psHaloRadius->psChild->pszValue);

        psHaloFill =  CPLGetXMLNode(psHalo, "Fill");
        if (psHaloFill) {
          psCssParam =  CPLGetXMLNode(psHaloFill, "CssParameter");
          /*sld 1.1 used SvgParameter*/
          if (psCssParam == NULL)
            psCssParam =  CPLGetXMLNode(psHaloFill, "SvgParameter");

          while (psCssParam && psCssParam->pszValue &&
                 (strcasecmp(psCssParam->pszValue, "CssParameter") == 0 ||
                  strcasecmp(psCssParam->pszValue, "SvgParameter") == 0)) {
            pszName = (char*)CPLGetXMLValue(psCssParam, "name", NULL);
            if (pszName) {
              if (strcasecmp(pszName, "fill") == 0) {
                if(psCssParam->psChild && psCssParam->psChild->psNext &&
                    psCssParam->psChild->psNext->pszValue)
                  pszColor = psCssParam->psChild->psNext->pszValue;

                if (pszColor) {
                  nLength = strlen(pszColor);
                  /* expecting hexadecimal ex : #aaaaff */
                  if (nLength == 7 && pszColor[0] == '#') {
                    psLabelObj->outlinecolor.red = msHexToInt(pszColor+1);
                    psLabelObj->outlinecolor.green = msHexToInt(pszColor+3);
                    psLabelObj->outlinecolor.blue = msHexToInt(pszColor+5);
                  }
                }
              }
            }
            psCssParam = psCssParam->psNext;
          }

        }

      }
      /* -------------------------------------------------------------------- */
      /*      Parse the color                                                 */
      /* -------------------------------------------------------------------- */
      psFill = CPLGetXMLNode(psRoot, "Fill");
      if (psFill) {
        psCssParam =  CPLGetXMLNode(psFill, "CssParameter");
        /*sld 1.1 used SvgParameter*/
        if (psCssParam == NULL)
          psCssParam =  CPLGetXMLNode(psFill, "SvgParameter");

        while (psCssParam && psCssParam->pszValue &&
               (strcasecmp(psCssParam->pszValue, "CssParameter") == 0 ||
                strcasecmp(psCssParam->pszValue, "SvgParameter") == 0)) {
          pszName = (char*)CPLGetXMLValue(psCssParam, "name", NULL);
          if (pszName) {
            if (strcasecmp(pszName, "fill") == 0) {
              if(psCssParam->psChild && psCssParam->psChild->psNext &&
                  psCssParam->psChild->psNext->pszValue)
                pszColor = psCssParam->psChild->psNext->pszValue;

              if (pszColor) {
                nLength = strlen(pszColor);
                /* expecting hexadecimal ex : #aaaaff */
                if (nLength == 7 && pszColor[0] == '#') {
                  psLabelObj->color.red = msHexToInt(pszColor+1);
                  psLabelObj->color.green = msHexToInt(pszColor+3);
                  psLabelObj->color.blue = msHexToInt(pszColor+5);
                }
              }
            }
          }
          psCssParam = psCssParam->psNext;
        }
      }
<<<<<<< HEAD

    }/* labelitem */
  }

=======

    }/* labelitem */
  }

>>>>>>> 2f4b50a2
  return MS_SUCCESS;
}

/************************************************************************/
/*                         ParseTextPointPlacement                      */
/*                                                                      */
/*      point placement node for the text symbolizer.                  */
/************************************************************************/
int ParseTextPointPlacement(CPLXMLNode *psRoot, classObj *psClass)
{
  CPLXMLNode *psAnchor, *psAnchorX, *psAnchorY;
  double dfAnchorX=0, dfAnchorY=0;
  CPLXMLNode *psDisplacement, *psDisplacementX, *psDisplacementY;
  CPLXMLNode *psRotation=NULL, *psPropertyName=NULL;
  char szTmp[100];
  labelObj *psLabelObj = NULL;
<<<<<<< HEAD

  if (!psRoot || !psClass)
    return MS_FAILURE;
  if(psClass->numlabels == 0) {
    if(msGrowClassLabels(psClass) == NULL) return(MS_FAILURE);
    initLabel(psClass->labels[0]);
  }
  psLabelObj = psClass->labels[0];

  /* init the label with the default position */
  psLabelObj->position = MS_CL;

  /* -------------------------------------------------------------------- */
  /*      parse anchor point. see function msSLDParseTextSymbolizer       */
  /*      for documentation.                                              */
  /* -------------------------------------------------------------------- */
  psAnchor = CPLGetXMLNode(psRoot, "AnchorPoint");
  if (psAnchor) {
    psAnchorX = CPLGetXMLNode(psAnchor, "AnchorPointX");
    psAnchorY = CPLGetXMLNode(psAnchor, "AnchorPointY");
    /* psCssParam->psChild->psNext->pszValue) */
    if (psAnchorX &&
        psAnchorX->psChild &&
        psAnchorX->psChild->pszValue &&
        psAnchorY &&
        psAnchorY->psChild &&
        psAnchorY->psChild->pszValue) {
      dfAnchorX = atof(psAnchorX->psChild->pszValue);
      dfAnchorY = atof(psAnchorY->psChild->pszValue);

      if ((dfAnchorX == 0 || dfAnchorX == 0.5 || dfAnchorX == 1) &&
          (dfAnchorY == 0 || dfAnchorY == 0.5 || dfAnchorY == 1)) {
        if (dfAnchorX == 0 && dfAnchorY == 0)
          psLabelObj->position = MS_LL;
        if (dfAnchorX == 0 && dfAnchorY == 0.5)
          psLabelObj->position = MS_CL;
        if (dfAnchorX == 0 && dfAnchorY == 1)
          psLabelObj->position = MS_UL;

        if (dfAnchorX == 0.5 && dfAnchorY == 0)
          psLabelObj->position = MS_LC;
        if (dfAnchorX == 0.5 && dfAnchorY == 0.5)
          psLabelObj->position = MS_CC;
        if (dfAnchorX == 0.5 && dfAnchorY == 1)
          psLabelObj->position = MS_UC;

        if (dfAnchorX == 1 && dfAnchorY == 0)
          psLabelObj->position = MS_LR;
        if (dfAnchorX == 1 && dfAnchorY == 0.5)
          psLabelObj->position = MS_CR;
        if (dfAnchorX == 1 && dfAnchorY == 1)
          psLabelObj->position = MS_UR;
      }
    }
  }

  /* -------------------------------------------------------------------- */
  /*      Parse displacement                                              */
  /* -------------------------------------------------------------------- */
  psDisplacement = CPLGetXMLNode(psRoot, "Displacement");
  if (psDisplacement) {
    psDisplacementX = CPLGetXMLNode(psDisplacement, "DisplacementX");
    psDisplacementY = CPLGetXMLNode(psDisplacement, "DisplacementY");
    /* psCssParam->psChild->psNext->pszValue) */
    if (psDisplacementX &&
        psDisplacementX->psChild &&
        psDisplacementX->psChild->pszValue &&
        psDisplacementY &&
        psDisplacementY->psChild &&
        psDisplacementY->psChild->pszValue) {
      psLabelObj->offsetx = atoi(psDisplacementX->psChild->pszValue);
      psLabelObj->offsety = atoi(psDisplacementY->psChild->pszValue);
    }
  }

  /* -------------------------------------------------------------------- */
  /*      parse rotation.                                                 */
  /* -------------------------------------------------------------------- */
  psRotation = CPLGetXMLNode(psRoot, "Rotation");
  if (psRotation) {
    psPropertyName = CPLGetXMLNode(psRotation, "PropertyName");
    if (psPropertyName) {
      snprintf(szTmp, sizeof(szTmp), "%s", CPLGetXMLValue(psPropertyName, NULL, NULL));
      psLabelObj->bindings[MS_LABEL_BINDING_ANGLE].item = msStrdup(szTmp);
      psLabelObj->numbindings++;
    } else {
      if (psRotation->psChild && psRotation->psChild->pszValue)
        psLabelObj->angle = atof(psRotation->psChild->pszValue);
    }
  }

=======

  if (!psRoot || !psClass)
    return MS_FAILURE;
  if(psClass->numlabels == 0) {
    if(msGrowClassLabels(psClass) == NULL) return(MS_FAILURE);
    initLabel(psClass->labels[0]);
    psClass->numlabels++;
  }
  psLabelObj = psClass->labels[0];

  /* init the label with the default position */
  psLabelObj->position = MS_CL;

  /* -------------------------------------------------------------------- */
  /*      parse anchor point. see function msSLDParseTextSymbolizer       */
  /*      for documentation.                                              */
  /* -------------------------------------------------------------------- */
  psAnchor = CPLGetXMLNode(psRoot, "AnchorPoint");
  if (psAnchor) {
    psAnchorX = CPLGetXMLNode(psAnchor, "AnchorPointX");
    psAnchorY = CPLGetXMLNode(psAnchor, "AnchorPointY");
    /* psCssParam->psChild->psNext->pszValue) */
    if (psAnchorX &&
        psAnchorX->psChild &&
        psAnchorX->psChild->pszValue &&
        psAnchorY &&
        psAnchorY->psChild &&
        psAnchorY->psChild->pszValue) {
      dfAnchorX = atof(psAnchorX->psChild->pszValue);
      dfAnchorY = atof(psAnchorY->psChild->pszValue);

      if ((dfAnchorX == 0 || dfAnchorX == 0.5 || dfAnchorX == 1) &&
          (dfAnchorY == 0 || dfAnchorY == 0.5 || dfAnchorY == 1)) {
        if (dfAnchorX == 0 && dfAnchorY == 0)
          psLabelObj->position = MS_LL;
        if (dfAnchorX == 0 && dfAnchorY == 0.5)
          psLabelObj->position = MS_CL;
        if (dfAnchorX == 0 && dfAnchorY == 1)
          psLabelObj->position = MS_UL;

        if (dfAnchorX == 0.5 && dfAnchorY == 0)
          psLabelObj->position = MS_LC;
        if (dfAnchorX == 0.5 && dfAnchorY == 0.5)
          psLabelObj->position = MS_CC;
        if (dfAnchorX == 0.5 && dfAnchorY == 1)
          psLabelObj->position = MS_UC;

        if (dfAnchorX == 1 && dfAnchorY == 0)
          psLabelObj->position = MS_LR;
        if (dfAnchorX == 1 && dfAnchorY == 0.5)
          psLabelObj->position = MS_CR;
        if (dfAnchorX == 1 && dfAnchorY == 1)
          psLabelObj->position = MS_UR;
      }
    }
  }

  /* -------------------------------------------------------------------- */
  /*      Parse displacement                                              */
  /* -------------------------------------------------------------------- */
  psDisplacement = CPLGetXMLNode(psRoot, "Displacement");
  if (psDisplacement) {
    psDisplacementX = CPLGetXMLNode(psDisplacement, "DisplacementX");
    psDisplacementY = CPLGetXMLNode(psDisplacement, "DisplacementY");
    /* psCssParam->psChild->psNext->pszValue) */
    if (psDisplacementX &&
        psDisplacementX->psChild &&
        psDisplacementX->psChild->pszValue &&
        psDisplacementY &&
        psDisplacementY->psChild &&
        psDisplacementY->psChild->pszValue) {
      psLabelObj->offsetx = atoi(psDisplacementX->psChild->pszValue);
      psLabelObj->offsety = atoi(psDisplacementY->psChild->pszValue);
    }
  }

  /* -------------------------------------------------------------------- */
  /*      parse rotation.                                                 */
  /* -------------------------------------------------------------------- */
  psRotation = CPLGetXMLNode(psRoot, "Rotation");
  if (psRotation) {
    psPropertyName = CPLGetXMLNode(psRotation, "PropertyName");
    if (psPropertyName) {
      snprintf(szTmp, sizeof(szTmp), "%s", CPLGetXMLValue(psPropertyName, NULL, NULL));
      psLabelObj->bindings[MS_LABEL_BINDING_ANGLE].item = msStrdup(szTmp);
      psLabelObj->numbindings++;
    } else {
      if (psRotation->psChild && psRotation->psChild->pszValue)
        psLabelObj->angle = atof(psRotation->psChild->pszValue);
    }
  }

>>>>>>> 2f4b50a2
  return MS_SUCCESS;
}

/************************************************************************/
/*                          ParseTextLinePlacement                      */
/*                                                                      */
/*      Lineplacement node fro the text symbolizer.                     */
/************************************************************************/
int ParseTextLinePlacement(CPLXMLNode *psRoot, classObj *psClass)
{
  CPLXMLNode *psOffset = NULL, *psAligned=NULL;
  labelObj *psLabelObj = NULL;

  if (!psRoot || !psClass)
    return MS_FAILURE;

  if(psClass->numlabels == 0) {
    if(msGrowClassLabels(psClass) == NULL) return(MS_FAILURE);
    initLabel(psClass->labels[0]);
<<<<<<< HEAD
=======
    psClass->numlabels++;
>>>>>>> 2f4b50a2
  }
  psLabelObj = psClass->labels[0];

  /*if there is a line placement, we will assume that the
    best setting for mapserver would be for the text to follow
    the line #2806*/
  psLabelObj->anglemode = MS_FOLLOW;

  /*sld 1.1.0 has a parameter IsAligned. default value is true*/
  psAligned = CPLGetXMLNode(psRoot, "IsAligned");
  if (psAligned && psAligned->psChild && psAligned->psChild->pszValue &&
      strcasecmp(psAligned->psChild->pszValue, "false") == 0) {
    psLabelObj->anglemode = MS_NONE;
  }
  psOffset = CPLGetXMLNode(psRoot, "PerpendicularOffset");
  if (psOffset && psOffset->psChild && psOffset->psChild->pszValue) {
    psLabelObj->offsetx = atoi(psOffset->psChild->pszValue);
    psLabelObj->offsety = atoi(psOffset->psChild->pszValue);

    /*if there is a PerpendicularOffset, we will assume that the
      best setting for mapserver would be to use angle=0 and the
      the offset #2806*/
    /* since sld 1.1.0 introduces the IsAligned parameter, only
       set the angles if the parameter is not set*/
    if (!psAligned) {
      psLabelObj->anglemode = MS_NONE;
    }
  }

  return MS_SUCCESS;
}


/************************************************************************/
/*           void msSLDSetColorObject(char *psHexColor, colorObj        */
/*      *psColor)                                                       */
/*                                                                      */
/*      Utility function to exctract rgb values from an hexadecimal     */
/*      color string (format is : #aaff08) and set it in the color      */
/*      object.                                                         */
/************************************************************************/
int msSLDSetColorObject(char *psHexColor, colorObj *psColor)
{
  if (psHexColor && psColor && strlen(psHexColor)== 7 &&
      psHexColor[0] == '#') {

    psColor->red = msHexToInt(psHexColor+1);
    psColor->green = msHexToInt(psHexColor+3);
    psColor->blue= msHexToInt(psHexColor+5);
  }

  return MS_SUCCESS;
}

#endif

/* -------------------------------------------------------------------- */
/*      client sld support functions                                    */
/* -------------------------------------------------------------------- */

/************************************************************************/
/*                msSLDGenerateSLD(mapObj *map, int iLayer)             */
/*                                                                      */
/*      Return an SLD document for all layers that are on or            */
/*      default. The second argument should be set to -1 to genarte     */
/*      on all layers. Or set to the layer index to generate an SLD     */
/*      for a specific layer.                                           */
/*                                                                      */
/*      The caller should free the returned string.                     */
/************************************************************************/
char *msSLDGenerateSLD(mapObj *map, int iLayer, const char *pszVersion)
{
#if defined(USE_WMS_SVR) || defined (USE_WFS_SVR) || defined (USE_WCS_SVR) || defined(USE_SOS_SVR)

#ifdef USE_OGR


  char szTmp[500];
  int i = 0;
  char *pszTmp = NULL;
  char *pszSLD = NULL;
  char *schemalocation = NULL;
  int sld_version = OWS_VERSION_NOTSET;

  sld_version = msOWSParseVersionString(pszVersion);

  if (sld_version == OWS_VERSION_NOTSET ||
      (sld_version!= OWS_1_0_0 && sld_version!= OWS_1_1_0))
    sld_version = OWS_1_0_0;

  if (map) {
    schemalocation = msEncodeHTMLEntities(msOWSGetSchemasLocation(map));
    if (sld_version ==  OWS_1_0_0)
      snprintf(szTmp, sizeof(szTmp), "<StyledLayerDescriptor version=\"1.0.0\" xmlns=\"http://www.opengis.net/sld\" xmlns:gml=\"http://www.opengis.net/gml\" xmlns:ogc=\"http://www.opengis.net/ogc\" xmlns:xlink=\"http://www.w3.org/1999/xlink\" xmlns:xsi=\"http://www.w3.org/2001/XMLSchema-instance\" xsi:schemaLocation=\"http://www.opengis.net/sld %s/sld/1.0.0/StyledLayerDescriptor.xsd\">\n",schemalocation );
    else
      snprintf(szTmp, sizeof(szTmp), "<StyledLayerDescriptor version=\"1.1.0\" xsi:schemaLocation=\"http://www.opengis.net/sld %s/sld/1.1.0/StyledLayerDescriptor.xsd\" xmlns=\"http://www.opengis.net/sld\" xmlns:ogc=\"http://www.opengis.net/ogc\" xmlns:se=\"http://www.opengis.net/se\" xmlns:xlink=\"http://www.w3.org/1999/xlink\" xmlns:xsi=\"http://www.w3.org/2001/XMLSchema-instance\">\n", schemalocation);

    free(schemalocation);

    pszSLD = msStringConcatenate(pszSLD, szTmp);
    if (iLayer < 0 || iLayer > map->numlayers -1) {
      for (i=0; i<map->numlayers; i++) {
        pszTmp = msSLDGenerateSLDLayer(GET_LAYER(map, i), sld_version);
        if (pszTmp) {
          pszSLD= msStringConcatenate(pszSLD, pszTmp);
          free(pszTmp);
        }
      }
    } else {
      pszTmp = msSLDGenerateSLDLayer(GET_LAYER(map, iLayer), sld_version);
      if (pszTmp) {
        pszSLD = msStringConcatenate(pszSLD, pszTmp);
        free(pszTmp);
      }
    }
    snprintf(szTmp, sizeof(szTmp), "%s", "</StyledLayerDescriptor>\n");
    pszSLD = msStringConcatenate(pszSLD, szTmp);
  }

  return pszSLD;

#else
  /* ------------------------------------------------------------------
   * OGR Support not included...
   * ------------------------------------------------------------------ */

  msSetError(MS_MISCERR, "OGR support is not available.", "msSLDGenerateSLD()");
  return NULL;

#endif /* USE_OGR */

#else
  msSetError(MS_MISCERR, "OWS support is not available.",
             "msSLDGenerateSLDLayer()");
  return NULL;

#endif
}



/************************************************************************/
/*                            msSLDGetGraphicSLD                        */
/*                                                                      */
/*      Get an SLD for a style containg a symbol (Mark or external).    */
/************************************************************************/
char *msSLDGetGraphicSLD(styleObj *psStyle, layerObj *psLayer,
                         int bNeedMarkSybol, int nVersion)
{
#if defined(USE_WMS_SVR) || defined (USE_WFS_SVR) || defined (USE_WCS_SVR) || defined(USE_SOS_SVR)

  char *pszSLD = NULL;
  int nSymbol = -1;
  symbolObj *psSymbol = NULL;
  char szTmp[512];
  char *pszURL = NULL;
  char szFormat[4];
  int i = 0, nLength = 0;
  int bFillColor = 0, bColorAvailable=0;
  int bGenerateDefaultSymbol = 0;
  char *pszSymbolName= NULL;
  char sNameSpace[10];
  char sCssParam[30];

  sCssParam[0] = '\0';
  if (nVersion > OWS_1_0_0)
    strcpy(sCssParam, "se:SvgParameter");
  else
    strcpy(sCssParam, "CssParameter");

  sNameSpace[0] = '\0';
  if (nVersion > OWS_1_0_0)
    strcpy(sNameSpace, "se:");

  if (psStyle && psLayer && psLayer->map) {
    nSymbol = -1;
    if (psStyle->symbol > 0)
      nSymbol = psStyle->symbol;
    else if (psStyle->symbolname)
      nSymbol = msGetSymbolIndex(&psLayer->map->symbolset,
                                 psStyle->symbolname, MS_FALSE);

    bGenerateDefaultSymbol = 0;

    if (bNeedMarkSybol &&
        (nSymbol <=0 || nSymbol >=  psLayer->map->symbolset.numsymbols))
      bGenerateDefaultSymbol = 1;

    if (nSymbol > 0 && nSymbol < psLayer->map->symbolset.numsymbols) {
      psSymbol =  psLayer->map->symbolset.symbol[nSymbol];
      if (psSymbol->type == MS_SYMBOL_VECTOR ||
          psSymbol->type == MS_SYMBOL_ELLIPSE) {
        /* Mark symbol */
        if (psSymbol->name)

        {
          if (strcasecmp(psSymbol->name, "square") == 0 ||
              strcasecmp(psSymbol->name, "circle") == 0 ||
              strcasecmp(psSymbol->name, "triangle") == 0 ||
              strcasecmp(psSymbol->name, "star") == 0 ||
              strcasecmp(psSymbol->name, "cross") == 0 ||
              strcasecmp(psSymbol->name, "x") == 0)
            pszSymbolName = msStrdup(psSymbol->name);
          else if (strncasecmp(psSymbol->name,
                               "sld_mark_symbol_square", 22) == 0)
            pszSymbolName = msStrdup("square");
          else if (strncasecmp(psSymbol->name,
                               "sld_mark_symbol_triangle", 24) == 0)
            pszSymbolName = msStrdup("triangle");
          else if (strncasecmp(psSymbol->name,
                               "sld_mark_symbol_circle", 22) == 0)
            pszSymbolName = msStrdup("circle");
          else if (strncasecmp(psSymbol->name,
                               "sld_mark_symbol_star", 20) == 0)
            pszSymbolName = msStrdup("star");
          else if (strncasecmp(psSymbol->name,
                               "sld_mark_symbol_cross", 21) == 0)
            pszSymbolName = msStrdup("cross");
          else if (strncasecmp(psSymbol->name,
                               "sld_mark_symbol_x", 17) == 0)
            pszSymbolName = msStrdup("X");



          if (pszSymbolName) {
            colorObj sTmpColor;

            snprintf(szTmp, sizeof(szTmp), "<%sGraphic>\n", sNameSpace);
            pszSLD = msStringConcatenate(pszSLD, szTmp);



            snprintf(szTmp, sizeof(szTmp), "<%sMark>\n", sNameSpace);
            pszSLD = msStringConcatenate(pszSLD, szTmp);

            snprintf(szTmp, sizeof(szTmp), "<%sWellKnownName>%s</%sWellKnownName>\n",
                     sNameSpace, pszSymbolName, sNameSpace);
            pszSLD = msStringConcatenate(pszSLD, szTmp);


            if (psStyle->color.red != -1 &&
                psStyle->color.green != -1 &&
                psStyle->color.blue != -1) {
              sTmpColor.red = psStyle->color.red;
              sTmpColor.green = psStyle->color.green;
              sTmpColor.blue = psStyle->color.blue;
              bFillColor =1;
            } else if (psStyle->outlinecolor.red != -1 &&
                       psStyle->outlinecolor.green != -1 &&
                       psStyle->outlinecolor.blue != -1) {
              sTmpColor.red = psStyle->outlinecolor.red;
              sTmpColor.green = psStyle->outlinecolor.green;
              sTmpColor.blue = psStyle->outlinecolor.blue;
              bFillColor = 0;
            } else {
              sTmpColor.red = 128;
              sTmpColor.green = 128;
              sTmpColor.blue = 128;
              bFillColor =1;
            }


            if (psLayer->type == MS_LAYER_POINT) {
              if (psSymbol->filled || bFillColor) {
                snprintf(szTmp, sizeof(szTmp), "<%sFill>\n", sNameSpace);
                pszSLD = msStringConcatenate(pszSLD, szTmp);
                snprintf(szTmp, sizeof(szTmp), "<%s name=\"fill\">#%02x%02x%02x</%s>\n",
                         sCssParam,sTmpColor.red,
                         sTmpColor.green,
                         sTmpColor.blue,
                         sCssParam);
              } else {
                snprintf(szTmp, sizeof(szTmp), "<%sStroke>\n", sNameSpace);
                pszSLD = msStringConcatenate(pszSLD, szTmp);
                snprintf(szTmp, sizeof(szTmp), "<%s name=\"stroke\">#%02x%02x%02x</%s>\n",
                         sCssParam,
                         sTmpColor.red,
                         sTmpColor.green,
                         sTmpColor.blue,
                         sCssParam);
              }
            } else {
              if (bFillColor) {
                snprintf(szTmp, sizeof(szTmp), "<%sFill>\n", sNameSpace);
                pszSLD = msStringConcatenate(pszSLD, szTmp);
                snprintf(szTmp, sizeof(szTmp), "<%s name=\"fill\">#%02x%02x%02x</%s>\n",
                         sCssParam,
                         sTmpColor.red,
                         sTmpColor.green,
                         sTmpColor.blue,
                         sCssParam);
              } else {
                snprintf(szTmp, sizeof(szTmp), "<%sStroke>\n", sNameSpace);
                pszSLD = msStringConcatenate(pszSLD, szTmp);
                snprintf(szTmp, sizeof(szTmp), "<%s name=\"stroke\">#%02x%02x%02x</%s>\n",
                         sCssParam,
                         sTmpColor.red,
                         sTmpColor.green,
                         sTmpColor.blue,
                         sCssParam);
              }
            }
            pszSLD = msStringConcatenate(pszSLD, szTmp);

            if ((psLayer->type == MS_LAYER_POINT && psSymbol->filled) ||
                bFillColor)
              snprintf(szTmp, sizeof(szTmp), "</%sFill>\n", sNameSpace);
            else
              snprintf(szTmp, sizeof(szTmp), "</%sStroke>\n", sNameSpace);
            pszSLD = msStringConcatenate(pszSLD, szTmp);

            snprintf(szTmp, sizeof(szTmp), "</%sMark>\n", sNameSpace);
            pszSLD = msStringConcatenate(pszSLD, szTmp);

            if (psStyle->size > 0) {
              snprintf(szTmp, sizeof(szTmp), "<%sSize>%g</%sSize>\n", sNameSpace,
                       psStyle->size, sNameSpace);
              pszSLD = msStringConcatenate(pszSLD, szTmp);
            }

            snprintf(szTmp, sizeof(szTmp), "</%sGraphic>\n", sNameSpace);
            pszSLD = msStringConcatenate(pszSLD, szTmp);

            if (pszSymbolName)
              free(pszSymbolName);
          }
        } else
          bGenerateDefaultSymbol =1;
      } else if (psSymbol->type == MS_SYMBOL_PIXMAP) {
        if (psSymbol->name) {
          pszURL = msLookupHashTable(&(psLayer->metadata), "WMS_SLD_SYMBOL_URL");
          if (!pszURL)
            pszURL = msLookupHashTable(&(psLayer->map->web.metadata), "WMS_SLD_SYMBOL_URL");

          if (pszURL) {
            snprintf(szTmp, sizeof(szTmp), "<%sGraphic>\n", sNameSpace);
            pszSLD = msStringConcatenate(pszSLD, szTmp);



            snprintf(szTmp, sizeof(szTmp), "<%sExternalGraphic>\n", sNameSpace);
            pszSLD = msStringConcatenate(pszSLD, szTmp);

            snprintf(szTmp, sizeof(szTmp), "<%sOnlineResource xmlns:xlink=\"http://www.w3.org/1999/xlink\" xlink:type=\"simple\" xlink:href=\"%s%s\"/>\n", sNameSpace,
                     pszURL,psSymbol->imagepath);
            pszSLD = msStringConcatenate(pszSLD, szTmp);
            /* TODO : extract format from symbol */

            szFormat[0] = '\0';
            nLength = strlen(psSymbol->imagepath);
            if (nLength > 3) {
              for (i=0; i<=2; i++)
                szFormat[2-i] = psSymbol->imagepath[nLength-1-i];
              szFormat[3] = '\0';
            }
            if (strlen(szFormat) > 0 &&
                ((strcasecmp (szFormat, "GIF") == 0) ||
                 (strcasecmp (szFormat, "PNG") == 0))) {
              if (strcasecmp (szFormat, "GIF") == 0)
                snprintf(szTmp, sizeof(szTmp), "<%sFormat>image/gif</%sFormat>\n",
                         sNameSpace, sNameSpace);
              else
                snprintf(szTmp, sizeof(szTmp), "<%sFormat>image/png</%sFormat>\n",
                         sNameSpace, sNameSpace);
            } else
              snprintf(szTmp, sizeof(szTmp), "<%sFormat>%s</%sFormat>\n", "image/gif",
                       sNameSpace, sNameSpace);

            pszSLD = msStringConcatenate(pszSLD, szTmp);

            snprintf(szTmp, sizeof(szTmp), "</%sExternalGraphic>\n",  sNameSpace);
            pszSLD = msStringConcatenate(pszSLD, szTmp);

            if (psStyle->size > 0)
              snprintf(szTmp, sizeof(szTmp), "<%sSize>%g</%sSize>\n", sNameSpace, psStyle->size,
                       sNameSpace);
            pszSLD = msStringConcatenate(pszSLD, szTmp);

            snprintf(szTmp, sizeof(szTmp), "</%sGraphic>\n", sNameSpace);
            pszSLD = msStringConcatenate(pszSLD, szTmp);

          }
        }

      }
    }
    if (bGenerateDefaultSymbol) { /* genrate a default square symbol */
      snprintf(szTmp, sizeof(szTmp), "<%sGraphic>\n", sNameSpace);
      pszSLD = msStringConcatenate(pszSLD, szTmp);



      snprintf(szTmp, sizeof(szTmp), "<%sMark>\n", sNameSpace);
      pszSLD = msStringConcatenate(pszSLD, szTmp);

      snprintf(szTmp, sizeof(szTmp), "<%sWellKnownName>%s</%sWellKnownName>\n",
               sNameSpace, "square", sNameSpace);
      pszSLD = msStringConcatenate(pszSLD, szTmp);

      bColorAvailable = 0;
      if (psStyle->color.red != -1 &&
          psStyle->color.green != -1 &&
          psStyle->color.blue != -1) {
        snprintf(szTmp, sizeof(szTmp), "<%sFill>\n", sNameSpace);
        pszSLD = msStringConcatenate(pszSLD, szTmp);
        snprintf(szTmp, sizeof(szTmp), "<%s name=\"fill\">#%02x%02x%02x</%s>\n",
                 sCssParam,
                 psStyle->color.red,
                 psStyle->color.green,
                 psStyle->color.blue,
                 sCssParam);
        pszSLD = msStringConcatenate(pszSLD, szTmp);
        snprintf(szTmp, sizeof(szTmp), "</%sFill>\n", sNameSpace);
        pszSLD = msStringConcatenate(pszSLD, szTmp);
        bColorAvailable = 1;
      }
      if (psStyle->outlinecolor.red != -1 &&
          psStyle->outlinecolor.green != -1 &&
          psStyle->outlinecolor.blue != -1) {
        snprintf(szTmp, sizeof(szTmp), "<%sStroke>\n", sNameSpace);
        pszSLD = msStringConcatenate(pszSLD, szTmp);
        snprintf(szTmp, sizeof(szTmp), "<%s name=\"Stroke\">#%02x%02x%02x</%s>\n",
                 sCssParam,
                 psStyle->outlinecolor.red,
                 psStyle->outlinecolor.green,
                 psStyle->outlinecolor.blue,
                 sCssParam);
        pszSLD = msStringConcatenate(pszSLD, szTmp);
        snprintf(szTmp, sizeof(szTmp), "</%sStroke>\n", sNameSpace);
        pszSLD = msStringConcatenate(pszSLD, szTmp);
        bColorAvailable = 1;
      }
      if (!bColorAvailable) {
        /* default color */
        snprintf(szTmp, sizeof(szTmp), "<%sFill>\n", sNameSpace);
        pszSLD = msStringConcatenate(pszSLD, szTmp);
        snprintf(szTmp, sizeof(szTmp),
                 "<%s name=\"fill\">%s</%s>\n",
                 sCssParam, "#808080", sCssParam);
        pszSLD = msStringConcatenate(pszSLD, szTmp);
        snprintf(szTmp, sizeof(szTmp), "</%sFill>\n", sNameSpace);
        pszSLD = msStringConcatenate(pszSLD, szTmp);
      }

      snprintf(szTmp, sizeof(szTmp), "</%sMark>\n", sNameSpace);
      pszSLD = msStringConcatenate(pszSLD, szTmp);

      if (psStyle->size > 0)
        snprintf(szTmp, sizeof(szTmp), "<%sSize>%g</%sSize>\n", sNameSpace,
                 psStyle->size, sNameSpace);
      else
        snprintf(szTmp,  sizeof(szTmp), "<%sSize>%d</%sSize>\n", sNameSpace,1,sNameSpace);
      pszSLD = msStringConcatenate(pszSLD, szTmp);

      snprintf(szTmp, sizeof(szTmp), "</%sGraphic>\n", sNameSpace);
      pszSLD = msStringConcatenate(pszSLD, szTmp);


    }
  }

  return pszSLD;

#else
  return NULL;

#endif

}




/************************************************************************/
/*                           msSLDGenerateLineSLD                       */
/*                                                                      */
/*      Generate SLD for a Line layer.                                  */
/************************************************************************/
char *msSLDGenerateLineSLD(styleObj *psStyle, layerObj *psLayer, int nVersion)
{
#if defined(USE_WMS_SVR) || defined (USE_WFS_SVR) || defined (USE_WCS_SVR) || defined(USE_SOS_SVR)

  char *pszSLD = NULL;
  char szTmp[100];
  char szHexColor[7];
  int nSymbol = -1;
  int i = 0;
  double dfSize = 1.0;
  char *pszDashArray = NULL;
  char *pszGraphicSLD = NULL;
  char sCssParam[30];
  char sNameSpace[10];

  if ( msCheckParentPointer(psLayer->map,"map")==MS_FAILURE )
    return NULL;

  sCssParam[0] = '\0';
  if (nVersion > OWS_1_0_0)
    strcpy( sCssParam, "se:SvgParameter");
  else
    strcpy( sCssParam, "CssParameter");

  sNameSpace[0] = '\0';
  if (nVersion > OWS_1_0_0)
    strcpy(sNameSpace, "se:");

  snprintf(szTmp, sizeof(szTmp), "<%sLineSymbolizer>\n",  sNameSpace);

  pszSLD = msStringConcatenate(pszSLD, szTmp);

  snprintf(szTmp, sizeof(szTmp), "<%sStroke>\n",  sNameSpace);

  pszSLD = msStringConcatenate(pszSLD, szTmp);

  pszGraphicSLD = msSLDGetGraphicSLD(psStyle, psLayer, 0, nVersion);
  if (pszGraphicSLD) {
    snprintf(szTmp, sizeof(szTmp), "<%sGraphicStroke>\n",  sNameSpace);

    pszSLD = msStringConcatenate(pszSLD, szTmp);

    pszSLD = msStringConcatenate(pszSLD, pszGraphicSLD);

    snprintf(szTmp, sizeof(szTmp), "</%sGraphicStroke>\n",  sNameSpace);

    pszSLD = msStringConcatenate(pszSLD, szTmp);

    free(pszGraphicSLD);
    pszGraphicSLD = NULL;
  }

  if (psStyle->color.red != -1 &&
      psStyle->color.green != -1 &&
      psStyle->color.blue != -1)
    sprintf(szHexColor,"%02x%02x%02x",psStyle->color.red,
            psStyle->color.green,psStyle->color.blue);
  else
    sprintf(szHexColor,"%02x%02x%02x",psStyle->outlinecolor.red,
            psStyle->outlinecolor.green,psStyle->outlinecolor.blue);

  snprintf(szTmp,  sizeof(szTmp),
           "<%s name=\"stroke\">#%s</%s>\n",
           sCssParam, szHexColor, sCssParam);
  pszSLD = msStringConcatenate(pszSLD, szTmp);

  if(psStyle->color.alpha != 255 && psStyle->color.alpha!=-1) {
    snprintf(szTmp, sizeof(szTmp),
             "<%s name=\"stroke-opacity\">%.2f</%s>\n",
             sCssParam, (float)psStyle->color.alpha/255.0, sCssParam);
    pszSLD = msStringConcatenate(pszSLD, szTmp);
  }


  nSymbol = -1;

  if (psStyle->symbol >= 0)
    nSymbol = psStyle->symbol;
  else if (psStyle->symbolname)
    nSymbol = msGetSymbolIndex(&psLayer->map->symbolset,
                               psStyle->symbolname, MS_FALSE);

  if (nSymbol <0)
    dfSize = 1.0;
  else {
    if (psStyle->size > 0)
      dfSize = psStyle->size;
    else if (psStyle->width > 0)
      dfSize = psStyle->width;
    else
      dfSize = 1;
  }
<<<<<<< HEAD

  snprintf(szTmp, sizeof(szTmp),
           "<%s name=\"stroke-width\">%.2f</%s>\n",
           sCssParam, dfSize, sCssParam);
  pszSLD = msStringConcatenate(pszSLD, szTmp);

=======

  snprintf(szTmp, sizeof(szTmp),
           "<%s name=\"stroke-width\">%.2f</%s>\n",
           sCssParam, dfSize, sCssParam);
  pszSLD = msStringConcatenate(pszSLD, szTmp);

>>>>>>> 2f4b50a2
  /* -------------------------------------------------------------------- */
  /*      dash array                                                      */
  /* -------------------------------------------------------------------- */


  if (psStyle->patternlength > 0) {
    for (i=0; i<psStyle->patternlength; i++) {
      snprintf(szTmp, sizeof(szTmp), "%.2f ", psStyle->pattern[i]);
      pszDashArray = msStringConcatenate(pszDashArray, szTmp);
    }
    snprintf(szTmp, sizeof(szTmp),
             "<%s name=\"stroke-dasharray\">%s</%s>\n",
             sCssParam, pszDashArray, sCssParam);
    pszSLD = msStringConcatenate(pszSLD, szTmp);
  }

  snprintf(szTmp, sizeof(szTmp), "</%sStroke>\n",  sNameSpace);

  pszSLD = msStringConcatenate(pszSLD, szTmp);

  snprintf(szTmp, sizeof(szTmp), "</%sLineSymbolizer>\n",  sNameSpace);

  pszSLD = msStringConcatenate(pszSLD, szTmp);

  return pszSLD;

#else
  return NULL;
#endif
}


/************************************************************************/
/*                         msSLDGeneratePolygonSLD                      */
/*                                                                      */
/*       Generate SLD for a Polygon layer.                              */
/************************************************************************/
char *msSLDGeneratePolygonSLD(styleObj *psStyle, layerObj *psLayer, int nVersion)
{
#if defined(USE_WMS_SVR) || defined (USE_WFS_SVR) || defined (USE_WCS_SVR) || defined(USE_SOS_SVR)

  char szTmp[100];
  char *pszSLD = NULL;
  char szHexColor[7];
  char *pszGraphicSLD = NULL;
  double dfSize;
  char sCssParam[30];
  char sNameSpace[10];

  sCssParam[0] = '\0';
  if (nVersion > OWS_1_0_0)
    strcpy(sCssParam, "se:SvgParameter");
  else
    strcpy(sCssParam, "CssParameter");

  sNameSpace[0] = '\0';
  if (nVersion > OWS_1_0_0)
    strcpy(sNameSpace, "se:");

  snprintf(szTmp, sizeof(szTmp), "<%sPolygonSymbolizer>\n",  sNameSpace);

  pszSLD = msStringConcatenate(pszSLD, szTmp);
  /* fill */
  if (psStyle->color.red != -1 && psStyle->color.green != -1 &&
      psStyle->color.blue != -1) {

    snprintf(szTmp, sizeof(szTmp), "<%sFill>\n",  sNameSpace);

    pszSLD = msStringConcatenate(pszSLD, szTmp);

    pszGraphicSLD = msSLDGetGraphicSLD(psStyle, psLayer, 0, nVersion);
    if (pszGraphicSLD) {
      snprintf(szTmp, sizeof(szTmp), "<%sGraphicFill>\n",  sNameSpace);

      pszSLD = msStringConcatenate(pszSLD, szTmp);

      pszSLD = msStringConcatenate(pszSLD, pszGraphicSLD);

      snprintf(szTmp, sizeof(szTmp), "</%sGraphicFill>\n",  sNameSpace);

      pszSLD = msStringConcatenate(pszSLD, szTmp);

      free(pszGraphicSLD);
      pszGraphicSLD = NULL;
    }

    sprintf(szHexColor,"%02x%02x%02x",psStyle->color.red,
            psStyle->color.green,psStyle->color.blue);

    snprintf(szTmp, sizeof(szTmp),
             "<%s name=\"fill\">#%s</%s>\n",
             sCssParam, szHexColor, sCssParam);
    pszSLD = msStringConcatenate(pszSLD, szTmp);

    if(psStyle->color.alpha != 255 && psStyle->color.alpha!=-1) {
      snprintf(szTmp, sizeof(szTmp),
               "<%s name=\"fill-opacity\">%.2f</%s>\n",
               sCssParam, (float)psStyle->color.alpha/255, sCssParam);
      pszSLD = msStringConcatenate(pszSLD, szTmp);
    }


    snprintf(szTmp, sizeof(szTmp), "</%sFill>\n",  sNameSpace);

    pszSLD = msStringConcatenate(pszSLD, szTmp);
  }
  /* stroke */
  if (psStyle->outlinecolor.red != -1 &&
      psStyle->outlinecolor.green != -1 &&
      psStyle->outlinecolor.blue != -1) {
    snprintf(szTmp, sizeof(szTmp), "<%sStroke>\n",  sNameSpace);
    pszSLD = msStringConcatenate(pszSLD, szTmp);



    /* If there is a symbol to be used for sroke, the color in the */
    /* style sholud be set to -1. Else It won't apply here. */
    if (psStyle->color.red == -1 && psStyle->color.green == -1 &&
        psStyle->color.blue == -1) {
      pszGraphicSLD = msSLDGetGraphicSLD(psStyle, psLayer, 0, nVersion);
      if (pszGraphicSLD) {
        snprintf(szTmp, sizeof(szTmp), "<%sGraphicFill>\n",  sNameSpace);
        pszSLD = msStringConcatenate(pszSLD, szTmp);

        pszSLD = msStringConcatenate(pszSLD, pszGraphicSLD);
        snprintf(szTmp, sizeof(szTmp), "</%sGraphicFill>\n",  sNameSpace);
        pszSLD = msStringConcatenate(pszSLD, szTmp);

        free(pszGraphicSLD);
        pszGraphicSLD = NULL;
      }
    }

    sprintf(szHexColor,"%02x%02x%02x",psStyle->outlinecolor.red,
            psStyle->outlinecolor.green,
            psStyle->outlinecolor.blue);

    snprintf(szTmp, sizeof(szTmp),
             "<%s name=\"stroke\">#%s</%s>\n",
             sCssParam, szHexColor, sCssParam);
    pszSLD = msStringConcatenate(pszSLD, szTmp);

    dfSize = 1.0;
    if (psStyle->size > 0)
      dfSize = psStyle->size;
    else if (psStyle->width > 0)
      dfSize = psStyle->width;

    snprintf(szTmp, sizeof(szTmp),
             "<%s name=\"stroke-width\">%.2f</%s>\n",
             sCssParam,dfSize,sCssParam);
<<<<<<< HEAD
=======
    pszSLD = msStringConcatenate(pszSLD, szTmp);

    snprintf(szTmp, sizeof(szTmp), "</%sStroke>\n",  sNameSpace);
>>>>>>> 2f4b50a2
    pszSLD = msStringConcatenate(pszSLD, szTmp);
  }

<<<<<<< HEAD
    snprintf(szTmp, sizeof(szTmp), "</%sStroke>\n",  sNameSpace);
    pszSLD = msStringConcatenate(pszSLD, szTmp);
  }

=======
>>>>>>> 2f4b50a2
  snprintf(szTmp, sizeof(szTmp), "</%sPolygonSymbolizer>\n", sNameSpace);
  pszSLD = msStringConcatenate(pszSLD, szTmp);

  return pszSLD;

#else
  return NULL;
#endif
}

/************************************************************************/
/*                          msSLDGeneratePointSLD                       */
/*                                                                      */
/*      Generate SLD for a Point layer.                                 */
/************************************************************************/
char *msSLDGeneratePointSLD(styleObj *psStyle, layerObj *psLayer, int nVersion)
{
#if defined(USE_WMS_SVR) || defined (USE_WFS_SVR) || defined (USE_WCS_SVR) || defined(USE_SOS_SVR)
  char *pszSLD = NULL;
  char *pszGraphicSLD = NULL;
  char szTmp[100];
  char sNameSpace[10];

  sNameSpace[0] = '\0';
  if (nVersion > OWS_1_0_0)
    strcpy(sNameSpace, "se:");

  snprintf(szTmp, sizeof(szTmp), "<%sPointSymbolizer>\n",  sNameSpace);
  pszSLD = msStringConcatenate(pszSLD, szTmp);

  pszGraphicSLD = msSLDGetGraphicSLD(psStyle, psLayer, 1, nVersion);
  if (pszGraphicSLD) {
    pszSLD = msStringConcatenate(pszSLD, pszGraphicSLD);
    free(pszGraphicSLD);
  }

  snprintf(szTmp, sizeof(szTmp), "</%sPointSymbolizer>\n",  sNameSpace);
  pszSLD = msStringConcatenate(pszSLD, szTmp);

  return pszSLD;

#else
  return NULL;

#endif
}



/************************************************************************/
/*                           msSLDGenerateTextSLD                       */
/*                                                                      */
/*      Generate a TextSymboliser SLD xml based on the class's label    */
/*      object.                                                         */
/************************************************************************/
char *msSLDGenerateTextSLD(classObj *psClass, layerObj *psLayer, int nVersion)
{
#if defined(USE_WMS_SVR) || defined (USE_WFS_SVR) || defined (USE_WCS_SVR) || defined(USE_SOS_SVR)
  char *pszSLD = NULL;

  char szTmp[100];
  char **aszFontsParts = NULL;
  int nFontParts = 0;
  char szHexColor[7];
  int nColorRed=-1, nColorGreen=-1, nColorBlue=-1;
  double dfAnchorX = 0.5, dfAnchorY = 0.5;
  int i = 0;
  char sCssParam[30];
  char sNameSpace[10];
  labelObj *psLabelObj = NULL;

  sCssParam[0] = '\0';
  if (nVersion > OWS_1_0_0)
    strcpy(sCssParam, "se:SvgParameter");
  else
    strcpy(sCssParam, "CssParameter");

  sNameSpace[0] = '\0';
  if (nVersion > OWS_1_0_0)
    strcpy(sNameSpace, "se:");


  if (psClass && psLayer && psLayer->labelitem &&
      strlen(psLayer->labelitem) > 0 && psClass->numlabels > 0) {
    psLabelObj = psClass->labels[0];
    snprintf(szTmp, sizeof(szTmp), "<%sTextSymbolizer>\n",  sNameSpace);
    pszSLD = msStringConcatenate(pszSLD, szTmp);

    snprintf(szTmp, sizeof(szTmp), "<%sLabel>%s</%sLabel>\n",  sNameSpace,
             psLayer->labelitem, sNameSpace);
    pszSLD = msStringConcatenate(pszSLD, szTmp);

    /* -------------------------------------------------------------------- */
    /*      only true type fonts are exported. Font name should be          */
    /*      something like arial-bold-italic. There are 3 parts to the      */
    /*      name font-family, font-style (italic, oblique, nomal),          */
    /*      font-weight (bold, normal). These 3 elements are separated      */
    /*      with -.                                                         */
    /* -------------------------------------------------------------------- */
    if (psLabelObj->type == MS_TRUETYPE && psLabelObj->font) {
      aszFontsParts = msStringSplit(psLabelObj->font, '-', &nFontParts);
      if (nFontParts > 0) {
        snprintf(szTmp, sizeof(szTmp), "<%sFont>\n",  sNameSpace);
        pszSLD = msStringConcatenate(pszSLD, szTmp);

        /* assuming first one is font-family */
        snprintf(szTmp, sizeof(szTmp),
                 "<%s name=\"font-family\">%s</%s>\n",
                 sCssParam, aszFontsParts[0], sCssParam);
        pszSLD = msStringConcatenate(pszSLD, szTmp);
        for (i=1; i<nFontParts; i++) {
          if (strcasecmp(aszFontsParts[i], "italic") == 0 ||
              strcasecmp(aszFontsParts[i], "oblique") == 0) {
            snprintf(szTmp, sizeof(szTmp),
                     "<%s name=\"font-style\">%s</%s>\n",
                     sCssParam, aszFontsParts[i], sCssParam);
            pszSLD = msStringConcatenate(pszSLD, szTmp);
          } else if (strcasecmp(aszFontsParts[i], "bold") == 0) {
            snprintf(szTmp, sizeof(szTmp),
                     "<%s name=\"font-weight\">%s</%s>\n",
                     sCssParam,
                     aszFontsParts[i], sCssParam);
            pszSLD = msStringConcatenate(pszSLD, szTmp);
          }
        }
        /* size */
        if (psLabelObj->size > 0) {
          snprintf(szTmp, sizeof(szTmp),
                   "<%s name=\"font-size\">%.2f</%s>\n",
                   sCssParam, psLabelObj->size, sCssParam);
          pszSLD = msStringConcatenate(pszSLD, szTmp);
        }
        snprintf(szTmp, sizeof(szTmp), "</%sFont>\n",  sNameSpace);
        pszSLD = msStringConcatenate(pszSLD, szTmp);

        msFreeCharArray(aszFontsParts, nFontParts);
      }
    }


    /* label placement */
    snprintf(szTmp, sizeof(szTmp), "<%sLabelPlacement>\n<%sPointPlacement>\n",
             sNameSpace, sNameSpace  );
    pszSLD = msStringConcatenate(pszSLD, szTmp);

    snprintf(szTmp, sizeof(szTmp), "<%sAnchorPoint>\n", sNameSpace);
    pszSLD = msStringConcatenate(pszSLD, szTmp);

    if (psLabelObj->position == MS_LL) {
      dfAnchorX =0;
      dfAnchorY = 0;
    } else if (psLabelObj->position == MS_CL) {
      dfAnchorX =0;
      dfAnchorY = 0.5;
    } else if (psLabelObj->position == MS_UL) {
      dfAnchorX =0;
      dfAnchorY = 1;
    }

    else if (psLabelObj->position == MS_LC) {
      dfAnchorX =0.5;
      dfAnchorY = 0;
    } else if (psLabelObj->position == MS_CC) {
      dfAnchorX =0.5;
      dfAnchorY = 0.5;
    } else if (psLabelObj->position == MS_UC) {
      dfAnchorX =0.5;
      dfAnchorY = 1;
    }

    else if (psLabelObj->position == MS_LR) {
      dfAnchorX =1;
      dfAnchorY = 0;
    } else if (psLabelObj->position == MS_CR) {
      dfAnchorX =1;
      dfAnchorY = 0.5;
    } else if (psLabelObj->position == MS_UR) {
      dfAnchorX =1;
      dfAnchorY = 1;
    }
    snprintf(szTmp, sizeof(szTmp), "<%sAnchorPointX>%.1f</%sAnchorPointX>\n",
             sNameSpace, dfAnchorX, sNameSpace);
    pszSLD = msStringConcatenate(pszSLD, szTmp);
    snprintf(szTmp, sizeof(szTmp), "<%sAnchorPointY>%.1f</%sAnchorPointY>\n", sNameSpace,
             dfAnchorY, sNameSpace);
    pszSLD = msStringConcatenate(pszSLD, szTmp);

    snprintf(szTmp, sizeof(szTmp), "</%sAnchorPoint>\n",  sNameSpace);
    pszSLD = msStringConcatenate(pszSLD, szTmp);

    /* displacement */
    if (psLabelObj->offsetx > 0 || psLabelObj->offsety > 0) {
      snprintf(szTmp, sizeof(szTmp), "<%sDisplacement>\n",  sNameSpace);
      pszSLD = msStringConcatenate(pszSLD, szTmp);

      if (psLabelObj->offsetx > 0) {
        snprintf(szTmp, sizeof(szTmp), "<%sDisplacementX>%d</%sDisplacementX>\n",
                 sNameSpace, psLabelObj->offsetx, sNameSpace);
<<<<<<< HEAD
        pszSLD = msStringConcatenate(pszSLD, szTmp);
      }
      if (psLabelObj->offsety > 0) {
        snprintf(szTmp, sizeof(szTmp), "<%sDisplacementY>%d</%sDisplacementY>\n",
                 sNameSpace, psLabelObj->offsety, sNameSpace);
        pszSLD = msStringConcatenate(pszSLD, szTmp);
      }
=======
        pszSLD = msStringConcatenate(pszSLD, szTmp);
      }
      if (psLabelObj->offsety > 0) {
        snprintf(szTmp, sizeof(szTmp), "<%sDisplacementY>%d</%sDisplacementY>\n",
                 sNameSpace, psLabelObj->offsety, sNameSpace);
        pszSLD = msStringConcatenate(pszSLD, szTmp);
      }
>>>>>>> 2f4b50a2

      snprintf(szTmp,  sizeof(szTmp), "</%sDisplacement>\n",  sNameSpace);
      pszSLD = msStringConcatenate(pszSLD, szTmp);
    }
    /* rotation */
    if (psLabelObj->angle > 0) {
      snprintf(szTmp, sizeof(szTmp), "<%sRotation>%.2f</%sRotation>\n",
               sNameSpace, psLabelObj->angle, sNameSpace);
      pszSLD = msStringConcatenate(pszSLD, szTmp);
    }

    /* TODO : support Halo parameter => shadow */

    snprintf(szTmp, sizeof(szTmp), "</%sPointPlacement>\n</%sLabelPlacement>\n", sNameSpace, sNameSpace);
    pszSLD = msStringConcatenate(pszSLD, szTmp);


    /* color */
    if (psLabelObj->color.red != -1 &&
        psLabelObj->color.green != -1 &&
        psLabelObj->color.blue != -1) {
      nColorRed = psLabelObj->color.red;
      nColorGreen = psLabelObj->color.green;
      nColorBlue = psLabelObj->color.blue;
    } else if (psLabelObj->outlinecolor.red != -1 &&
               psLabelObj->outlinecolor.green != -1 &&
               psLabelObj->outlinecolor.blue != -1) {
      nColorRed = psLabelObj->outlinecolor.red;
      nColorGreen = psLabelObj->outlinecolor.green;
      nColorBlue = psLabelObj->outlinecolor.blue;
    }
    if (nColorRed >= 0 && nColorGreen >= 0  && nColorBlue >=0) {
      snprintf(szTmp, sizeof(szTmp), "<%sFill>\n", sNameSpace );
      pszSLD = msStringConcatenate(pszSLD, szTmp);

      sprintf(szHexColor,"%02x%02x%02x",nColorRed,
              nColorGreen, nColorBlue);

      snprintf(szTmp, sizeof(szTmp),
               "<%s name=\"fill\">#%s</%s>\n",
               sCssParam, szHexColor, sCssParam);
      pszSLD = msStringConcatenate(pszSLD, szTmp);

      snprintf(szTmp, sizeof(szTmp), "</%sFill>\n",  sNameSpace);
      pszSLD = msStringConcatenate(pszSLD, szTmp);
    }

    snprintf(szTmp, sizeof(szTmp), "</%sTextSymbolizer>\n",  sNameSpace);
    pszSLD = msStringConcatenate(pszSLD, szTmp);
  }
  return pszSLD;

#else
  return NULL;
#endif
}


/************************************************************************/
/*                          msSLDGenerateSLDLayer                       */
/*                                                                      */
/*      Genrate an SLD XML string based on the layer's classes.         */
/************************************************************************/
char *msSLDGenerateSLDLayer(layerObj *psLayer, int nVersion)
{
#if defined(USE_WMS_SVR) || defined (USE_WFS_SVR) || defined (USE_WCS_SVR) || defined(USE_SOS_SVR)

#ifdef USE_OGR
  char szTmp[100];
  char *pszTmpName = NULL;
  int i, j;
  styleObj *psStyle = NULL;
  char *pszFilter = NULL;
  char *pszFinalSLD = NULL;
  char *pszSLD = NULL;
  const char *pszTmp = NULL;
  double dfMinScale =-1, dfMaxScale = -1;
  const char *pszWfsFilter= NULL;
  char *pszEncoded = NULL, *pszWfsFilterEncoded=NULL;


  if (psLayer &&
      (psLayer->status == MS_ON || psLayer->status == MS_DEFAULT) &&
      (psLayer->type == MS_LAYER_POINT ||
       psLayer->type == MS_LAYER_LINE ||
       psLayer->type == MS_LAYER_POLYGON ||
       psLayer->type == MS_LAYER_ANNOTATION)) {
    snprintf(szTmp, sizeof(szTmp), "%s\n",  "<NamedLayer>");
    pszFinalSLD = msStringConcatenate(pszFinalSLD, szTmp);

    pszTmp = msOWSLookupMetadata(&(psLayer->metadata), "MO", "name");
    if (pszTmp) {
      pszEncoded = msEncodeHTMLEntities(pszTmp);
      if (nVersion > OWS_1_0_0)
        snprintf(szTmp, sizeof(szTmp), "<se:Name>%s</se:Name>\n", pszEncoded);
      else
        snprintf(szTmp, sizeof(szTmp), "<Name>%s</Name>\n", pszEncoded);
      pszFinalSLD = msStringConcatenate(pszFinalSLD, szTmp);
      msFree(pszEncoded);
    } else if (psLayer->name) {
      pszEncoded = msEncodeHTMLEntities(psLayer->name);
      pszTmpName = (char *)malloc(sizeof(char)*(strlen(pszEncoded)+100));
      if (nVersion > OWS_1_0_0)
        sprintf(pszTmpName, "<se:Name>%s</se:Name>\n", pszEncoded);
      else
        sprintf(pszTmpName, "<Name>%s</Name>\n", pszEncoded);


      msFree(pszEncoded);
      pszFinalSLD = msStringConcatenate(pszFinalSLD, pszTmpName);
      msFree(pszTmpName);
      pszTmpName=NULL;

    } else {
      if (nVersion > OWS_1_0_0)
        snprintf(szTmp, sizeof(szTmp), "<se:Name>%s</se:Name>\n", "NamedLayer");
      else
        snprintf(szTmp, sizeof(szTmp), "<Name>%s</Name>\n", "NamedLayer");
      pszFinalSLD = msStringConcatenate(pszFinalSLD, szTmp);
    }


    snprintf(szTmp,  sizeof(szTmp), "%s\n",  "<UserStyle>");
    pszFinalSLD = msStringConcatenate(pszFinalSLD, szTmp);

    if (nVersion > OWS_1_0_0)
      snprintf(szTmp, sizeof(szTmp), "%s\n",  "<se:FeatureTypeStyle>");
    else
      snprintf(szTmp, sizeof(szTmp), "%s\n",  "<FeatureTypeStyle>");

    pszFinalSLD = msStringConcatenate(pszFinalSLD, szTmp);

    pszWfsFilter = msLookupHashTable(&(psLayer->metadata), "wfs_filter");
    if (pszWfsFilter)
      pszWfsFilterEncoded = msEncodeHTMLEntities(pszWfsFilter);
    if (psLayer->numclasses > 0) {
      for (i=0; i<psLayer->numclasses; i++) {
        if (nVersion > OWS_1_0_0)
          snprintf(szTmp, sizeof(szTmp), "%s\n",  "<se:Rule>");
        else
          snprintf(szTmp, sizeof(szTmp), "%s\n",  "<Rule>");

        pszFinalSLD = msStringConcatenate(pszFinalSLD, szTmp);

        /* if class has a name, use it as the RULE name */
        if (psLayer->class[i]->name) {
          pszEncoded = msEncodeHTMLEntities(psLayer->class[i]->name);
          pszTmpName = (char *)malloc(sizeof(char)*(strlen(pszEncoded)+100));

          if (nVersion > OWS_1_0_0)
            sprintf(pszTmpName, "<se:Name>%s</se:Name>\n",  pszEncoded);
          else
            sprintf(pszTmpName, "<Name>%s</Name>\n",  pszEncoded);

          msFree(pszEncoded);

          pszFinalSLD = msStringConcatenate(pszFinalSLD, pszTmpName);
          msFree(pszTmpName);
          pszTmpName=NULL;
        }
        /* -------------------------------------------------------------------- */
        /*      get the Filter if there is a class expression.                  */
        /* -------------------------------------------------------------------- */
        pszFilter = msSLDGetFilter(psLayer->class[i] ,
                                   pszWfsFilter);/* pszWfsFilterEncoded); */

        if (pszFilter) {
          pszFinalSLD = msStringConcatenate(pszFinalSLD, pszFilter);
          free(pszFilter);
        }
        /* -------------------------------------------------------------------- */
        /*      generate the min/max scale.                                     */
        /* -------------------------------------------------------------------- */
        dfMinScale = -1.0;
        if (psLayer->class[i]->minscaledenom > 0)
          dfMinScale = psLayer->class[i]->minscaledenom;
        else if (psLayer->minscaledenom > 0)
          dfMinScale = psLayer->minscaledenom;
        else if (psLayer->map && psLayer->map->web.minscaledenom > 0)
          dfMinScale = psLayer->map->web.minscaledenom;
        if (dfMinScale > 0) {
          if (nVersion > OWS_1_0_0)
            snprintf(szTmp, sizeof(szTmp), "<se:MinScaleDenominator>%f</se:MinScaleDenominator>\n",
                     dfMinScale);
          else
            snprintf(szTmp, sizeof(szTmp), "<MinScaleDenominator>%f</MinScaleDenominator>\n",
                     dfMinScale);

          pszFinalSLD = msStringConcatenate(pszFinalSLD, szTmp);
        }

        dfMaxScale = -1.0;
        if (psLayer->class[i]->maxscaledenom > 0)
          dfMaxScale = psLayer->class[i]->maxscaledenom;
        else if (psLayer->maxscaledenom > 0)
          dfMaxScale = psLayer->maxscaledenom;
        else if (psLayer->map && psLayer->map->web.maxscaledenom > 0)
          dfMaxScale = psLayer->map->web.maxscaledenom;
        if (dfMaxScale > 0) {
          if (nVersion > OWS_1_0_0)
            snprintf(szTmp, sizeof(szTmp), "<se:MaxScaleDenominator>%f</se:MaxScaleDenominator>\n",
                     dfMaxScale);
          else
            snprintf(szTmp, sizeof(szTmp), "<MaxScaleDenominator>%f</MaxScaleDenominator>\n",
                     dfMaxScale);

          pszFinalSLD = msStringConcatenate(pszFinalSLD, szTmp);
        }



        /* -------------------------------------------------------------------- */
        /*      Line symbolizer.                                                */
        /*                                                                      */
        /*      Right now only generates a stroke element containing css        */
        /*      parameters.                                                     */
        /*      Lines using symbols TODO (specially for dash lines)             */
        /* -------------------------------------------------------------------- */
        if (psLayer->type == MS_LAYER_LINE) {
          for (j=0; j<psLayer->class[i]->numstyles; j++) {
            psStyle = psLayer->class[i]->styles[j];
            pszSLD = msSLDGenerateLineSLD(psStyle, psLayer, nVersion);
            if (pszSLD) {
              pszFinalSLD = msStringConcatenate(pszFinalSLD, pszSLD);
              free(pszSLD);
            }
          }

        } else if (psLayer->type == MS_LAYER_POLYGON) {
          for (j=0; j<psLayer->class[i]->numstyles; j++) {
            psStyle = psLayer->class[i]->styles[j];
            pszSLD = msSLDGeneratePolygonSLD(psStyle, psLayer, nVersion);
            if (pszSLD) {
              pszFinalSLD = msStringConcatenate(pszFinalSLD, pszSLD);
              free(pszSLD);
            }
          }

        } else if (psLayer->type == MS_LAYER_POINT) {
          for (j=0; j<psLayer->class[i]->numstyles; j++) {
            psStyle = psLayer->class[i]->styles[j];
            pszSLD = msSLDGeneratePointSLD(psStyle, psLayer, nVersion);
            if (pszSLD) {
              pszFinalSLD = msStringConcatenate(pszFinalSLD, pszSLD);
              free(pszSLD);
<<<<<<< HEAD
            }
          }

        } else if (psLayer->type == MS_LAYER_ANNOTATION) {
          for (j=0; j<psLayer->class[i]->numstyles; j++) {
            psStyle = psLayer->class[i]->styles[j];
            pszSLD = msSLDGeneratePointSLD(psStyle, psLayer, nVersion);
            if (pszSLD) {
              pszFinalSLD = msStringConcatenate(pszFinalSLD, pszSLD);
              free(pszSLD);
            }
          }

        }
        /* label if it exists */
        pszSLD = msSLDGenerateTextSLD(psLayer->class[i], psLayer, nVersion);
        if (pszSLD) {
          pszFinalSLD = msStringConcatenate(pszFinalSLD, pszSLD);
          free(pszSLD);
        }
=======
            }
          }

        } else if (psLayer->type == MS_LAYER_ANNOTATION) {
          for (j=0; j<psLayer->class[i]->numstyles; j++) {
            psStyle = psLayer->class[i]->styles[j];
            pszSLD = msSLDGeneratePointSLD(psStyle, psLayer, nVersion);
            if (pszSLD) {
              pszFinalSLD = msStringConcatenate(pszFinalSLD, pszSLD);
              free(pszSLD);
            }
          }

        }
        /* label if it exists */
        pszSLD = msSLDGenerateTextSLD(psLayer->class[i], psLayer, nVersion);
        if (pszSLD) {
          pszFinalSLD = msStringConcatenate(pszFinalSLD, pszSLD);
          free(pszSLD);
        }
>>>>>>> 2f4b50a2
        if (nVersion > OWS_1_0_0)
          snprintf(szTmp, sizeof(szTmp), "%s\n",  "</se:Rule>");
        else
          snprintf(szTmp, sizeof(szTmp), "%s\n",  "</Rule>");

        pszFinalSLD = msStringConcatenate(pszFinalSLD, szTmp);


      }
    }
    if (pszWfsFilterEncoded)
      msFree(pszWfsFilterEncoded);
    if (nVersion > OWS_1_0_0)
      snprintf(szTmp, sizeof(szTmp), "%s\n",  "</se:FeatureTypeStyle>");
    else
      snprintf(szTmp, sizeof(szTmp), "%s\n",  "</FeatureTypeStyle>");

    pszFinalSLD = msStringConcatenate(pszFinalSLD, szTmp);

    snprintf(szTmp, sizeof(szTmp), "%s\n",  "</UserStyle>");
    pszFinalSLD = msStringConcatenate(pszFinalSLD, szTmp);

    snprintf(szTmp, sizeof(szTmp), "%s\n",  "</NamedLayer>");
    pszFinalSLD = msStringConcatenate(pszFinalSLD, szTmp);

  }
  return pszFinalSLD;


#else
  /* ------------------------------------------------------------------
   * OGR Support not included...
   * ------------------------------------------------------------------ */

  msSetError(MS_MISCERR, "OGR support is not available.",
             "msSLDGenerateSLDLayer()");
  return NULL;

#endif /* USE_OGR */


#else
  msSetError(MS_MISCERR, "OWS support is not available.",
             "msSLDGenerateSLDLayer()");
  return NULL;
#endif
}

#ifdef USE_OGR





char *msSLDGetComparisonValue(char *pszExpression)
{
  char *pszValue = NULL;
  if (!pszExpression)
    return NULL;

  if (strstr(pszExpression, "<=") || strstr(pszExpression, " le "))
    pszValue = msStrdup("PropertyIsLessThanOrEqualTo");
  else if (strstr(pszExpression, "=~"))
    pszValue = msStrdup("PropertyIsLike");
  else if (strstr(pszExpression, "~*"))
    pszValue = msStrdup("PropertyIsLike");
  else if (strstr(pszExpression, ">=") || strstr(pszExpression, " ge "))
    pszValue = msStrdup("PropertyIsGreaterThanOrEqualTo");
  else if (strstr(pszExpression, "!=") || strstr(pszExpression, " ne "))
    pszValue = msStrdup("PropertyIsNotEqualTo");
  else if (strstr(pszExpression, "=") || strstr(pszExpression, " eq "))
    pszValue = msStrdup("PropertyIsEqualTo");
  else if (strstr(pszExpression, "<") || strstr(pszExpression, " lt "))
    pszValue = msStrdup("PropertyIsLessThan");
  else if (strstr(pszExpression, ">") || strstr(pszExpression, " gt "))
    pszValue = msStrdup("PropertyIsGreaterThan");


  return pszValue;
}

char *msSLDGetLogicalOperator(char *pszExpression)
{

  if (!pszExpression)
    return NULL;

  /* TODO for NOT */

  if(strstr(pszExpression, " AND ") || strstr(pszExpression, "AND("))
    return msStrdup("And");

  if(strstr(pszExpression, " OR ") || strstr(pszExpression, "OR("))
    return msStrdup("Or");

  if(strstr(pszExpression, "NOT ") || strstr(pszExpression, "NOT("))
    return msStrdup("Not");

  return NULL;
}

char *msSLDGetRightExpressionOfOperator(char *pszExpression)
{
  char *pszAnd = NULL, *pszOr = NULL, *pszNot=NULL;

  pszAnd = strstr(pszExpression, " AND ");
  if (!pszAnd)
    pszAnd = strstr(pszExpression, " and ");

  if (pszAnd)
    return msStrdup(pszAnd+4);
  else {
    pszOr = strstr(pszExpression, " OR ");
    if (!pszOr)
      pszOr = strstr(pszExpression, " or ");

    if (pszOr)
      return msStrdup(pszOr+3);
    else {
      pszNot = strstr(pszExpression, "NOT ");
      if (!pszNot)
        pszNot = strstr(pszExpression, "not ");
      if (!pszNot)
        pszNot = strstr(pszExpression, "NOT(");
      if (!pszNot)
        pszNot = strstr(pszExpression, "not(");

      if (pszNot)
        return msStrdup(pszNot+4);
    }
  }
  return NULL;

}

char *msSLDGetLeftExpressionOfOperator(char *pszExpression)
{
  char *pszReturn = NULL;
  int nLength = 0, i =0, iReturn=0;

  if (!pszExpression || (nLength = strlen(pszExpression)) <=0)
    return NULL;

  pszReturn = (char *)malloc(sizeof(char)*(nLength+1));
  pszReturn[0] = '\0';
  if (strstr(pszExpression, " AND ") || strstr(pszExpression, " and ")) {
    for (i=0; i<nLength-5; i++) {
      if (pszExpression[i] == ' ' &&
          (pszExpression[i+1] == 'A' || pszExpression[i] == 'a') &&
          (pszExpression[i+2] == 'N' || pszExpression[i] == 'n') &&
          (pszExpression[i+3] == 'D' || pszExpression[i] == 'd') &&
          (pszExpression[i+4] == ' '))
        break;
      else {
        pszReturn[iReturn++] = pszExpression[i];
      }
      pszReturn[iReturn] = '\0';
<<<<<<< HEAD
    }
  } else if (strstr(pszExpression, "AND(") || strstr(pszExpression, "and(")) {
    for (i=0; i<nLength-4; i++) {
      if ((pszExpression[i] == 'A' || pszExpression[i] == 'a') &&
          (pszExpression[i+1] == 'N' || pszExpression[i] == 'n') &&
          (pszExpression[i+2] == 'D' || pszExpression[i] == 'd') &&
          (pszExpression[i+3] == '('))
=======
    }
  } else if (strstr(pszExpression, "AND(") || strstr(pszExpression, "and(")) {
    for (i=0; i<nLength-4; i++) {
      if ((pszExpression[i] == 'A' || pszExpression[i] == 'a') &&
          (pszExpression[i+1] == 'N' || pszExpression[i] == 'n') &&
          (pszExpression[i+2] == 'D' || pszExpression[i] == 'd') &&
          (pszExpression[i+3] == '('))
        break;
      else {
        pszReturn[iReturn++] = pszExpression[i];
      }
      pszReturn[iReturn] = '\0';
    }
  } else if (strstr(pszExpression, " OR ") || strstr(pszExpression, " or ")) {
    for (i=0; i<nLength-4; i++) {
      if (pszExpression[i] == ' ' &&
          (pszExpression[i+1] == 'O' || pszExpression[i] == 'o') &&
          (pszExpression[i+2] == 'R' || pszExpression[i] == 'r') &&
          pszExpression[i+3] == ' ')
>>>>>>> 2f4b50a2
        break;
      else {
        pszReturn[iReturn++] = pszExpression[i];
      }
      pszReturn[iReturn] = '\0';
    }
<<<<<<< HEAD
  } else if (strstr(pszExpression, " OR ") || strstr(pszExpression, " or ")) {
    for (i=0; i<nLength-4; i++) {
      if (pszExpression[i] == ' ' &&
          (pszExpression[i+1] == 'O' || pszExpression[i] == 'o') &&
          (pszExpression[i+2] == 'R' || pszExpression[i] == 'r') &&
          pszExpression[i+3] == ' ')
=======
  } else if (strstr(pszExpression, "OR(") || strstr(pszExpression, " or(")) {
    for (i=0; i<nLength-3; i++) {
      if ((pszExpression[i] == 'O' || pszExpression[i] == 'o') &&
          (pszExpression[i+1] == 'R' || pszExpression[i] == 'r') &&
          pszExpression[i+2] == '(')
>>>>>>> 2f4b50a2
        break;
      else {
        pszReturn[iReturn++] = pszExpression[i];
      }
      pszReturn[iReturn] = '\0';
    }
<<<<<<< HEAD
  } else if (strstr(pszExpression, "OR(") || strstr(pszExpression, " or(")) {
    for (i=0; i<nLength-3; i++) {
      if ((pszExpression[i] == 'O' || pszExpression[i] == 'o') &&
          (pszExpression[i+1] == 'R' || pszExpression[i] == 'r') &&
          pszExpression[i+2] == '(')
        break;
      else {
        pszReturn[iReturn++] = pszExpression[i];
      }
      pszReturn[iReturn] = '\0';
    }
=======
>>>>>>> 2f4b50a2
  } else
    return NULL;

  return pszReturn;
}


int msSLDNumberOfLogicalOperators(char *pszExpression)
{
  char *pszAnd = NULL;
  char *pszOr = NULL;
  char *pszNot = NULL;
  char *pszSecondAnd=NULL, *pszSecondOr=NULL;
  if (!pszExpression)
    return 0;

  /* -------------------------------------------------------------------- */
  /*      tests here are minimal to be able to parse simple expression    */
  /*      like A AND B, A OR B, NOT A.                                    */
  /* -------------------------------------------------------------------- */
  pszAnd = strcasestr(pszExpression, " AND ");
  pszOr = strcasestr(pszExpression, " OR ");
  pszNot = strcasestr(pszExpression, "NOT ");

  if (!pszAnd && !pszOr) {
    pszAnd = strcasestr(pszExpression, "AND(");
    pszOr = strcasestr(pszExpression, "OR(");
  }

  if (!pszAnd && !pszOr && !pszNot)
    return 0;

  /* doen not matter how many exactly if there are 2 or more */
  if ((pszAnd && pszOr) || (pszAnd && pszNot) || (pszOr && pszNot))
    return 2;

  if (pszAnd) {
    pszSecondAnd = strcasestr(pszAnd+3, " AND ");
    pszSecondOr = strcasestr(pszAnd+3, " OR ");
  } else if (pszOr) {
    pszSecondAnd = strcasestr(pszOr+2, " AND ");
    pszSecondOr = strcasestr(pszOr+2, " OR ");
  }

  if (!pszSecondAnd && !pszSecondOr)
    return 1;
  else
    return 2;
}


char *msSLDGetAttributeNameOrValue(char *pszExpression,
                                   char *pszComparionValue,
                                   int bReturnName)
{
  char **aszValues = NULL;
  char *pszAttributeName = NULL;
  char *pszAttributeValue = NULL;
  char cCompare = '=';
  char szCompare[3] = {0};
  char szCompare2[3] = {0};
  int bOneCharCompare = -1, nTokens = 0, nLength =0;
  int iValue=0, i=0, iValueIndex =0;
  int bStartCopy=0, iAtt=0;
  char *pszFinalAttributeName=NULL, *pszFinalAttributeValue=NULL;
  int bSingleQuote = 0, bDoubleQuote = 0;

  if (!pszExpression || !pszComparionValue || strlen(pszExpression) <=0)
    return NULL;

  szCompare[0] = '\0';
  szCompare2[0] = '\0';


  if (strcasecmp(pszComparionValue, "PropertyIsEqualTo") == 0) {
    cCompare = '=';
    szCompare[0] = 'e';
    szCompare[1] = 'q';
    szCompare[2] = '\0';

    bOneCharCompare =1;
  }
  if (strcasecmp(pszComparionValue, "PropertyIsNotEqualTo") == 0) {
    szCompare[0] = 'n';
    szCompare[1] = 'e';
    szCompare[2] = '\0';

    szCompare2[0] = '!';
    szCompare2[1] = '=';
    szCompare2[2] = '\0';

    bOneCharCompare =0;
  } else if (strcasecmp(pszComparionValue, "PropertyIsLike") == 0) {
    szCompare[0] = '=';
    szCompare[1] = '~';
    szCompare[2] = '\0';

    szCompare2[0] = '~';
    szCompare2[1] = '*';
    szCompare2[2] = '\0';

    bOneCharCompare =0;
  } else if (strcasecmp(pszComparionValue, "PropertyIsLessThan") == 0) {
    cCompare = '<';
    szCompare[0] = 'l';
    szCompare[1] = 't';
    szCompare[2] = '\0';
    bOneCharCompare =1;
  } else if (strcasecmp(pszComparionValue, "PropertyIsLessThanOrEqualTo") == 0) {
    szCompare[0] = 'l';
    szCompare[1] = 'e';
    szCompare[2] = '\0';

    szCompare2[0] = '<';
    szCompare2[1] = '=';
    szCompare2[2] = '\0';

    bOneCharCompare =0;
  } else if (strcasecmp(pszComparionValue, "PropertyIsGreaterThan") == 0) {
    cCompare = '>';
    szCompare[0] = 'g';
    szCompare[1] = 't';
    szCompare[2] = '\0';
    bOneCharCompare =1;
  } else if (strcasecmp(pszComparionValue, "PropertyIsGreaterThanOrEqualTo") == 0) {
    szCompare[0] = 'g';
    szCompare[1] = 'e';
    szCompare[2] = '\0';

    szCompare2[0] = '>';
    szCompare2[1] = '=';
    szCompare2[2] = '\0';

    bOneCharCompare =0;
  }

  if (bOneCharCompare == 1) {
    aszValues= msStringSplit (pszExpression, cCompare, &nTokens);
    if (nTokens > 1) {
      pszAttributeName = msStrdup(aszValues[0]);
      pszAttributeValue =  msStrdup(aszValues[1]);
      msFreeCharArray(aszValues, nTokens);
    } else {
      nLength = strlen(pszExpression);
      pszAttributeName = (char *)malloc(sizeof(char)*(nLength+1));
      iValue = 0;
      for (i=0; i<nLength-2; i++) {
        if (pszExpression[i] != szCompare[0] &&
            pszExpression[i] != toupper(szCompare[0])) {
          pszAttributeName[iValue++] = pszExpression[i];
        } else {
          if ((pszExpression[i+1] == szCompare[1] ||
               pszExpression[i+1] == toupper(szCompare[1])) &&
              (pszExpression[i+2] == ' ')) {
            iValueIndex = i+3;
            pszAttributeValue = msStrdup(pszExpression+iValueIndex);
            break;
          } else
            pszAttributeName[iValue++] = pszExpression[i];
        }
        pszAttributeName[iValue] = '\0';
      }


    }
  } else if (bOneCharCompare == 0) {
    nLength = strlen(pszExpression);
    pszAttributeName = (char *)malloc(sizeof(char)*(nLength+1));
    iValue = 0;
    for (i=0; i<nLength-2; i++) {
      if ((pszExpression[i] != szCompare[0] ||
           pszExpression[i] != toupper(szCompare[0])) &&
          (pszExpression[i] != szCompare2[0] ||
           pszExpression[i] != toupper(szCompare2[0])))

      {
        pszAttributeName[iValue++] = pszExpression[i];
      } else {
        if (((pszExpression[i+1] == szCompare[1] ||
              pszExpression[i+1] == toupper(szCompare[1])) ||
             (pszExpression[i+1] == szCompare2[1] ||
              pszExpression[i+1] == toupper(szCompare2[1]))) &&
            (pszExpression[i+2] == ' ')) {
          iValueIndex = i+3;
          pszAttributeValue = msStrdup(pszExpression+iValueIndex);
          break;
        } else
          pszAttributeName[iValue++] = pszExpression[i];
      }
      pszAttributeName[iValue] = '\0';
    }
  }

  /* -------------------------------------------------------------------- */
  /*      Return the name of the attribute : It is supposed to be         */
  /*      inside []                                                       */
  /* -------------------------------------------------------------------- */
  if (bReturnName) {
    if (!pszAttributeName)
      return NULL;

    nLength = strlen(pszAttributeName);
    pszFinalAttributeName = (char *)malloc(sizeof(char)*(nLength+1));
    bStartCopy= 0;
    iAtt = 0;
    for (i=0; i<nLength; i++) {
      if (pszAttributeName[i] == ' ' && bStartCopy == 0)
        continue;

      if (pszAttributeName[i] == '[') {
        bStartCopy = 1;
        continue;
      }
      if (pszAttributeName[i] == ']')
        break;
      if (bStartCopy) {
        pszFinalAttributeName[iAtt++] = pszAttributeName[i];
      }
      pszFinalAttributeName[iAtt] = '\0';
    }

    return pszFinalAttributeName;
  } else {

    if (!pszAttributeValue)
      return NULL;
    nLength = strlen(pszAttributeValue);
    pszFinalAttributeValue = (char *)malloc(sizeof(char)*(nLength+1));
    bStartCopy= 0;
    iAtt = 0;
    for (i=0; i<nLength; i++) {
      if (pszAttributeValue[i] == ' ' && bStartCopy == 0)
        continue;

      if (pszAttributeValue[i] == '\'' && bStartCopy == 0) {
        bSingleQuote = 1;
        bStartCopy = 1;
        continue;
      } else if (pszAttributeValue[i] == '"' && bStartCopy == 0) {
        bDoubleQuote = 1;
        bStartCopy = 1;
        continue;
      } else
        bStartCopy =1;

      if (bStartCopy) {
        if (pszAttributeValue[i] == '\'' && bSingleQuote)
          break;
        else if (pszAttributeValue[i] == '"' && bDoubleQuote)
          break;
        else if (pszAttributeValue[i] == ')')
          break;
        pszFinalAttributeValue[iAtt++] = pszAttributeValue[i];
      }
      pszFinalAttributeValue[iAtt] = '\0';
    }

    /*trim  for regular expressions*/
    if (pszFinalAttributeValue && strlen(pszFinalAttributeValue) > 2 &&
        strcasecmp(pszComparionValue, "PropertyIsLike") == 0) {
      int len = strlen(pszFinalAttributeValue);
      msStringTrimBlanks(pszFinalAttributeValue);
      if (pszFinalAttributeValue[0] == '/' &&
          (pszFinalAttributeValue[len-1] == '/' ||
           (pszFinalAttributeValue[len-1] == 'i' &&
            pszFinalAttributeValue[len-2] == '/'))) {
        if (pszFinalAttributeValue[len-1] == '/')
          pszFinalAttributeValue[len-1] = '\0';
        else
          pszFinalAttributeValue[len-2] = '\0';

        memmove(pszFinalAttributeValue, pszFinalAttributeValue +
                ((pszFinalAttributeValue[1] == '^') ? 2 : 1), len-1);

        /*replace wild card string .* with * */
        pszFinalAttributeValue = msReplaceSubstring(pszFinalAttributeValue, ".*", "*");
      }
    }
    return pszFinalAttributeValue;
  }
}


char *msSLDGetAttributeName(char *pszExpression,
                            char *pszComparionValue)
{
  return msSLDGetAttributeNameOrValue(pszExpression, pszComparionValue, 1);
}

char *msSLDGetAttributeValue(char *pszExpression,
                             char *pszComparionValue)
{
  return msSLDGetAttributeNameOrValue(pszExpression, pszComparionValue, 0);
}



/************************************************************************/
/*                           BuildExpressionTree                        */
/*                                                                      */
/*      Build a filter expression node based on mapserver's class       */
/*      expression. This is limited to simple expressions like :        */
/*        A = B, A < B, A <= B, A > B, A >= B, A != B                   */
/*       It also handles one level of logical expressions :             */
/*        A AND B                                                       */
/*        A OR B                                                        */
/*        NOT A                                                         */
/************************************************************************/
FilterEncodingNode *BuildExpressionTree(char *pszExpression,
                                        FilterEncodingNode *psNode)
{
<<<<<<< HEAD
  char *apszExpression[20];
  int nLength = 0;
  /* int bInsideExpression = 0; */
  int i =0, nOperators=0;
  char *pszFinalExpression = NULL;
  int iFinal = 0, iIndiceExp=0, nOpeningBrackets=0;/* nIndice=0; */
  /* char szTmp[6]; */
  int iExpression = 0;
  /* char *pszSimplifiedExpression = NULL; */
=======
  int nLength = 0;
  int nOperators=0;
  char *pszFinalExpression = NULL;
>>>>>>> 2f4b50a2
  char *pszComparionValue=NULL, *pszAttibuteName=NULL;
  char *pszAttibuteValue=NULL;
  char *pszLeftExpression=NULL, *pszRightExpression=NULL, *pszOperator=NULL;

  if (!pszExpression || (nLength = strlen(pszExpression)) <=0)
    return NULL;
<<<<<<< HEAD

  for (i=0; i<20; i++)
    apszExpression[i] = (char *)malloc(sizeof(char)*(nLength+1));

  pszFinalExpression = (char *)malloc(sizeof(char)*(nLength+1));
  pszFinalExpression[0] = '\0';

  iExpression = -1; /* first incremnt will put it to 0; */
  iFinal = 0;
  iIndiceExp = 0;
  nOpeningBrackets = 0;

  /* -------------------------------------------------------------------- */
  /*      First we check how many logical operators are there :           */
  /*       - if none : It means It is a comparision operator (like =,      */
  /*      >, >= .... We get the comparison value as well as the           */
  /*      attribute and the attribut's value and assign it to the node    */
  /*      passed in argument.                                             */
  /*       - if there is one operator, we assign the operator to the      */
  /*      node and adds the expressions into the left and right nodes.    */
  /* -------------------------------------------------------------------- */
  nOperators = msSLDNumberOfLogicalOperators(pszExpression);
  if (nOperators == 0) {
    if (!psNode)
      psNode = FLTCreateFilterEncodingNode();

    pszComparionValue = msSLDGetComparisonValue(pszExpression);
    pszAttibuteName = msSLDGetAttributeName(pszExpression, pszComparionValue);
    pszAttibuteValue = msSLDGetAttributeValue(pszExpression, pszComparionValue);
    if (pszComparionValue && pszAttibuteName && pszAttibuteValue) {
      psNode->eType = FILTER_NODE_TYPE_COMPARISON;
      psNode->pszValue = msStrdup(pszComparionValue);

      psNode->psLeftNode = FLTCreateFilterEncodingNode();
      psNode->psLeftNode->eType = FILTER_NODE_TYPE_PROPERTYNAME;
      psNode->psLeftNode->pszValue = msStrdup(pszAttibuteName);

      psNode->psRightNode = FLTCreateFilterEncodingNode();
      psNode->psRightNode->eType = FILTER_NODE_TYPE_LITERAL;
      psNode->psRightNode->pszValue = msStrdup(pszAttibuteValue);

      if (strcasecmp(pszComparionValue, "PropertyIsLike") == 0) {
        psNode->pOther = (FEPropertyIsLike *)malloc(sizeof(FEPropertyIsLike));
        ((FEPropertyIsLike *)psNode->pOther)->bCaseInsensitive = 0;
        ((FEPropertyIsLike *)psNode->pOther)->pszWildCard = msStrdup("*");
        ((FEPropertyIsLike *)psNode->pOther)->pszSingleChar = msStrdup("#");
        ((FEPropertyIsLike *)psNode->pOther)->pszEscapeChar = msStrdup("!");
      }
      free(pszComparionValue);
      free(pszAttibuteName);
      free(pszAttibuteValue);
    }
    return psNode;

  } else if (nOperators == 1) {
    pszOperator = msSLDGetLogicalOperator(pszExpression);
    if (pszOperator) {
      if (!psNode)
        psNode = FLTCreateFilterEncodingNode();

      psNode->eType = FILTER_NODE_TYPE_LOGICAL;
      psNode->pszValue = msStrdup(pszOperator);
      free(pszOperator);

      pszLeftExpression = msSLDGetLeftExpressionOfOperator(pszExpression);
      pszRightExpression = msSLDGetRightExpressionOfOperator(pszExpression);

      if (pszLeftExpression || pszRightExpression) {
        if (pszLeftExpression) {
          pszComparionValue = msSLDGetComparisonValue(pszLeftExpression);
          pszAttibuteName = msSLDGetAttributeName(pszLeftExpression,
                                                  pszComparionValue);
          pszAttibuteValue = msSLDGetAttributeValue(pszLeftExpression,
                             pszComparionValue);

          if (pszComparionValue && pszAttibuteName && pszAttibuteValue) {
            psNode->psLeftNode = FLTCreateFilterEncodingNode();
            psNode->psLeftNode->eType = FILTER_NODE_TYPE_COMPARISON;
            psNode->psLeftNode->pszValue = msStrdup(pszComparionValue);

            psNode->psLeftNode->psLeftNode = FLTCreateFilterEncodingNode();
            psNode->psLeftNode->psLeftNode->eType =
              FILTER_NODE_TYPE_PROPERTYNAME;
            psNode->psLeftNode->psLeftNode->pszValue = msStrdup(pszAttibuteName);

            psNode->psLeftNode->psRightNode = FLTCreateFilterEncodingNode();
            psNode->psLeftNode->psRightNode->eType =
              FILTER_NODE_TYPE_LITERAL;
            psNode->psLeftNode->psRightNode->pszValue =
              msStrdup(pszAttibuteValue);

            free(pszComparionValue);
            free(pszAttibuteName);
            free(pszAttibuteValue);
          }
        }
        if (pszRightExpression) {
          pszComparionValue = msSLDGetComparisonValue(pszRightExpression);
          pszAttibuteName = msSLDGetAttributeName(pszRightExpression,
                                                  pszComparionValue);
          pszAttibuteValue = msSLDGetAttributeValue(pszRightExpression,
                             pszComparionValue);

          if (pszComparionValue && pszAttibuteName && pszAttibuteValue) {
            psNode->psRightNode = FLTCreateFilterEncodingNode();
            psNode->psRightNode->eType = FILTER_NODE_TYPE_COMPARISON;
            psNode->psRightNode->pszValue = msStrdup(pszComparionValue);

            psNode->psRightNode->psLeftNode =
              FLTCreateFilterEncodingNode();
            psNode->psRightNode->psLeftNode->eType =
              FILTER_NODE_TYPE_PROPERTYNAME;
            psNode->psRightNode->psLeftNode->pszValue =
              msStrdup(pszAttibuteName);

            psNode->psRightNode->psRightNode =
              FLTCreateFilterEncodingNode();
            psNode->psRightNode->psRightNode->eType =
              FILTER_NODE_TYPE_LITERAL;
            psNode->psRightNode->psRightNode->pszValue =
              msStrdup(pszAttibuteValue);

=======

  pszFinalExpression = (char *)malloc(sizeof(char)*(nLength+1));
  pszFinalExpression[0] = '\0';

  /* -------------------------------------------------------------------- */
  /*      First we check how many logical operators are there :           */
  /*       - if none : It means It is a comparision operator (like =,      */
  /*      >, >= .... We get the comparison value as well as the           */
  /*      attribute and the attribut's value and assign it to the node    */
  /*      passed in argument.                                             */
  /*       - if there is one operator, we assign the operator to the      */
  /*      node and adds the expressions into the left and right nodes.    */
  /* -------------------------------------------------------------------- */
  nOperators = msSLDNumberOfLogicalOperators(pszExpression);
  if (nOperators == 0) {
    if (!psNode)
      psNode = FLTCreateFilterEncodingNode();

    pszComparionValue = msSLDGetComparisonValue(pszExpression);
    pszAttibuteName = msSLDGetAttributeName(pszExpression, pszComparionValue);
    pszAttibuteValue = msSLDGetAttributeValue(pszExpression, pszComparionValue);
    if (pszComparionValue && pszAttibuteName && pszAttibuteValue) {
      psNode->eType = FILTER_NODE_TYPE_COMPARISON;
      psNode->pszValue = msStrdup(pszComparionValue);

      psNode->psLeftNode = FLTCreateFilterEncodingNode();
      psNode->psLeftNode->eType = FILTER_NODE_TYPE_PROPERTYNAME;
      psNode->psLeftNode->pszValue = msStrdup(pszAttibuteName);

      psNode->psRightNode = FLTCreateFilterEncodingNode();
      psNode->psRightNode->eType = FILTER_NODE_TYPE_LITERAL;
      psNode->psRightNode->pszValue = msStrdup(pszAttibuteValue);

      if (strcasecmp(pszComparionValue, "PropertyIsLike") == 0) {
        psNode->pOther = (FEPropertyIsLike *)malloc(sizeof(FEPropertyIsLike));
        ((FEPropertyIsLike *)psNode->pOther)->bCaseInsensitive = 0;
        ((FEPropertyIsLike *)psNode->pOther)->pszWildCard = msStrdup("*");
        ((FEPropertyIsLike *)psNode->pOther)->pszSingleChar = msStrdup("#");
        ((FEPropertyIsLike *)psNode->pOther)->pszEscapeChar = msStrdup("!");
      }
      free(pszComparionValue);
      free(pszAttibuteName);
      free(pszAttibuteValue);
    }
    return psNode;

  } else if (nOperators == 1) {
    pszOperator = msSLDGetLogicalOperator(pszExpression);
    if (pszOperator) {
      if (!psNode)
        psNode = FLTCreateFilterEncodingNode();

      psNode->eType = FILTER_NODE_TYPE_LOGICAL;
      psNode->pszValue = msStrdup(pszOperator);
      free(pszOperator);

      pszLeftExpression = msSLDGetLeftExpressionOfOperator(pszExpression);
      pszRightExpression = msSLDGetRightExpressionOfOperator(pszExpression);

      if (pszLeftExpression || pszRightExpression) {
        if (pszLeftExpression) {
          pszComparionValue = msSLDGetComparisonValue(pszLeftExpression);
          pszAttibuteName = msSLDGetAttributeName(pszLeftExpression,
                                                  pszComparionValue);
          pszAttibuteValue = msSLDGetAttributeValue(pszLeftExpression,
                             pszComparionValue);

          if (pszComparionValue && pszAttibuteName && pszAttibuteValue) {
            psNode->psLeftNode = FLTCreateFilterEncodingNode();
            psNode->psLeftNode->eType = FILTER_NODE_TYPE_COMPARISON;
            psNode->psLeftNode->pszValue = msStrdup(pszComparionValue);

            psNode->psLeftNode->psLeftNode = FLTCreateFilterEncodingNode();
            psNode->psLeftNode->psLeftNode->eType =
              FILTER_NODE_TYPE_PROPERTYNAME;
            psNode->psLeftNode->psLeftNode->pszValue = msStrdup(pszAttibuteName);

            psNode->psLeftNode->psRightNode = FLTCreateFilterEncodingNode();
            psNode->psLeftNode->psRightNode->eType =
              FILTER_NODE_TYPE_LITERAL;
            psNode->psLeftNode->psRightNode->pszValue =
              msStrdup(pszAttibuteValue);

>>>>>>> 2f4b50a2
            free(pszComparionValue);
            free(pszAttibuteName);
            free(pszAttibuteValue);
          }
        }
<<<<<<< HEAD
      }
    }

    return psNode;
  } else
    return NULL;

  /*
  for (i=0; i<nLength; i++)
  {
      if (pszExpression[i] == '(')
      {
          if (bInsideExpression)
          {
              pszFinalExpression[iFinal++] = pszExpression[i];
              nOpeningBrackets++;
          }
          else
          {
              bInsideExpression = 1;
              iExpression++;
              iIndiceExp = 0;
          }
      }
      else if (pszExpression[i] == ')')
      {
          if (bInsideExpression)
          {
              if (nOpeningBrackets > 0)
              {
                  nOpeningBrackets--;
                  apszExpression[iExpression][iIndiceExp++] = pszExpression[i];
              }
              else
              {
                  // end of an expression
                  pszFinalExpression[iFinal++] = ' ';
                  pszFinalExpression[iFinal] = '\0';
                  sprintf(szTmp, "exp%d ", iExpression);
                  strcat(pszFinalExpression,szTmp);
                  if (iExpression < 10)
                    iFinal+=5;
                  else
                    iFinal+=6;
                  bInsideExpression = 0;
              }
          }
      }
      else
      {
          if (bInsideExpression)
          {
              apszExpression[iExpression][iIndiceExp++] = pszExpression[i];
          }
          else
          {
              pszFinalExpression[iFinal++] =  pszExpression[i];
          }
      }

      if (iExpression >=0 && iIndiceExp >0)
        apszExpression[iExpression][iIndiceExp] = '\0';
      if (iFinal > 0)
        pszFinalExpression[iFinal] = '\0';
  }

  if (msSLDHasMoreThatOneLogicalOperator(pszFinalExpression))
  {
      pszSimplifiedExpression =
        msSLDSimplifyExpression(pszFinalExpression);
      free(pszFinalExpression);

      // increase the size so it can fit the brakets () that will be added
      pszFinalExpression = (char *)malloc(sizeof(char)*(nLength+3));
      if(iExpression > 0)
      {
          nLength = strlen(pszSimplifiedExpression);
          iFinal = 0;
          for (i=0; i<nLength; i++)
          {
              if (i < nLength-4)
              {
                  if (pszSimplifiedExpression[i] == 'e' &&
                      pszSimplifiedExpression[i+1] == 'x' &&
                      pszSimplifiedExpression[i+2] == 'p')
                  {
                      nIndice = atoi(pszSimplifiedExpression[i+3]);
                      if (nIndice >=0 && nIndice < iExpression)
                      {
                          strcat(pszFinalExpression,
                                 apszExpression[nIndice]);
                          iFinal+= strlen(apszExpression[nIndice]);
                      }
                  }
              }
              else
              {
                  pszFinalExpression[iFinal++] = pszSimplifiedExpression[i];
              }
          }
      }
      else
        pszFinalExpression = msStrdup(pszFinalExpression);

      return BuildExpressionTree(pszFinalExpression, psNode);
  }
  pszLogicalOper = msSLDGetLogicalOperator(pszFinalExpression);
  //TODO : NOT operator
  if (pszLogicalOper)
  {
      if (strcasecmp(pszLogicalOper, "AND") == 0 ||
          strcasecmp(pszLogicalOper, "OR") == 0)
      {
          if (!psNode)
            psNode = FLTCreateFilterEncodingNode();

          psNode->eType = FILTER_NODE_TYPE_LOGICAL;
          if (strcasecmp(pszLogicalOper, "AND") == 0)
            psNode->pszValue = "AND";
          else
            psNode->pszValue = "OR";

          psNode->psLeftNode =  FLTCreateFilterEncodingNode();
          psNode->psRightNode =  FLTCreateFilterEncodingNode();

          psLeftExpresion =
            msSLDGetLogicalOperatorExpression(pszFinalExpression, 0);
          psRightExpresion =
            msSLDGetLogicalOperatorExpression(pszFinalExpression, 0);

          BuildExpressionTree(psNode->psLeftNode, psLeftExpresion);

          BuildExpressionTree(psNode->psRightNode,psRightExpresion);

          if (psLeftExpresion)
            free(psLeftExpresion);
          if (psRightExpresion)
            free(psRightExpresion);
      }
  }
  else //means it is a simple expression with comaprison
  {

  */

=======
        if (pszRightExpression) {
          pszComparionValue = msSLDGetComparisonValue(pszRightExpression);
          pszAttibuteName = msSLDGetAttributeName(pszRightExpression,
                                                  pszComparionValue);
          pszAttibuteValue = msSLDGetAttributeValue(pszRightExpression,
                             pszComparionValue);

          if (pszComparionValue && pszAttibuteName && pszAttibuteValue) {
            psNode->psRightNode = FLTCreateFilterEncodingNode();
            psNode->psRightNode->eType = FILTER_NODE_TYPE_COMPARISON;
            psNode->psRightNode->pszValue = msStrdup(pszComparionValue);

            psNode->psRightNode->psLeftNode =
              FLTCreateFilterEncodingNode();
            psNode->psRightNode->psLeftNode->eType =
              FILTER_NODE_TYPE_PROPERTYNAME;
            psNode->psRightNode->psLeftNode->pszValue =
              msStrdup(pszAttibuteName);

            psNode->psRightNode->psRightNode =
              FLTCreateFilterEncodingNode();
            psNode->psRightNode->psRightNode->eType =
              FILTER_NODE_TYPE_LITERAL;
            psNode->psRightNode->psRightNode->pszValue =
              msStrdup(pszAttibuteValue);

            free(pszComparionValue);
            free(pszAttibuteName);
            free(pszAttibuteValue);
          }
        }
      }
    }

    return psNode;
  } else
    return NULL;
>>>>>>> 2f4b50a2
}

char *msSLDBuildFilterEncoding(FilterEncodingNode *psNode)
{
  char *pszTmp = NULL;
  char szTmp[200];
  char *pszExpression = NULL;

  if (!psNode)
    return NULL;

  if (psNode->eType == FILTER_NODE_TYPE_COMPARISON &&
      psNode->pszValue && psNode->psLeftNode && psNode->psLeftNode->pszValue &&
      psNode->psRightNode && psNode->psRightNode->pszValue) {
    snprintf(szTmp, sizeof(szTmp), "<ogc:%s><ogc:PropertyName>%s</ogc:PropertyName><ogc:Literal>%s</ogc:Literal></ogc:%s>",
             psNode->pszValue, psNode->psLeftNode->pszValue,
             psNode->psRightNode->pszValue, psNode->pszValue);
    pszExpression = msStrdup(szTmp);
  } else if (psNode->eType == FILTER_NODE_TYPE_LOGICAL &&
             psNode->pszValue &&
             ((psNode->psLeftNode && psNode->psLeftNode->pszValue) ||
              (psNode->psRightNode && psNode->psRightNode->pszValue))) {
    snprintf(szTmp, sizeof(szTmp), "<ogc:%s>", psNode->pszValue);
    pszExpression = msStringConcatenate(pszExpression, szTmp);
    if (psNode->psLeftNode) {
      pszTmp = msSLDBuildFilterEncoding(psNode->psLeftNode);
      if (pszTmp) {
        pszExpression = msStringConcatenate(pszExpression, pszTmp);
        free(pszTmp);
      }
<<<<<<< HEAD
    }
    if (psNode->psRightNode) {
      pszTmp = msSLDBuildFilterEncoding(psNode->psRightNode);
      if (pszTmp) {
        pszExpression = msStringConcatenate(pszExpression, pszTmp);
        free(pszTmp);
      }
    }
=======
    }
    if (psNode->psRightNode) {
      pszTmp = msSLDBuildFilterEncoding(psNode->psRightNode);
      if (pszTmp) {
        pszExpression = msStringConcatenate(pszExpression, pszTmp);
        free(pszTmp);
      }
    }
>>>>>>> 2f4b50a2
    snprintf(szTmp,  sizeof(szTmp), "</ogc:%s>", psNode->pszValue);
    pszExpression = msStringConcatenate(pszExpression, szTmp);
  }
  return pszExpression;
}



char *msSLDParseLogicalExpression(char *pszExpression, const char *pszWfsFilter)
{
  FilterEncodingNode *psNode = NULL;
  char *pszFLTExpression = NULL;
  char *pszTmp = NULL;

  if (!pszExpression || strlen(pszExpression) <=0)
    return NULL;


  /* psNode = BuildExpressionTree(pszExpression, NULL); */
  psNode = BuildExpressionTree(pszExpression, NULL);

  if (psNode) {
    pszFLTExpression = msSLDBuildFilterEncoding(psNode);
    if (pszFLTExpression) {
      pszTmp = msStringConcatenate(pszTmp, "<ogc:Filter>");
      if (pszWfsFilter) {
        pszTmp = msStringConcatenate(pszTmp, "<ogc:And>");
        pszTmp = msStringConcatenate(pszTmp, (char *)pszWfsFilter);
      }
      pszTmp = msStringConcatenate(pszTmp, pszFLTExpression);

      if (pszWfsFilter)
        pszTmp = msStringConcatenate(pszTmp, "</ogc:And>");

      pszTmp = msStringConcatenate(pszTmp, "</ogc:Filter>\n");

      free(pszFLTExpression);
      pszFLTExpression = pszTmp;
    }

  }

  return pszFLTExpression;
}

/************************************************************************/
/*             char *msSLDParseExpression(char *pszExpression)          */
/*                                                                      */
/*      Return an OGC filter for a mapserver locgical expression.       */
/*      TODO : move function to mapogcfilter.c                          */
/************************************************************************/
char *msSLDParseExpression(char *pszExpression)
{
  int nElements = 0;
  char **aszElements = NULL;
  char szBuffer[500];
  char szFinalAtt[40];
  char szFinalValue[40];
  char szAttribute[40];
  char szValue[40];
  int i=0, nLength=0, iAtt=0, iVal=0;
  int bStartCopy=0, bSinglequote=0, bDoublequote=0;
  char *pszFilter = NULL;

  if (!pszExpression)
    return NULL;

  nLength = strlen(pszExpression);

  aszElements = msStringSplit(pszExpression, ' ', &nElements);

  szFinalAtt[0] = '\0';
  szFinalValue[0] = '\0';
  for (i=0; i<nElements; i++) {
    if (strcasecmp(aszElements[i], "=") == 0 ||
        strcasecmp(aszElements[i], "eq") == 0) {
      if (i > 0 && i < nElements-1) {
        snprintf(szAttribute, sizeof(szAttribute), "%s", aszElements[i-1]);
        snprintf(szValue, sizeof(szValue), "%s", aszElements[i+1]);

        /* parse attribute */
        nLength = strlen(szAttribute);
        if (nLength > 0) {
          iAtt = 0;
          for (i=0; i<nLength; i++) {
            if (szAttribute[i] == '[') {
              bStartCopy = 1;
              continue;
            }
            if (szAttribute[i] == ']')
              break;
            if (bStartCopy) {
              szFinalAtt[iAtt] = szAttribute[i];
              iAtt++;
            }
            szFinalAtt[iAtt] = '\0';
          }
        }

        /* parse value */
        nLength = strlen(szValue);
        if (nLength > 0) {
          if (szValue[0] == '\'')
            bSinglequote = 1;
          else if (szValue[0] == '\"')
            bDoublequote = 1;
          else
            snprintf(szFinalValue, sizeof(szFinalValue), "%s", szValue);

          iVal = 0;
          if (bSinglequote || bDoublequote) {
            for (i=1; i<nLength-1; i++)
              szFinalValue[iVal++] = szValue[i];

            szFinalValue[iVal] = '\0';
          }
        }
      }
      if (strlen(szFinalAtt) > 0 && strlen(szFinalValue) >0) {
        snprintf(szBuffer, sizeof(szBuffer), "<ogc:Filter><ogc:PropertyIsEqualTo><ogc:PropertyName>%s</ogc:PropertyName><ogc:Literal>%s</ogc:Literal></ogc:PropertyIsEqualTo></ogc:Filter>",
                 szFinalAtt, szFinalValue);
        pszFilter = msStrdup(szBuffer);
      }
    }
  }

  return pszFilter;
}


/************************************************************************/
/*                     msSLDConvertRegexExpToOgcIsLike                  */
/*                                                                      */
/*      Convert mapserver regex expression to ogc is like propoery      */
/*      exprssion.                                                      */
/*                                                                      */
/*      Review bug 1644 for details. Here are the current rules:        */
/*                                                                      */
/*       The filter encoding property like is more limited compared     */
/*      to regular expressiosn that can be built in mapserver. I        */
/*      think we should define what is possible to convert properly     */
/*      and do those, and also identify potential problems.  Example :  */
/*        - any time there is a .* in the expression it will be         */
/*      converted to *                                                  */
/*        - any other character plus all the metacharcters . ^ $ * +    */
/*      ? { [ ] \ | ( ) would be outputed as is. (In case of            */
/*      mapserver, when we read the the ogc filter expression, we       */
/*      convert the wild card chracter to .*, and we convert the        */
/*      single chracter to .  and the escpae character to \ all         */
/*      other are outputed as is)                                       */
/*        - the  ogc tag would look like <ogc:PropertyIsLike            */
/*      wildCard="*"  singleChar="." escape="\">                        */
/*                                                                      */
/*        - type of potential problem :                                 */
/*           * if an expression is like /T (star)/ it will be           */
/*      converted to T* which is not correct.                           */
/*                                                                      */
/************************************************************************/
char *msSLDConvertRegexExpToOgcIsLike(char *pszRegex)
{
  char szBuffer[1024];
  int iBuffer = 0, i=0;
  int nLength = 0;

  if (!pszRegex || strlen(pszRegex) == 0)
    return NULL;

  szBuffer[0] = '\0';
  nLength = strlen(pszRegex);

  while (i < nLength) {
    if (pszRegex[i] != '.') {
      szBuffer[iBuffer++] = pszRegex[i];
      i++;
    } else {
      if (i<nLength-1 && pszRegex[i+1] == '*') {
        szBuffer[iBuffer++] = '*';
        i = i+2;
      } else {
        szBuffer[iBuffer++] =  pszRegex[i];
        i++;
      }
    }
  }
  szBuffer[iBuffer] = '\0';

  return msStrdup(szBuffer);
}



/************************************************************************/
/*                              msSLDGetFilter                          */
/*                                                                      */
/*      Get the corresponding ogc Filter based on the class             */
/*      expression. TODO : move function to mapogcfilter.c when         */
/*      finished.                                                       */
/************************************************************************/
char *msSLDGetFilter(classObj *psClass, const char *pszWfsFilter)
{
  char *pszFilter = NULL;
  char szBuffer[500];
  char *pszOgcFilter = NULL;

  if (psClass && psClass->expression.string) {
    /* string expression */
    if (psClass->expression.type == MS_STRING) {
      if (psClass->layer && psClass->layer->classitem) {
        if (pszWfsFilter)
          snprintf(szBuffer, sizeof(szBuffer), "<ogc:Filter><ogc:And>%s<ogc:PropertyIsEqualTo><ogc:PropertyName>%s</ogc:PropertyName><ogc:Literal>%s</ogc:Literal></ogc:PropertyIsEqualTo></ogc:And></ogc:Filter>\n",
                   pszWfsFilter, psClass->layer->classitem, psClass->expression.string);
        else
          snprintf(szBuffer, sizeof(szBuffer), "<ogc:Filter><ogc:PropertyIsEqualTo><ogc:PropertyName>%s</ogc:PropertyName><ogc:Literal>%s</ogc:Literal></ogc:PropertyIsEqualTo></ogc:Filter>\n",
                   psClass->layer->classitem, psClass->expression.string);
        pszFilter = msStrdup(szBuffer);
      }
    } else if (psClass->expression.type == MS_EXPRESSION) {
      pszFilter = msSLDParseLogicalExpression(psClass->expression.string,
                                              pszWfsFilter);
    } else if (psClass->expression.type == MS_REGEX) {
      if (psClass->layer && psClass->layer->classitem && psClass->expression.string) {
        pszOgcFilter = msSLDConvertRegexExpToOgcIsLike(psClass->expression.string);

        if (pszWfsFilter)
          snprintf(szBuffer, sizeof(szBuffer), "<ogc:Filter><ogc:And>%s<ogc:PropertyIsLike wildCard=\"*\" singleChar=\".\" escape=\"\\\"><ogc:PropertyName>%s</ogc:PropertyName><ogc:Literal>%s</ogc:Literal></ogc:PropertyIsLike></ogc:And></ogc:Filter>\n",
                   pszWfsFilter, psClass->layer->classitem, pszOgcFilter);
        else
          snprintf(szBuffer, sizeof(szBuffer), "<ogc:Filter><ogc:PropertyIsLike wildCard=\"*\" singleChar=\".\" escape=\"\\\"><ogc:PropertyName>%s</ogc:PropertyName><ogc:Literal>%s</ogc:Literal></ogc:PropertyIsLike></ogc:Filter>\n",
                   psClass->layer->classitem, pszOgcFilter);

        free(pszOgcFilter);

        pszFilter = msStrdup(szBuffer);
      }
    }
  } else if (pszWfsFilter) {
    snprintf(szBuffer, sizeof(szBuffer), "<ogc:Filter>%s</ogc:Filter>\n", pszWfsFilter);
    pszFilter = msStrdup(szBuffer);
  }
  return pszFilter;
}

#endif<|MERGE_RESOLUTION|>--- conflicted
+++ resolved
@@ -134,10 +134,6 @@
   layerObj *pasLayers = NULL;
   int i, j, k, z, iClass;
   int bUseSpecificLayer = 0;
-<<<<<<< HEAD
-  int bSuccess =0;
-=======
->>>>>>> 2f4b50a2
   const char *pszTmp = NULL;
   int bFreeTemplate = 0;
   int nLayerStatus = 0;
@@ -216,10 +212,6 @@
                strcasecmp(GET_LAYER(map, i)->group, pasLayers[j].name) == 0))) ||
             (bUseSpecificLayer && pszStyleLayerName && pasLayers[j].name &&
              strcasecmp(pasLayers[j].name, pszStyleLayerName) == 0)) {
-<<<<<<< HEAD
-          bSuccess =1;
-=======
->>>>>>> 2f4b50a2
 #ifdef notdef
           /*this is a test code if we decide to flag some layers as not supporting SLD*/
           pszSLDNotSupported = msOWSLookupMetadata(&(GET_LAYER(map, i)->metadata), "M", "SLD_NOT_SUPPORTED");
@@ -439,10 +431,7 @@
                       msLoadExpressionString(&lp->filter, pszBuffer);
                     }
                     msFree(pszBuffer);
-<<<<<<< HEAD
-=======
                     pszBuffer = NULL;
->>>>>>> 2f4b50a2
                   }
                 }
               }
@@ -806,8 +795,6 @@
 
             if (psNode) {
               char *pszExpression = NULL;
-<<<<<<< HEAD
-              char *pszEscapedExpression = NULL;
               int i;
 
               /*preparse the filter for possible gml aliases set on the layer's metada:
@@ -846,18 +833,15 @@
               psNode = NULL;
 
               if (pszExpression) {
-                pszEscapedExpression = msStringEscape(pszExpression);
                 nNewClasses =
                   nClassAfterFilter - nClassBeforeFilter;
                 for (i=0; i<nNewClasses; i++) {
                   msLoadExpressionString(&psLayer->
                                          class[psLayer->numclasses-1-i]->
-                                         expression, pszEscapedExpression);
+                                         expression, pszExpression);
                 }
                 msFree(pszExpression);
                 pszExpression = NULL;
-                msFree(pszEscapedExpression);
-                pszEscapedExpression = NULL;
               }
 
             }
@@ -893,90 +877,6 @@
           psRule = psRule->psNext;
 
 
-=======
-              int i;
-
-              /*preparse the filter for possible gml aliases set on the layer's metada:
-                "gml_NA3DESC_alias" "alias_name" and filter could be
-              <ogc:PropertyName>alias_name</ogc:PropertyName> #3079*/
-              for (j=0; j<psLayer->map->numlayers; j++) {
-                psCurrentLayer = GET_LAYER(psLayer->map, j);
-
-                pszWmsName = msOWSLookupMetadata(&(psCurrentLayer->metadata), "MO", "name");
-
-                if ((psCurrentLayer->name && psLayer->name &&
-                     strcasecmp(psCurrentLayer->name, psLayer->name) == 0) ||
-                    (psCurrentLayer->group && psLayer->name &&
-                     strcasecmp(psCurrentLayer->group, psLayer->name) == 0) ||
-                    (psLayer->name && pszWmsName &&
-                     strcasecmp(pszWmsName, psLayer->name) == 0))
-                  break;
-              }
-              if (j < psLayer->map->numlayers) {
-                /*make sure that the tmp layer has all the metadata that
-                  the orinal layer has, allowing to do parsing for
-                  such things as gml_attribute_type #3052*/
-                while (1) {
-                  key = msNextKeyFromHashTable(&psCurrentLayer->metadata, key);
-                  if (!key)
-                    break;
-                  else
-                    msInsertHashTable(&psLayer->metadata, key,
-                                      msLookupHashTable(&psCurrentLayer->metadata, key));
-                }
-                FLTPreParseFilterForAlias(psNode, psLayer->map, j, "G");
-              }
-
-              pszExpression = FLTGetCommonExpression(psNode, psLayer);
-              FLTFreeFilterEncodingNode(psNode);
-              psNode = NULL;
-
-              if (pszExpression) {
-                nNewClasses =
-                  nClassAfterFilter - nClassBeforeFilter;
-                for (i=0; i<nNewClasses; i++) {
-                  msLoadExpressionString(&psLayer->
-                                         class[psLayer->numclasses-1-i]->
-                                         expression, pszExpression);
-                }
-                msFree(pszExpression);
-                pszExpression = NULL;
-              }
-
-            }
-          }
-          nClassAfterRule = psLayer->numclasses;
-          nNewClasses = nClassAfterRule - nClassBeforeRule;
-
-          /* apply scale and title to newly created classes */
-          _SLDApplyRuleValues(psRule, psLayer, nNewClasses);
-
-          /* TODO : parse legendgraphic */
-          psRule = psRule->psNext;
-
-        }
-        /* -------------------------------------------------------------------- */
-        /*      First parse rules with the else filter. These rules will        */
-        /*      create the classes that are placed at the end of class          */
-        /*      list. (See how classes are applied to layers in function        */
-        /*      msSLDApplySLD).                                                 */
-        /* -------------------------------------------------------------------- */
-        psRule = CPLGetXMLNode(psFeatureTypeStyle, "Rule");
-        while (psRule) {
-          if (!psRule->pszValue ||
-              strcasecmp(psRule->pszValue, "Rule") != 0) {
-            psRule = psRule->psNext;
-            continue;
-          }
-          psElseFilter = CPLGetXMLNode(psRule, "ElseFilter");
-          if (psElseFilter) {
-            msSLDParseRule(psRule, psLayer);
-            _SLDApplyRuleValues(psRule, psLayer, 1);
-          }
-          psRule = psRule->psNext;
-
-
->>>>>>> 2f4b50a2
         }
 
         psFeatureTypeStyle = psFeatureTypeStyle->psNext;
@@ -1311,10 +1211,6 @@
       } else if (strcasecmp(psStrkName, "stroke-opacity") == 0) {
         if(psCssParam->psChild &&  psCssParam->psChild->psNext &&
             psCssParam->psChild->psNext->pszValue) {
-<<<<<<< HEAD
-          psStyle->color.alpha =
-            (int)(atof(psCssParam->psChild->psNext->pszValue)*255);
-=======
           if (iColorParam == 0) {
             psStyle->color.alpha =
               (int)(atof(psCssParam->psChild->psNext->pszValue)*255);
@@ -1322,7 +1218,6 @@
             psStyle->outlinecolor.alpha =
               (int)(atof(psCssParam->psChild->psNext->pszValue)*255);
           }
->>>>>>> 2f4b50a2
         }
       }
     }
@@ -1503,7 +1398,6 @@
     }
     msSLDParseStroke(psStroke, psLayer->class[nClassId]->styles[iStyle],
                      psLayer->map, 1);
-<<<<<<< HEAD
 
     if (nOffsetX > 0 && nOffsetY > 0) {
       psLayer->class[nClassId]->styles[iStyle]->offsetx = nOffsetX;
@@ -1511,15 +1405,6 @@
     }
   }
 
-=======
-
-    if (nOffsetX > 0 && nOffsetY > 0) {
-      psLayer->class[nClassId]->styles[iStyle]->offsetx = nOffsetX;
-      psLayer->class[nClassId]->styles[iStyle]->offsety = nOffsetY;
-    }
-  }
-
->>>>>>> 2f4b50a2
   return MS_SUCCESS;
 }
 
@@ -1613,11 +1498,7 @@
   char *psName=NULL, *psValue = NULL;
   int nLength = 0;
   char *pszSymbolName = NULL;
-<<<<<<< HEAD
-  int bFilled = 0, bStroked=0;
-=======
   int bFilled = 0;
->>>>>>> 2f4b50a2
   CPLXMLNode *psPropertyName=NULL;
   char szTmp[256];
 
@@ -1714,14 +1595,6 @@
         else
           bFilled = 0;
 
-<<<<<<< HEAD
-        if (psStroke)
-          bStroked = 1;
-        else
-          bStroked = 0;
-
-=======
->>>>>>> 2f4b50a2
         if (psFill) {
           psCssParam =  CPLGetXMLNode(psFill, "CssParameter");
           /*sld 1.1 used SvgParameter*/
@@ -2766,18 +2639,6 @@
   char szTmp[100];
   labelObj *psLabelObj = NULL;
   szFontName[0]='\0';
-<<<<<<< HEAD
-
-  if (!psRoot || !psClass || !psLayer)
-    return MS_FAILURE;
-
-  if(psClass->numlabels == 0) {
-    if(msGrowClassLabels(psClass) == NULL) return(MS_FAILURE);
-    initLabel(psClass->labels[0]);
-  }
-  psLabelObj = psClass->labels[0];
-
-=======
 
   if (!psRoot || !psClass || !psLayer)
     return MS_FAILURE;
@@ -2789,7 +2650,6 @@
   }
   psLabelObj = psClass->labels[0];
 
->>>>>>> 2f4b50a2
   /*set the angle by default to auto. the angle can be
     modified Label Placement #2806*/
   psLabelObj->anglemode = MS_AUTO;
@@ -3002,17 +2862,10 @@
           psCssParam = psCssParam->psNext;
         }
       }
-<<<<<<< HEAD
 
     }/* labelitem */
   }
 
-=======
-
-    }/* labelitem */
-  }
-
->>>>>>> 2f4b50a2
   return MS_SUCCESS;
 }
 
@@ -3029,13 +2882,13 @@
   CPLXMLNode *psRotation=NULL, *psPropertyName=NULL;
   char szTmp[100];
   labelObj *psLabelObj = NULL;
-<<<<<<< HEAD
 
   if (!psRoot || !psClass)
     return MS_FAILURE;
   if(psClass->numlabels == 0) {
     if(msGrowClassLabels(psClass) == NULL) return(MS_FAILURE);
     initLabel(psClass->labels[0]);
+    psClass->numlabels++;
   }
   psLabelObj = psClass->labels[0];
 
@@ -3121,123 +2974,26 @@
     }
   }
 
-=======
+  return MS_SUCCESS;
+}
+
+/************************************************************************/
+/*                          ParseTextLinePlacement                      */
+/*                                                                      */
+/*      Lineplacement node fro the text symbolizer.                     */
+/************************************************************************/
+int ParseTextLinePlacement(CPLXMLNode *psRoot, classObj *psClass)
+{
+  CPLXMLNode *psOffset = NULL, *psAligned=NULL;
+  labelObj *psLabelObj = NULL;
 
   if (!psRoot || !psClass)
     return MS_FAILURE;
+
   if(psClass->numlabels == 0) {
     if(msGrowClassLabels(psClass) == NULL) return(MS_FAILURE);
     initLabel(psClass->labels[0]);
     psClass->numlabels++;
-  }
-  psLabelObj = psClass->labels[0];
-
-  /* init the label with the default position */
-  psLabelObj->position = MS_CL;
-
-  /* -------------------------------------------------------------------- */
-  /*      parse anchor point. see function msSLDParseTextSymbolizer       */
-  /*      for documentation.                                              */
-  /* -------------------------------------------------------------------- */
-  psAnchor = CPLGetXMLNode(psRoot, "AnchorPoint");
-  if (psAnchor) {
-    psAnchorX = CPLGetXMLNode(psAnchor, "AnchorPointX");
-    psAnchorY = CPLGetXMLNode(psAnchor, "AnchorPointY");
-    /* psCssParam->psChild->psNext->pszValue) */
-    if (psAnchorX &&
-        psAnchorX->psChild &&
-        psAnchorX->psChild->pszValue &&
-        psAnchorY &&
-        psAnchorY->psChild &&
-        psAnchorY->psChild->pszValue) {
-      dfAnchorX = atof(psAnchorX->psChild->pszValue);
-      dfAnchorY = atof(psAnchorY->psChild->pszValue);
-
-      if ((dfAnchorX == 0 || dfAnchorX == 0.5 || dfAnchorX == 1) &&
-          (dfAnchorY == 0 || dfAnchorY == 0.5 || dfAnchorY == 1)) {
-        if (dfAnchorX == 0 && dfAnchorY == 0)
-          psLabelObj->position = MS_LL;
-        if (dfAnchorX == 0 && dfAnchorY == 0.5)
-          psLabelObj->position = MS_CL;
-        if (dfAnchorX == 0 && dfAnchorY == 1)
-          psLabelObj->position = MS_UL;
-
-        if (dfAnchorX == 0.5 && dfAnchorY == 0)
-          psLabelObj->position = MS_LC;
-        if (dfAnchorX == 0.5 && dfAnchorY == 0.5)
-          psLabelObj->position = MS_CC;
-        if (dfAnchorX == 0.5 && dfAnchorY == 1)
-          psLabelObj->position = MS_UC;
-
-        if (dfAnchorX == 1 && dfAnchorY == 0)
-          psLabelObj->position = MS_LR;
-        if (dfAnchorX == 1 && dfAnchorY == 0.5)
-          psLabelObj->position = MS_CR;
-        if (dfAnchorX == 1 && dfAnchorY == 1)
-          psLabelObj->position = MS_UR;
-      }
-    }
-  }
-
-  /* -------------------------------------------------------------------- */
-  /*      Parse displacement                                              */
-  /* -------------------------------------------------------------------- */
-  psDisplacement = CPLGetXMLNode(psRoot, "Displacement");
-  if (psDisplacement) {
-    psDisplacementX = CPLGetXMLNode(psDisplacement, "DisplacementX");
-    psDisplacementY = CPLGetXMLNode(psDisplacement, "DisplacementY");
-    /* psCssParam->psChild->psNext->pszValue) */
-    if (psDisplacementX &&
-        psDisplacementX->psChild &&
-        psDisplacementX->psChild->pszValue &&
-        psDisplacementY &&
-        psDisplacementY->psChild &&
-        psDisplacementY->psChild->pszValue) {
-      psLabelObj->offsetx = atoi(psDisplacementX->psChild->pszValue);
-      psLabelObj->offsety = atoi(psDisplacementY->psChild->pszValue);
-    }
-  }
-
-  /* -------------------------------------------------------------------- */
-  /*      parse rotation.                                                 */
-  /* -------------------------------------------------------------------- */
-  psRotation = CPLGetXMLNode(psRoot, "Rotation");
-  if (psRotation) {
-    psPropertyName = CPLGetXMLNode(psRotation, "PropertyName");
-    if (psPropertyName) {
-      snprintf(szTmp, sizeof(szTmp), "%s", CPLGetXMLValue(psPropertyName, NULL, NULL));
-      psLabelObj->bindings[MS_LABEL_BINDING_ANGLE].item = msStrdup(szTmp);
-      psLabelObj->numbindings++;
-    } else {
-      if (psRotation->psChild && psRotation->psChild->pszValue)
-        psLabelObj->angle = atof(psRotation->psChild->pszValue);
-    }
-  }
-
->>>>>>> 2f4b50a2
-  return MS_SUCCESS;
-}
-
-/************************************************************************/
-/*                          ParseTextLinePlacement                      */
-/*                                                                      */
-/*      Lineplacement node fro the text symbolizer.                     */
-/************************************************************************/
-int ParseTextLinePlacement(CPLXMLNode *psRoot, classObj *psClass)
-{
-  CPLXMLNode *psOffset = NULL, *psAligned=NULL;
-  labelObj *psLabelObj = NULL;
-
-  if (!psRoot || !psClass)
-    return MS_FAILURE;
-
-  if(psClass->numlabels == 0) {
-    if(msGrowClassLabels(psClass) == NULL) return(MS_FAILURE);
-    initLabel(psClass->labels[0]);
-<<<<<<< HEAD
-=======
-    psClass->numlabels++;
->>>>>>> 2f4b50a2
   }
   psLabelObj = psClass->labels[0];
 
@@ -3808,21 +3564,12 @@
     else
       dfSize = 1;
   }
-<<<<<<< HEAD
 
   snprintf(szTmp, sizeof(szTmp),
            "<%s name=\"stroke-width\">%.2f</%s>\n",
            sCssParam, dfSize, sCssParam);
   pszSLD = msStringConcatenate(pszSLD, szTmp);
 
-=======
-
-  snprintf(szTmp, sizeof(szTmp),
-           "<%s name=\"stroke-width\">%.2f</%s>\n",
-           sCssParam, dfSize, sCssParam);
-  pszSLD = msStringConcatenate(pszSLD, szTmp);
-
->>>>>>> 2f4b50a2
   /* -------------------------------------------------------------------- */
   /*      dash array                                                      */
   /* -------------------------------------------------------------------- */
@@ -3974,22 +3721,12 @@
     snprintf(szTmp, sizeof(szTmp),
              "<%s name=\"stroke-width\">%.2f</%s>\n",
              sCssParam,dfSize,sCssParam);
-<<<<<<< HEAD
-=======
     pszSLD = msStringConcatenate(pszSLD, szTmp);
 
-    snprintf(szTmp, sizeof(szTmp), "</%sStroke>\n",  sNameSpace);
->>>>>>> 2f4b50a2
-    pszSLD = msStringConcatenate(pszSLD, szTmp);
-  }
-
-<<<<<<< HEAD
     snprintf(szTmp, sizeof(szTmp), "</%sStroke>\n",  sNameSpace);
     pszSLD = msStringConcatenate(pszSLD, szTmp);
   }
 
-=======
->>>>>>> 2f4b50a2
   snprintf(szTmp, sizeof(szTmp), "</%sPolygonSymbolizer>\n", sNameSpace);
   pszSLD = msStringConcatenate(pszSLD, szTmp);
 
@@ -4188,7 +3925,6 @@
       if (psLabelObj->offsetx > 0) {
         snprintf(szTmp, sizeof(szTmp), "<%sDisplacementX>%d</%sDisplacementX>\n",
                  sNameSpace, psLabelObj->offsetx, sNameSpace);
-<<<<<<< HEAD
         pszSLD = msStringConcatenate(pszSLD, szTmp);
       }
       if (psLabelObj->offsety > 0) {
@@ -4196,15 +3932,6 @@
                  sNameSpace, psLabelObj->offsety, sNameSpace);
         pszSLD = msStringConcatenate(pszSLD, szTmp);
       }
-=======
-        pszSLD = msStringConcatenate(pszSLD, szTmp);
-      }
-      if (psLabelObj->offsety > 0) {
-        snprintf(szTmp, sizeof(szTmp), "<%sDisplacementY>%d</%sDisplacementY>\n",
-                 sNameSpace, psLabelObj->offsety, sNameSpace);
-        pszSLD = msStringConcatenate(pszSLD, szTmp);
-      }
->>>>>>> 2f4b50a2
 
       snprintf(szTmp,  sizeof(szTmp), "</%sDisplacement>\n",  sNameSpace);
       pszSLD = msStringConcatenate(pszSLD, szTmp);
@@ -4450,7 +4177,6 @@
             if (pszSLD) {
               pszFinalSLD = msStringConcatenate(pszFinalSLD, pszSLD);
               free(pszSLD);
-<<<<<<< HEAD
             }
           }
 
@@ -4471,28 +4197,6 @@
           pszFinalSLD = msStringConcatenate(pszFinalSLD, pszSLD);
           free(pszSLD);
         }
-=======
-            }
-          }
-
-        } else if (psLayer->type == MS_LAYER_ANNOTATION) {
-          for (j=0; j<psLayer->class[i]->numstyles; j++) {
-            psStyle = psLayer->class[i]->styles[j];
-            pszSLD = msSLDGeneratePointSLD(psStyle, psLayer, nVersion);
-            if (pszSLD) {
-              pszFinalSLD = msStringConcatenate(pszFinalSLD, pszSLD);
-              free(pszSLD);
-            }
-          }
-
-        }
-        /* label if it exists */
-        pszSLD = msSLDGenerateTextSLD(psLayer->class[i], psLayer, nVersion);
-        if (pszSLD) {
-          pszFinalSLD = msStringConcatenate(pszFinalSLD, pszSLD);
-          free(pszSLD);
-        }
->>>>>>> 2f4b50a2
         if (nVersion > OWS_1_0_0)
           snprintf(szTmp, sizeof(szTmp), "%s\n",  "</se:Rule>");
         else
@@ -4650,15 +4354,6 @@
         pszReturn[iReturn++] = pszExpression[i];
       }
       pszReturn[iReturn] = '\0';
-<<<<<<< HEAD
-    }
-  } else if (strstr(pszExpression, "AND(") || strstr(pszExpression, "and(")) {
-    for (i=0; i<nLength-4; i++) {
-      if ((pszExpression[i] == 'A' || pszExpression[i] == 'a') &&
-          (pszExpression[i+1] == 'N' || pszExpression[i] == 'n') &&
-          (pszExpression[i+2] == 'D' || pszExpression[i] == 'd') &&
-          (pszExpression[i+3] == '('))
-=======
     }
   } else if (strstr(pszExpression, "AND(") || strstr(pszExpression, "and(")) {
     for (i=0; i<nLength-4; i++) {
@@ -4678,34 +4373,12 @@
           (pszExpression[i+1] == 'O' || pszExpression[i] == 'o') &&
           (pszExpression[i+2] == 'R' || pszExpression[i] == 'r') &&
           pszExpression[i+3] == ' ')
->>>>>>> 2f4b50a2
         break;
       else {
         pszReturn[iReturn++] = pszExpression[i];
       }
       pszReturn[iReturn] = '\0';
     }
-<<<<<<< HEAD
-  } else if (strstr(pszExpression, " OR ") || strstr(pszExpression, " or ")) {
-    for (i=0; i<nLength-4; i++) {
-      if (pszExpression[i] == ' ' &&
-          (pszExpression[i+1] == 'O' || pszExpression[i] == 'o') &&
-          (pszExpression[i+2] == 'R' || pszExpression[i] == 'r') &&
-          pszExpression[i+3] == ' ')
-=======
-  } else if (strstr(pszExpression, "OR(") || strstr(pszExpression, " or(")) {
-    for (i=0; i<nLength-3; i++) {
-      if ((pszExpression[i] == 'O' || pszExpression[i] == 'o') &&
-          (pszExpression[i+1] == 'R' || pszExpression[i] == 'r') &&
-          pszExpression[i+2] == '(')
->>>>>>> 2f4b50a2
-        break;
-      else {
-        pszReturn[iReturn++] = pszExpression[i];
-      }
-      pszReturn[iReturn] = '\0';
-    }
-<<<<<<< HEAD
   } else if (strstr(pszExpression, "OR(") || strstr(pszExpression, " or(")) {
     for (i=0; i<nLength-3; i++) {
       if ((pszExpression[i] == 'O' || pszExpression[i] == 'o') &&
@@ -4717,8 +4390,6 @@
       }
       pszReturn[iReturn] = '\0';
     }
-=======
->>>>>>> 2f4b50a2
   } else
     return NULL;
 
@@ -5030,39 +4701,18 @@
 FilterEncodingNode *BuildExpressionTree(char *pszExpression,
                                         FilterEncodingNode *psNode)
 {
-<<<<<<< HEAD
-  char *apszExpression[20];
-  int nLength = 0;
-  /* int bInsideExpression = 0; */
-  int i =0, nOperators=0;
-  char *pszFinalExpression = NULL;
-  int iFinal = 0, iIndiceExp=0, nOpeningBrackets=0;/* nIndice=0; */
-  /* char szTmp[6]; */
-  int iExpression = 0;
-  /* char *pszSimplifiedExpression = NULL; */
-=======
   int nLength = 0;
   int nOperators=0;
   char *pszFinalExpression = NULL;
->>>>>>> 2f4b50a2
   char *pszComparionValue=NULL, *pszAttibuteName=NULL;
   char *pszAttibuteValue=NULL;
   char *pszLeftExpression=NULL, *pszRightExpression=NULL, *pszOperator=NULL;
 
   if (!pszExpression || (nLength = strlen(pszExpression)) <=0)
     return NULL;
-<<<<<<< HEAD
-
-  for (i=0; i<20; i++)
-    apszExpression[i] = (char *)malloc(sizeof(char)*(nLength+1));
 
   pszFinalExpression = (char *)malloc(sizeof(char)*(nLength+1));
   pszFinalExpression[0] = '\0';
-
-  iExpression = -1; /* first incremnt will put it to 0; */
-  iFinal = 0;
-  iIndiceExp = 0;
-  nOpeningBrackets = 0;
 
   /* -------------------------------------------------------------------- */
   /*      First we check how many logical operators are there :           */
@@ -5174,281 +4824,17 @@
             psNode->psRightNode->psRightNode->pszValue =
               msStrdup(pszAttibuteValue);
 
-=======
-
-  pszFinalExpression = (char *)malloc(sizeof(char)*(nLength+1));
-  pszFinalExpression[0] = '\0';
-
-  /* -------------------------------------------------------------------- */
-  /*      First we check how many logical operators are there :           */
-  /*       - if none : It means It is a comparision operator (like =,      */
-  /*      >, >= .... We get the comparison value as well as the           */
-  /*      attribute and the attribut's value and assign it to the node    */
-  /*      passed in argument.                                             */
-  /*       - if there is one operator, we assign the operator to the      */
-  /*      node and adds the expressions into the left and right nodes.    */
-  /* -------------------------------------------------------------------- */
-  nOperators = msSLDNumberOfLogicalOperators(pszExpression);
-  if (nOperators == 0) {
-    if (!psNode)
-      psNode = FLTCreateFilterEncodingNode();
-
-    pszComparionValue = msSLDGetComparisonValue(pszExpression);
-    pszAttibuteName = msSLDGetAttributeName(pszExpression, pszComparionValue);
-    pszAttibuteValue = msSLDGetAttributeValue(pszExpression, pszComparionValue);
-    if (pszComparionValue && pszAttibuteName && pszAttibuteValue) {
-      psNode->eType = FILTER_NODE_TYPE_COMPARISON;
-      psNode->pszValue = msStrdup(pszComparionValue);
-
-      psNode->psLeftNode = FLTCreateFilterEncodingNode();
-      psNode->psLeftNode->eType = FILTER_NODE_TYPE_PROPERTYNAME;
-      psNode->psLeftNode->pszValue = msStrdup(pszAttibuteName);
-
-      psNode->psRightNode = FLTCreateFilterEncodingNode();
-      psNode->psRightNode->eType = FILTER_NODE_TYPE_LITERAL;
-      psNode->psRightNode->pszValue = msStrdup(pszAttibuteValue);
-
-      if (strcasecmp(pszComparionValue, "PropertyIsLike") == 0) {
-        psNode->pOther = (FEPropertyIsLike *)malloc(sizeof(FEPropertyIsLike));
-        ((FEPropertyIsLike *)psNode->pOther)->bCaseInsensitive = 0;
-        ((FEPropertyIsLike *)psNode->pOther)->pszWildCard = msStrdup("*");
-        ((FEPropertyIsLike *)psNode->pOther)->pszSingleChar = msStrdup("#");
-        ((FEPropertyIsLike *)psNode->pOther)->pszEscapeChar = msStrdup("!");
-      }
-      free(pszComparionValue);
-      free(pszAttibuteName);
-      free(pszAttibuteValue);
-    }
-    return psNode;
-
-  } else if (nOperators == 1) {
-    pszOperator = msSLDGetLogicalOperator(pszExpression);
-    if (pszOperator) {
-      if (!psNode)
-        psNode = FLTCreateFilterEncodingNode();
-
-      psNode->eType = FILTER_NODE_TYPE_LOGICAL;
-      psNode->pszValue = msStrdup(pszOperator);
-      free(pszOperator);
-
-      pszLeftExpression = msSLDGetLeftExpressionOfOperator(pszExpression);
-      pszRightExpression = msSLDGetRightExpressionOfOperator(pszExpression);
-
-      if (pszLeftExpression || pszRightExpression) {
-        if (pszLeftExpression) {
-          pszComparionValue = msSLDGetComparisonValue(pszLeftExpression);
-          pszAttibuteName = msSLDGetAttributeName(pszLeftExpression,
-                                                  pszComparionValue);
-          pszAttibuteValue = msSLDGetAttributeValue(pszLeftExpression,
-                             pszComparionValue);
-
-          if (pszComparionValue && pszAttibuteName && pszAttibuteValue) {
-            psNode->psLeftNode = FLTCreateFilterEncodingNode();
-            psNode->psLeftNode->eType = FILTER_NODE_TYPE_COMPARISON;
-            psNode->psLeftNode->pszValue = msStrdup(pszComparionValue);
-
-            psNode->psLeftNode->psLeftNode = FLTCreateFilterEncodingNode();
-            psNode->psLeftNode->psLeftNode->eType =
-              FILTER_NODE_TYPE_PROPERTYNAME;
-            psNode->psLeftNode->psLeftNode->pszValue = msStrdup(pszAttibuteName);
-
-            psNode->psLeftNode->psRightNode = FLTCreateFilterEncodingNode();
-            psNode->psLeftNode->psRightNode->eType =
-              FILTER_NODE_TYPE_LITERAL;
-            psNode->psLeftNode->psRightNode->pszValue =
-              msStrdup(pszAttibuteValue);
-
->>>>>>> 2f4b50a2
             free(pszComparionValue);
             free(pszAttibuteName);
             free(pszAttibuteValue);
           }
         }
-<<<<<<< HEAD
       }
     }
 
     return psNode;
   } else
     return NULL;
-
-  /*
-  for (i=0; i<nLength; i++)
-  {
-      if (pszExpression[i] == '(')
-      {
-          if (bInsideExpression)
-          {
-              pszFinalExpression[iFinal++] = pszExpression[i];
-              nOpeningBrackets++;
-          }
-          else
-          {
-              bInsideExpression = 1;
-              iExpression++;
-              iIndiceExp = 0;
-          }
-      }
-      else if (pszExpression[i] == ')')
-      {
-          if (bInsideExpression)
-          {
-              if (nOpeningBrackets > 0)
-              {
-                  nOpeningBrackets--;
-                  apszExpression[iExpression][iIndiceExp++] = pszExpression[i];
-              }
-              else
-              {
-                  // end of an expression
-                  pszFinalExpression[iFinal++] = ' ';
-                  pszFinalExpression[iFinal] = '\0';
-                  sprintf(szTmp, "exp%d ", iExpression);
-                  strcat(pszFinalExpression,szTmp);
-                  if (iExpression < 10)
-                    iFinal+=5;
-                  else
-                    iFinal+=6;
-                  bInsideExpression = 0;
-              }
-          }
-      }
-      else
-      {
-          if (bInsideExpression)
-          {
-              apszExpression[iExpression][iIndiceExp++] = pszExpression[i];
-          }
-          else
-          {
-              pszFinalExpression[iFinal++] =  pszExpression[i];
-          }
-      }
-
-      if (iExpression >=0 && iIndiceExp >0)
-        apszExpression[iExpression][iIndiceExp] = '\0';
-      if (iFinal > 0)
-        pszFinalExpression[iFinal] = '\0';
-  }
-
-  if (msSLDHasMoreThatOneLogicalOperator(pszFinalExpression))
-  {
-      pszSimplifiedExpression =
-        msSLDSimplifyExpression(pszFinalExpression);
-      free(pszFinalExpression);
-
-      // increase the size so it can fit the brakets () that will be added
-      pszFinalExpression = (char *)malloc(sizeof(char)*(nLength+3));
-      if(iExpression > 0)
-      {
-          nLength = strlen(pszSimplifiedExpression);
-          iFinal = 0;
-          for (i=0; i<nLength; i++)
-          {
-              if (i < nLength-4)
-              {
-                  if (pszSimplifiedExpression[i] == 'e' &&
-                      pszSimplifiedExpression[i+1] == 'x' &&
-                      pszSimplifiedExpression[i+2] == 'p')
-                  {
-                      nIndice = atoi(pszSimplifiedExpression[i+3]);
-                      if (nIndice >=0 && nIndice < iExpression)
-                      {
-                          strcat(pszFinalExpression,
-                                 apszExpression[nIndice]);
-                          iFinal+= strlen(apszExpression[nIndice]);
-                      }
-                  }
-              }
-              else
-              {
-                  pszFinalExpression[iFinal++] = pszSimplifiedExpression[i];
-              }
-          }
-      }
-      else
-        pszFinalExpression = msStrdup(pszFinalExpression);
-
-      return BuildExpressionTree(pszFinalExpression, psNode);
-  }
-  pszLogicalOper = msSLDGetLogicalOperator(pszFinalExpression);
-  //TODO : NOT operator
-  if (pszLogicalOper)
-  {
-      if (strcasecmp(pszLogicalOper, "AND") == 0 ||
-          strcasecmp(pszLogicalOper, "OR") == 0)
-      {
-          if (!psNode)
-            psNode = FLTCreateFilterEncodingNode();
-
-          psNode->eType = FILTER_NODE_TYPE_LOGICAL;
-          if (strcasecmp(pszLogicalOper, "AND") == 0)
-            psNode->pszValue = "AND";
-          else
-            psNode->pszValue = "OR";
-
-          psNode->psLeftNode =  FLTCreateFilterEncodingNode();
-          psNode->psRightNode =  FLTCreateFilterEncodingNode();
-
-          psLeftExpresion =
-            msSLDGetLogicalOperatorExpression(pszFinalExpression, 0);
-          psRightExpresion =
-            msSLDGetLogicalOperatorExpression(pszFinalExpression, 0);
-
-          BuildExpressionTree(psNode->psLeftNode, psLeftExpresion);
-
-          BuildExpressionTree(psNode->psRightNode,psRightExpresion);
-
-          if (psLeftExpresion)
-            free(psLeftExpresion);
-          if (psRightExpresion)
-            free(psRightExpresion);
-      }
-  }
-  else //means it is a simple expression with comaprison
-  {
-
-  */
-
-=======
-        if (pszRightExpression) {
-          pszComparionValue = msSLDGetComparisonValue(pszRightExpression);
-          pszAttibuteName = msSLDGetAttributeName(pszRightExpression,
-                                                  pszComparionValue);
-          pszAttibuteValue = msSLDGetAttributeValue(pszRightExpression,
-                             pszComparionValue);
-
-          if (pszComparionValue && pszAttibuteName && pszAttibuteValue) {
-            psNode->psRightNode = FLTCreateFilterEncodingNode();
-            psNode->psRightNode->eType = FILTER_NODE_TYPE_COMPARISON;
-            psNode->psRightNode->pszValue = msStrdup(pszComparionValue);
-
-            psNode->psRightNode->psLeftNode =
-              FLTCreateFilterEncodingNode();
-            psNode->psRightNode->psLeftNode->eType =
-              FILTER_NODE_TYPE_PROPERTYNAME;
-            psNode->psRightNode->psLeftNode->pszValue =
-              msStrdup(pszAttibuteName);
-
-            psNode->psRightNode->psRightNode =
-              FLTCreateFilterEncodingNode();
-            psNode->psRightNode->psRightNode->eType =
-              FILTER_NODE_TYPE_LITERAL;
-            psNode->psRightNode->psRightNode->pszValue =
-              msStrdup(pszAttibuteValue);
-
-            free(pszComparionValue);
-            free(pszAttibuteName);
-            free(pszAttibuteValue);
-          }
-        }
-      }
-    }
-
-    return psNode;
-  } else
-    return NULL;
->>>>>>> 2f4b50a2
 }
 
 char *msSLDBuildFilterEncoding(FilterEncodingNode *psNode)
@@ -5479,7 +4865,6 @@
         pszExpression = msStringConcatenate(pszExpression, pszTmp);
         free(pszTmp);
       }
-<<<<<<< HEAD
     }
     if (psNode->psRightNode) {
       pszTmp = msSLDBuildFilterEncoding(psNode->psRightNode);
@@ -5488,16 +4873,6 @@
         free(pszTmp);
       }
     }
-=======
-    }
-    if (psNode->psRightNode) {
-      pszTmp = msSLDBuildFilterEncoding(psNode->psRightNode);
-      if (pszTmp) {
-        pszExpression = msStringConcatenate(pszExpression, pszTmp);
-        free(pszTmp);
-      }
-    }
->>>>>>> 2f4b50a2
     snprintf(szTmp,  sizeof(szTmp), "</ogc:%s>", psNode->pszValue);
     pszExpression = msStringConcatenate(pszExpression, szTmp);
   }

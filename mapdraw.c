/******************************************************************************
 * $Id$
 *
 * Project:  MapServer
 * Purpose:  High level msDrawMap() implementation and related functions.
 * Author:   Steve Lime and the MapServer team.
 *
 ******************************************************************************
 * Copyright (c) 1996-2005 Regents of the University of Minnesota.
 *
 * Permission is hereby granted, free of charge, to any person obtaining a
 * copy of this software and associated documentation files (the "Software"),
 * to deal in the Software without restriction, including without limitation
 * the rights to use, copy, modify, merge, publish, distribute, sublicense,
 * and/or sell copies of the Software, and to permit persons to whom the
 * Software is furnished to do so, subject to the following conditions:
 *
 * The above copyright notice and this permission notice shall be included in
 * all copies of this Software or works derived from this Software.
 *
 * THE SOFTWARE IS PROVIDED "AS IS", WITHOUT WARRANTY OF ANY KIND, EXPRESS
 * OR IMPLIED, INCLUDING BUT NOT LIMITED TO THE WARRANTIES OF MERCHANTABILITY,
 * FITNESS FOR A PARTICULAR PURPOSE AND NONINFRINGEMENT. IN NO EVENT SHALL
 * THE AUTHORS OR COPYRIGHT HOLDERS BE LIABLE FOR ANY CLAIM, DAMAGES OR OTHER
 * LIABILITY, WHETHER IN AN ACTION OF CONTRACT, TORT OR OTHERWISE, ARISING
 * FROM, OUT OF OR IN CONNECTION WITH THE SOFTWARE OR THE USE OR OTHER
 * DEALINGS IN THE SOFTWARE.
 *****************************************************************************/

#include <assert.h>
#include <math.h>
#include "mapserver.h"
#include "maptime.h"
#include "mapcopy.h"



#ifdef USE_GD
/*
 * Functions to reset any pen (color index) values previously set. Used primarily to reset things when
 * using MapScript to create multiple images. How the pen values are set is irrelevant (definitely output
 * format type specific) which is why this function is here instead of the GD, PDF or SWF source files.
*/
void msClearLayerPenValues(layerObj *layer)
{
  int i, j, k;

  for(i=0; i<layer->numclasses; i++) {
    for(j=0; j<layer->class[i]->numlabels; j++) {
      layer->class[i]->labels[j]->color.pen = MS_PEN_UNSET; /* set in MSXXDrawText function */
      layer->class[i]->labels[j]->outlinecolor.pen = MS_PEN_UNSET;
      layer->class[i]->labels[j]->shadowcolor.pen = MS_PEN_UNSET;
      for(k=0; k<layer->class[i]->labels[j]->numstyles; k++) {
        layer->class[i]->labels[j]->styles[k]->backgroundcolor.pen = MS_PEN_UNSET; /* set in various symbol drawing functions */
        layer->class[i]->labels[j]->styles[k]->color.pen = MS_PEN_UNSET;
        layer->class[i]->labels[j]->styles[k]->outlinecolor.pen = MS_PEN_UNSET;
      }
    }

    for(j=0; j<layer->class[i]->numstyles; j++) {
      layer->class[i]->styles[j]->backgroundcolor.pen = MS_PEN_UNSET; /* set in various symbol drawing functions */
      layer->class[i]->styles[j]->color.pen = MS_PEN_UNSET;
      layer->class[i]->styles[j]->outlinecolor.pen = MS_PEN_UNSET;
    }
  }
}

void msClearScalebarPenValues(scalebarObj *scalebar)
{
  if (scalebar) {
    scalebar->color.pen = MS_PEN_UNSET;
    scalebar->backgroundcolor.pen = MS_PEN_UNSET;
    scalebar->outlinecolor.pen = MS_PEN_UNSET;
    scalebar->imagecolor.pen = MS_PEN_UNSET;

    scalebar->label.color.pen = MS_PEN_UNSET;
    scalebar->label.outlinecolor.pen = MS_PEN_UNSET;
    scalebar->label.shadowcolor.pen = MS_PEN_UNSET;
    /* TODO: deal with label styles here */
  }
}

void msClearLegendPenValues(legendObj *legend)
{
  if (legend) {
    legend->outlinecolor.pen = MS_PEN_UNSET;
    legend->imagecolor.pen = MS_PEN_UNSET;

    legend->label.color.pen = MS_PEN_UNSET;
    legend->label.outlinecolor.pen = MS_PEN_UNSET;
    legend->label.shadowcolor.pen = MS_PEN_UNSET;
    /* TODO: deal with label styles here */
  }
}

void msClearReferenceMapPenValues(referenceMapObj *referencemap)
{
  if (referencemap) {
    referencemap->outlinecolor.pen = MS_PEN_UNSET;
    referencemap->color.pen = MS_PEN_UNSET;
  }
}


void msClearQueryMapPenValues(queryMapObj *querymap)
{
  if (querymap)
    querymap->color.pen = MS_PEN_UNSET;
}


void msClearPenValues(mapObj *map)
{
  int i;

  for(i=0; i<map->numlayers; i++)
    msClearLayerPenValues((GET_LAYER(map, i)));

  msClearLegendPenValues(&(map->legend));
  msClearScalebarPenValues(&(map->scalebar));
  msClearReferenceMapPenValues(&(map->reference));
  msClearQueryMapPenValues(&(map->querymap));

}
#endif

/* msPrepareImage()
 *
 * Returns a new imageObj ready for rendering the current map.
 *
 * If allow_nonsquare is set to MS_TRUE then the caller should call
 * msMapRestoreRealExtent() once they are done with the image.
 * This should be set to MS_TRUE only when called from msDrawMap(), see bug 945.
 */
imageObj *msPrepareImage(mapObj *map, int allow_nonsquare)
{
  int i, status;
  imageObj *image=NULL;
  double geo_cellsize;

  if(map->width == -1 || map->height == -1) {
    msSetError(MS_MISCERR, "Image dimensions not specified.", "msPrepareImage()");
    return(NULL);
  }

  msInitLabelCache(&(map->labelcache)); /* this clears any previously allocated cache */

  /* clear any previously created mask layer images */
  for(i=0; i<map->numlayers; i++) {
    if(GET_LAYER(map, i)->maskimage) {
      msFreeImage(GET_LAYER(map, i)->maskimage);
      GET_LAYER(map, i)->maskimage = NULL;
    }
  }

  status = msValidateContexts(map); /* make sure there are no recursive REQUIRES or LABELREQUIRES expressions */
  if(status != MS_SUCCESS) return NULL;

  if(!map->outputformat) {
    msSetError(MS_GDERR, "Map outputformat not set!", "msPrepareImage()");
    return(NULL);
  } else if (MS_RENDERER_PLUGIN(map->outputformat)) {
    rendererVTableObj *renderer = map->outputformat->vtable;
    colorObj *bg = &map->imagecolor;
    map->imagecolor.alpha=255;
    if(map->transparent == MS_TRUE) {
      /* don't set the image color */
      bg = NULL;
    }
    image = renderer->createImage(map->width, map->height, map->outputformat,bg);
    if (image == NULL)
      return(NULL);
    image->format = map->outputformat;
    image->format->refcount++;
    image->width = map->width;
    image->height = map->height;

    image->resolution = map->resolution;
    image->resolutionfactor = map->resolution/map->defresolution;
    if (map->web.imagepath)
      image->imagepath = msStrdup(map->web.imagepath);
    if (map->web.imageurl)
      image->imageurl = msStrdup(map->web.imageurl);

  } else if( MS_RENDERER_IMAGEMAP(map->outputformat) ) {
    image = msImageCreateIM(map->width, map->height, map->outputformat,
                            map->web.imagepath, map->web.imageurl, map->resolution, map->defresolution);
  } else if( MS_RENDERER_RAWDATA(map->outputformat) ) {
    image = msImageCreate(map->width, map->height, map->outputformat,
                          map->web.imagepath, map->web.imageurl, map->resolution, map->defresolution, &map->imagecolor);
  } else {
    image = NULL;
  }

  if(!image) {
    msSetError(MS_GDERR, "Unable to initialize image.", "msPrepareImage()");
    return(NULL);
  }

  /*
   * If we want to support nonsquare pixels, note that now, otherwise
   * adjust the extent size to have square pixels.
   *
   * If allow_nonsquare is set to MS_TRUE then the caller should call
   * msMapRestoreRealExtent() once they are done with the image.
   * This should be set to MS_TRUE only when called from msDrawMap(), see bug 945.
   */
  if( allow_nonsquare && msTestConfigOption( map, "MS_NONSQUARE", MS_FALSE ) ) {
    double cellsize_x = (map->extent.maxx - map->extent.minx)/map->width;
    double cellsize_y = (map->extent.maxy - map->extent.miny)/map->height;

    if( cellsize_y != 0.0
        && (fabs(cellsize_x/cellsize_y) > 1.00001
            || fabs(cellsize_x/cellsize_y) < 0.99999) ) {
      map->gt.need_geotransform = MS_TRUE;
      if (map->debug)
        msDebug( "msDrawMap(): kicking into non-square pixel preserving mode.\n" );
    }
    map->cellsize = (cellsize_x*0.5 + cellsize_y*0.5);
  } else
    map->cellsize = msAdjustExtent(&(map->extent),map->width,map->height);

  status = msCalculateScale(map->extent,map->units,map->width,map->height, map->resolution, &map->scaledenom);
  if(status != MS_SUCCESS) {
    msFreeImage(image);
    return(NULL);
  }

  /* update geotransform based on adjusted extent. */
  msMapComputeGeotransform( map );

  /* Do we need to fake out stuff for rotated support? */
  if( map->gt.need_geotransform )
    msMapSetFakedExtent( map );

  /* We will need a cellsize that represents a real georeferenced */
  /* coordinate cellsize here, so compute it from saved extents.   */

  geo_cellsize = map->cellsize;
  if( map->gt.need_geotransform == MS_TRUE ) {
    double cellsize_x = (map->saved_extent.maxx - map->saved_extent.minx)
                        / map->width;
    double cellsize_y = (map->saved_extent.maxy - map->saved_extent.miny)
                        / map->height;

    geo_cellsize = sqrt(cellsize_x*cellsize_x + cellsize_y*cellsize_y)
                   / sqrt(2.0);
  }

  /* compute layer scale factors now */
  for(i=0; i<map->numlayers; i++) {
    if(GET_LAYER(map, i)->sizeunits != MS_PIXELS)
      GET_LAYER(map, i)->scalefactor = (msInchesPerUnit(GET_LAYER(map, i)->sizeunits,0)/msInchesPerUnit(map->units,0)) / geo_cellsize;
    else if(GET_LAYER(map, i)->symbolscaledenom > 0 && map->scaledenom > 0)
      GET_LAYER(map, i)->scalefactor = GET_LAYER(map, i)->symbolscaledenom/map->scaledenom*map->resolution/map->defresolution;
    else
      GET_LAYER(map, i)->scalefactor = map->resolution/map->defresolution;
  }

  image->refpt.x = MS_MAP2IMAGE_X_IC_DBL(0, map->extent.minx, 1.0/map->cellsize);
  image->refpt.y = MS_MAP2IMAGE_Y_IC_DBL(0, map->extent.maxy, 1.0/map->cellsize);

  return image;
}


/*
 * Generic function to render the map file.
 * The type of the image created is based on the imagetype parameter in the map file.
 *
 * mapObj *map - map object loaded in MapScript or via a mapfile to use
 * int querymap - is this map the result of a query operation, MS_TRUE|MS_FALSE
*/
imageObj *msDrawMap(mapObj *map, int querymap)
{
  int i;
  layerObj *lp=NULL;
  int status = MS_FAILURE;
  imageObj *image = NULL;
  struct mstimeval mapstarttime, mapendtime;
  struct mstimeval starttime, endtime;

#if defined(USE_WMS_LYR) || defined(USE_WFS_LYR)
  enum MS_CONNECTION_TYPE lastconnectiontype;
  httpRequestObj *pasOWSReqInfo=NULL;
  int numOWSLayers=0, numOWSRequests=0;
  wmsParamsObj sLastWMSParams;
#endif

  if(map->debug >= MS_DEBUGLEVEL_TUNING) msGettimeofday(&mapstarttime, NULL);

  if(querymap) { /* use queryMapObj image dimensions */
    if(map->querymap.width != -1) map->width = map->querymap.width;
    if(map->querymap.height != -1) map->height = map->querymap.height;
  }

  msApplyMapConfigOptions(map);
  image = msPrepareImage(map, MS_TRUE);

  if(!image) {
    msSetError(MS_IMGERR, "Unable to initialize image.", "msDrawMap()");
    return(NULL);
  }

  if( map->debug >= MS_DEBUGLEVEL_DEBUG )
    msDebug( "msDrawMap(): rendering using outputformat named %s (%s).\n",
             map->outputformat->name,
             map->outputformat->driver );

#if defined(USE_WMS_LYR) || defined(USE_WFS_LYR)

  /* Time the OWS query phase */
  if(map->debug >= MS_DEBUGLEVEL_TUNING ) msGettimeofday(&starttime, NULL);

  /* How many OWS (WMS/WFS) layers do we have to draw?
   * Note: numOWSLayers is the number of actual layers and numOWSRequests is
   * the number of HTTP requests which could be lower if multiple layers
   * are merged into the same request.
   */
  numOWSLayers=0;
  for(i=0; i<map->numlayers; i++) {
    if(map->layerorder[i] != -1 &&
        msLayerIsVisible(map, GET_LAYER(map,map->layerorder[i])))
      numOWSLayers++;
  }


  if (numOWSLayers > 0) {
    /* Alloc and init pasOWSReqInfo...
     */
    pasOWSReqInfo = (httpRequestObj *)malloc((numOWSLayers+1)*sizeof(httpRequestObj));
    if (pasOWSReqInfo == NULL) {
      msSetError(MS_MEMERR, "Allocation of httpRequestObj failed.", "msDrawMap()");
      return NULL;
    }
    msHTTPInitRequestObj(pasOWSReqInfo, numOWSLayers+1);
    msInitWmsParamsObj(&sLastWMSParams);

    /* Pre-download all WMS/WFS layers in parallel before starting to draw map */
    lastconnectiontype = MS_SHAPEFILE;
    for(i=0; numOWSLayers && i<map->numlayers; i++) {
      if(map->layerorder[i] == -1 || !msLayerIsVisible(map, GET_LAYER(map,map->layerorder[i])))
        continue;

      lp = GET_LAYER(map,map->layerorder[i]);

#ifdef USE_WMS_LYR
      if(lp->connectiontype == MS_WMS) {
        if(msPrepareWMSLayerRequest(map->layerorder[i], map, lp, 1, lastconnectiontype, &sLastWMSParams, 0, 0, 0, NULL, pasOWSReqInfo, &numOWSRequests) == MS_FAILURE) {
          msFreeWmsParamsObj(&sLastWMSParams);
          msFreeImage(image);
          msFree(pasOWSReqInfo);
          return NULL;
        }
      }
#endif

#ifdef USE_WFS_LYR
      if(lp->connectiontype == MS_WFS) {
        if(msPrepareWFSLayerRequest(map->layerorder[i], map, lp, pasOWSReqInfo, &numOWSRequests) == MS_FAILURE) {
          msFreeWmsParamsObj(&sLastWMSParams);
          msFreeImage(image);
          msFree(pasOWSReqInfo);
          return NULL;
        }
      }
#endif

      lastconnectiontype = lp->connectiontype;
    }

#ifdef USE_WMS_LYR
    msFreeWmsParamsObj(&sLastWMSParams);
#endif
  } /* if numOWSLayers > 0 */

  if(numOWSRequests && msOWSExecuteRequests(pasOWSReqInfo, numOWSRequests, map, MS_TRUE) == MS_FAILURE) {
    msFreeImage(image);
    msFree(pasOWSReqInfo);
    return NULL;
  }

  if(map->debug >= MS_DEBUGLEVEL_TUNING) {
    msGettimeofday(&endtime, NULL);
    msDebug("msDrawMap(): WMS/WFS set-up and query, %.3fs\n",
            (endtime.tv_sec+endtime.tv_usec/1.0e6)-
            (starttime.tv_sec+starttime.tv_usec/1.0e6) );
  }

#endif /* USE_WMS_LYR || USE_WFS_LYR */

  /* OK, now we can start drawing */
  for(i=0; i<map->numlayers; i++) {

    if(map->layerorder[i] != -1) {
      lp = (GET_LAYER(map,  map->layerorder[i]));

      if(lp->postlabelcache) /* wait to draw */
        continue;

      if(map->debug >= MS_DEBUGLEVEL_TUNING || lp->debug >= MS_DEBUGLEVEL_TUNING ) msGettimeofday(&starttime, NULL);

      if(!msLayerIsVisible(map, lp)) continue;

      if(lp->connectiontype == MS_WMS) {
#ifdef USE_WMS_LYR
        if(MS_RENDERER_PLUGIN(image->format) || MS_RENDERER_RAWDATA(image->format))
          status = msDrawWMSLayerLow(map->layerorder[i], pasOWSReqInfo, numOWSRequests,  map, lp, image);
        else {
          msSetError(MS_WMSCONNERR, "Output format '%s' doesn't support WMS layers.", "msDrawMap()", image->format->name);
          status = MS_FAILURE;
        }

        if(status == MS_FAILURE) {
          msSetError(MS_WMSCONNERR,
                     "Failed to draw WMS layer named '%s'. This most likely happened because "
                     "the remote WMS server returned an invalid image, and XML exception "
                     "or another unexpected result in response to the GetMap request. Also check "
                     "and make sure that the layer's connection URL is valid.",
                     "msDrawMap()", lp->name);
          msFreeImage(image);
          msHTTPFreeRequestObj(pasOWSReqInfo, numOWSRequests);
          msFree(pasOWSReqInfo);
          return(NULL);
        }


#else /* ndef USE_WMS_LYR */
        msSetError(MS_WMSCONNERR, "MapServer not built with WMS Client support, unable to render layer '%s'.", "msDrawMap()", lp->name);
        msFreeImage(image);
        return(NULL);
#endif
      } else { /* Default case: anything but WMS layers */
        if(querymap)
          status = msDrawQueryLayer(map, lp, image);
        else
          status = msDrawLayer(map, lp, image);
        if(status == MS_FAILURE) {
          msSetError(MS_IMGERR, "Failed to draw layer named '%s'.", "msDrawMap()", lp->name);
          msFreeImage(image);
#if defined(USE_WMS_LYR) || defined(USE_WFS_LYR)
          if (pasOWSReqInfo) {
            msHTTPFreeRequestObj(pasOWSReqInfo, numOWSRequests);
            msFree(pasOWSReqInfo);
          }
#endif /* USE_WMS_LYR || USE_WFS_LYR */
          return(NULL);
        }
      }
    }

    if(map->debug >= MS_DEBUGLEVEL_TUNING || lp->debug >= MS_DEBUGLEVEL_TUNING) {
      msGettimeofday(&endtime, NULL);
      msDebug("msDrawMap(): Layer %d (%s), %.3fs\n",
              map->layerorder[i], lp->name?lp->name:"(null)",
              (endtime.tv_sec+endtime.tv_usec/1.0e6)-
              (starttime.tv_sec+starttime.tv_usec/1.0e6) );
    }
  }

  if(map->scalebar.status == MS_EMBED && !map->scalebar.postlabelcache) {

    /* We need to temporarily restore the original extent for drawing */
    /* the scalebar as it uses the extent to recompute cellsize. */
    if(map->gt.need_geotransform)
      msMapRestoreRealExtent(map);


    if(MS_SUCCESS != msEmbedScalebar(map, image)) {
      msFreeImage( image );
      return NULL;
    }


    if(map->gt.need_geotransform)
      msMapSetFakedExtent(map);
  }

  if(map->legend.status == MS_EMBED && !map->legend.postlabelcache) {
    if( msEmbedLegend(map, image) != MS_SUCCESS ) {
      msFreeImage( image );
      return NULL;
    }
  }

  if(map->debug >= MS_DEBUGLEVEL_TUNING) msGettimeofday(&starttime, NULL);

  if(msDrawLabelCache(image, map) != MS_SUCCESS) {
    msFreeImage(image);
#if defined(USE_WMS_LYR) || defined(USE_WFS_LYR)
    if (pasOWSReqInfo) {
      msHTTPFreeRequestObj(pasOWSReqInfo, numOWSRequests);
      msFree(pasOWSReqInfo);
    }
#endif /* USE_WMS_LYR || USE_WFS_LYR */
    return(NULL);
  }

  if(map->debug >= MS_DEBUGLEVEL_TUNING) {
    msGettimeofday(&endtime, NULL);
    msDebug("msDrawMap(): Drawing Label Cache, %.3fs\n",
            (endtime.tv_sec+endtime.tv_usec/1.0e6)-
            (starttime.tv_sec+starttime.tv_usec/1.0e6) );
  }

  for(i=0; i<map->numlayers; i++) { /* for each layer, check for postlabelcache layers */

    lp = (GET_LAYER(map, map->layerorder[i]));

    if(!lp->postlabelcache) continue;
    if(!msLayerIsVisible(map, lp)) continue;

    if(map->debug >= MS_DEBUGLEVEL_TUNING || lp->debug >= MS_DEBUGLEVEL_TUNING) msGettimeofday(&starttime, NULL);

    if(lp->connectiontype == MS_WMS) {
#ifdef USE_WMS_LYR
      if(MS_RENDERER_PLUGIN(image->format) || MS_RENDERER_RAWDATA(image->format))
        status = msDrawWMSLayerLow(map->layerorder[i], pasOWSReqInfo, numOWSRequests, map, lp, image);

#else
      status = MS_FAILURE;
#endif
    } else {
      if(querymap)
        status = msDrawQueryLayer(map, lp, image);
      else
        status = msDrawLayer(map, lp, image);
    }

    if(status == MS_FAILURE) {
      msFreeImage(image);
#if defined(USE_WMS_LYR) || defined(USE_WFS_LYR)
      if (pasOWSReqInfo) {
        msHTTPFreeRequestObj(pasOWSReqInfo, numOWSRequests);
        msFree(pasOWSReqInfo);
      }
#endif /* USE_WMS_LYR || USE_WFS_LYR */
      return(NULL);
    }

    if(map->debug >= MS_DEBUGLEVEL_TUNING || lp->debug >= MS_DEBUGLEVEL_TUNING) {
      msGettimeofday(&endtime, NULL);
      msDebug("msDrawMap(): Layer %d (%s), %.3fs\n",
              map->layerorder[i], lp->name?lp->name:"(null)",
              (endtime.tv_sec+endtime.tv_usec/1.0e6)-
              (starttime.tv_sec+starttime.tv_usec/1.0e6) );
    }

  }

  /* Do we need to fake out stuff for rotated support? */
  /* This really needs to be done on every preceeding exit point too... */
  if(map->gt.need_geotransform)
    msMapRestoreRealExtent(map);

  if(map->legend.status == MS_EMBED && map->legend.postlabelcache)
    msEmbedLegend(map, image); /* TODO */

  if(map->scalebar.status == MS_EMBED && map->scalebar.postlabelcache) {

    /* We need to temporarily restore the original extent for drawing */
    /* the scalebar as it uses the extent to recompute cellsize. */
    if(map->gt.need_geotransform)
      msMapRestoreRealExtent(map);


    if(MS_SUCCESS != msEmbedScalebar(map, image)) {
      msFreeImage( image );
      return NULL;
    }


    if(map->gt.need_geotransform)
      msMapSetFakedExtent(map);
  }

#if defined(USE_WMS_LYR) || defined(USE_WFS_LYR)
  /* Cleanup WMS/WFS Request stuff */
  if (pasOWSReqInfo) {
    msHTTPFreeRequestObj(pasOWSReqInfo, numOWSRequests);
    msFree(pasOWSReqInfo);
  }
#endif

  if(map->debug >= MS_DEBUGLEVEL_TUNING) {
    msGettimeofday(&mapendtime, NULL);
    msDebug("msDrawMap() total time: %.3fs\n",
            (mapendtime.tv_sec+mapendtime.tv_usec/1.0e6)-
            (mapstarttime.tv_sec+mapstarttime.tv_usec/1.0e6) );
  }

  return(image);
}

/*
 * Test whether a layer should be drawn or not in the current map view and
 * at the current scale.
 * Returns TRUE if layer is visible, FALSE if not.
*/
int msLayerIsVisible(mapObj *map, layerObj *layer)
{
  int i;

  if(!layer->data && !layer->tileindex && !layer->connection && !layer->features && !layer->layerinfo)
    return(MS_FALSE); /* no data associated with this layer, not an error since layer may be used as a template from MapScript */

  if(layer->type == MS_LAYER_QUERY || layer->type == MS_LAYER_TILEINDEX) return(MS_FALSE);
  if((layer->status != MS_ON) && (layer->status != MS_DEFAULT)) return(MS_FALSE);

  /* Only return MS_FALSE if it is definitely false. Sometimes it will return MS_UNKNOWN, which we
  ** consider true, for this use case (it might be visible, try and draw it, see what happens). */
  if ( msExtentsOverlap(map, layer) == MS_FALSE ) {
    if( layer->debug >= MS_DEBUGLEVEL_V ) {
      msDebug("msLayerIsVisible(): Skipping layer (%s) because LAYER.EXTENT does not intersect MAP.EXTENT\n", layer->name);
    }
    return(MS_FALSE);
  }

  if(msEvalContext(map, layer, layer->requires) == MS_FALSE) return(MS_FALSE);

  if(map->scaledenom > 0) {

    /* layer scale boundaries should be checked first */
    if((layer->maxscaledenom > 0) && (map->scaledenom > layer->maxscaledenom)) {
      if( layer->debug >= MS_DEBUGLEVEL_V ) {
        msDebug("msLayerIsVisible(): Skipping layer (%s) because LAYER.MAXSCALE is too small for this MAP scale\n", layer->name);
      }
      return(MS_FALSE);
    }
    if((layer->minscaledenom > 0) && (map->scaledenom <= layer->minscaledenom)) {
      if( layer->debug >= MS_DEBUGLEVEL_V ) {
        msDebug("msLayerIsVisible(): Skipping layer (%s) because LAYER.MINSCALE is too large for this MAP scale\n", layer->name);
      }
      return(MS_FALSE);
    }

    /* now check class scale boundaries (all layers *must* pass these tests) */
    if(layer->numclasses > 0) {
      for(i=0; i<layer->numclasses; i++) {
        if((layer->class[i]->maxscaledenom > 0) && (map->scaledenom > layer->class[i]->maxscaledenom))
          continue; /* can skip this one, next class */
        if((layer->class[i]->minscaledenom > 0) && (map->scaledenom <= layer->class[i]->minscaledenom))
          continue; /* can skip this one, next class */

        break; /* can't skip this class (or layer for that matter) */
      }
      if(i == layer->numclasses) {
        if( layer->debug >= MS_DEBUGLEVEL_V ) {
          msDebug("msLayerIsVisible(): Skipping layer (%s) because no CLASS in the layer is in-scale for this MAP scale\n", layer->name);
        }
        return(MS_FALSE);
      }
    }

  }

  if (layer->maxscaledenom <= 0 && layer->minscaledenom <= 0) {
    if((layer->maxgeowidth > 0) && ((map->extent.maxx - map->extent.minx) > layer->maxgeowidth)) {
      if( layer->debug >= MS_DEBUGLEVEL_V ) {
        msDebug("msLayerIsVisible(): Skipping layer (%s) because LAYER width is much smaller than map width\n", layer->name);
      }
      return(MS_FALSE);
    }
    if((layer->mingeowidth > 0) && ((map->extent.maxx - map->extent.minx) < layer->mingeowidth)) {
      if( layer->debug >= MS_DEBUGLEVEL_V ) {
        msDebug("msLayerIsVisible(): Skipping layer (%s) because LAYER width is much larger than map width\n", layer->name);
      }
      return(MS_FALSE);
    }
  }

  return MS_TRUE;  /* All tests passed.  Layer is visible. */
}
/*
 * Generic function to render a layer object.
*/
int msDrawLayer(mapObj *map, layerObj *layer, imageObj *image)
{
  imageObj *image_draw = image;
  outputFormatObj *altFormat=NULL;
  int retcode=MS_SUCCESS;
  int originalopacity = layer->opacity;
  const char *alternativeFomatString = NULL;
  layerObj *maskLayer = NULL;

  if(!msLayerIsVisible(map, layer))
    return MS_SUCCESS;

  if(layer->opacity == 0) return MS_SUCCESS; /* layer is completely transparent, skip it */

  /* conditions may have changed since this layer last drawn, so set
     layer->project true to recheck projection needs (Bug #673) */
  layer->project = MS_TRUE;

  if(layer->mask) {
    int maskLayerIdx;
    /* render the mask layer in its own imageObj */
    if(!MS_IMAGE_RENDERER(image)->supports_pixel_buffer) {
      msSetError(MS_MISCERR, "Layer (%s) references references a mask layer, but the selected renderer does not support them", "msDrawLayer()",
                 layer->name);
      return (MS_FAILURE);
    }
    maskLayerIdx = msGetLayerIndex(map,layer->mask);
    if(maskLayerIdx == -1) {
      msSetError(MS_MISCERR, "Layer (%s) references unknown mask layer (%s)", "msDrawLayer()",
                 layer->name,layer->mask);
      return (MS_FAILURE);
    }
    maskLayer = GET_LAYER(map, maskLayerIdx);
    if(!maskLayer->maskimage) {
      int i;
      int origstatus, origlabelcache;
      altFormat =  msSelectOutputFormat(map, "png24");
      msInitializeRendererVTable(altFormat);
      /* TODO: check the png24 format hasn't been tampered with, i.e. it's agg */
      maskLayer->maskimage= msImageCreate(image->width, image->height,altFormat,
                                          image->imagepath, image->imageurl, map->resolution, map->defresolution, NULL);
      if (!maskLayer->maskimage) {
        msSetError(MS_MISCERR, "Unable to initialize mask image.", "msDrawLayer()");
        return (MS_FAILURE);
      }

      /*
       * force the masked layer to status on, and turn off the labelcache so that
       * eventual labels are added to the temporary image instead of being added
       * to the labelcache
       */
      origstatus = maskLayer->status;
      origlabelcache = maskLayer->labelcache;
      maskLayer->status = MS_ON;
      maskLayer->labelcache = MS_OFF;

      /* draw the mask layer in the temporary image */
      retcode = msDrawLayer(map, maskLayer, maskLayer->maskimage);
      maskLayer->status = origstatus;
      maskLayer->labelcache = origlabelcache;
      if(retcode != MS_SUCCESS) {
        return MS_FAILURE;
      }
      /*
       * hack to work around bug #3834: if we have use an alternate renderer, the symbolset may contain
       * symbols that reference it. We want to remove those references before the altFormat is destroyed
       * to avoid a segfault and/or a leak, and so the the main renderer doesn't pick the cache up thinking
       * it's for him.
       */
      for(i=0; i<map->symbolset.numsymbols; i++) {
        if (map->symbolset.symbol[i]!=NULL) {
          symbolObj *s = map->symbolset.symbol[i];
          if(s->renderer == MS_IMAGE_RENDERER(maskLayer->maskimage)) {
            MS_IMAGE_RENDERER(maskLayer->maskimage)->freeSymbol(s);
            s->renderer = NULL;
          }
        }
      }
      /* set the imagetype from the original outputformat back (it was removed by msSelectOutputFormat() */
      msFree(map->imagetype);
      map->imagetype = msStrdup(image->format->name);
    }

  }
  altFormat = NULL;
  /* inform the rendering device that layer draw is starting. */
  msImageStartLayer(map, layer, image);


  /*check if an alternative renderer should be used for this layer*/
  alternativeFomatString = msLayerGetProcessingKey( layer, "RENDERER");
  if (MS_RENDERER_PLUGIN(image_draw->format) && alternativeFomatString!=NULL &&
      (altFormat=  msSelectOutputFormat(map, alternativeFomatString))) {
    rendererVTableObj *renderer=NULL;
    msInitializeRendererVTable(altFormat);

    image_draw = msImageCreate(image->width, image->height,
                               altFormat, image->imagepath, image->imageurl, map->resolution, map->defresolution, &map->imagecolor);
    renderer = MS_IMAGE_RENDERER(image_draw);
    renderer->startLayer(image_draw,map,layer);
  } else if (MS_RENDERER_PLUGIN(image_draw->format)) {
    rendererVTableObj *renderer = MS_IMAGE_RENDERER(image_draw);
    if (layer->mask || (layer->opacity > 0 && layer->opacity < 100)) {
      if (!renderer->supports_transparent_layers) {
        image_draw = msImageCreate(image->width, image->height,
                                   image->format, image->imagepath, image->imageurl, map->resolution, map->defresolution, NULL);
        if (!image_draw) {
          msSetError(MS_MISCERR, "Unable to initialize temporary transparent image.",
                     "msDrawLayer()");
          return (MS_FAILURE);
        }
        /* set opacity to full, as the renderer should be rendering a fully opaque image */
        layer->opacity=100;
        renderer->startLayer(image_draw,map,layer);
      }
    }
  }
  /*
  ** redirect procesing of some layer types.
  */
  if(layer->connectiontype == MS_WMS) {
#ifdef USE_WMS_LYR
    retcode = msDrawWMSLayer(map, layer, image_draw);
#else
    retcode = MS_FAILURE;
#endif
  } else if(layer->type == MS_LAYER_RASTER) {
    retcode = msDrawRasterLayer(map, layer, image_draw);
  } else if(layer->type == MS_LAYER_CHART) {
    retcode = msDrawChartLayer(map, layer, image_draw);
  } else {   /* must be a Vector layer */
    retcode = msDrawVectorLayer(map, layer, image_draw);
  }

  if (altFormat) {
    rendererVTableObj *renderer = MS_IMAGE_RENDERER(image);
    rendererVTableObj *altrenderer = MS_IMAGE_RENDERER(image_draw);
    rasterBufferObj rb;
    int i;
    memset(&rb,0,sizeof(rasterBufferObj));

    altrenderer->endLayer(image_draw,map,layer);

    altrenderer->getRasterBufferHandle(image_draw,&rb);
    renderer->mergeRasterBuffer(image,&rb,layer->opacity*0.01,0,0,0,0,rb.width,rb.height);

    /*
     * hack to work around bug #3834: if we have use an alternate renderer, the symbolset may contain
     * symbols that reference it. We want to remove those references before the altFormat is destroyed
     * to avoid a segfault and/or a leak, and so the the main renderer doesn't pick the cache up thinking
     * it's for him.
     */
    for(i=0; i<map->symbolset.numsymbols; i++) {
      if (map->symbolset.symbol[i]!=NULL) {
        symbolObj *s = map->symbolset.symbol[i];
        if(s->renderer == altrenderer) {
          altrenderer->freeSymbol(s);
          s->renderer = NULL;
        }
      }
    }
    msFreeImage(image_draw);

    /* set the imagetype from the original outputformat back (it was removed by msSelectOutputFormat() */
    msFree(map->imagetype);
    map->imagetype = msStrdup(image->format->name);
  } else if( image != image_draw) {
    rendererVTableObj *renderer = MS_IMAGE_RENDERER(image_draw);
    rasterBufferObj rb;
    memset(&rb,0,sizeof(rasterBufferObj));

    renderer->endLayer(image_draw,map,layer);
    layer->opacity = originalopacity;

    renderer->getRasterBufferHandle(image_draw,&rb);
    if(maskLayer && maskLayer->maskimage) {
      rasterBufferObj mask;
      unsigned int row,col;
      memset(&mask,0,sizeof(rasterBufferObj));
      MS_IMAGE_RENDERER(maskLayer->maskimage)->getRasterBufferHandle(maskLayer->maskimage,&mask);
      /* modify the pixels of the overlay */

      if(rb.type == MS_BUFFER_BYTE_RGBA) {
        for(row=0; row<rb.height; row++) {
          unsigned char *ma,*a,*r,*g,*b;
          r=rb.data.rgba.r+row*rb.data.rgba.row_step;
          g=rb.data.rgba.g+row*rb.data.rgba.row_step;
          b=rb.data.rgba.b+row*rb.data.rgba.row_step;
          a=rb.data.rgba.a+row*rb.data.rgba.row_step;
          ma=mask.data.rgba.a+row*mask.data.rgba.row_step;
          for(col=0; col<rb.width; col++) {
            if(*ma == 0) {
              *a = *r = *g = *b = 0;
            }
            a+=rb.data.rgba.pixel_step;
            r+=rb.data.rgba.pixel_step;
            g+=rb.data.rgba.pixel_step;
            b+=rb.data.rgba.pixel_step;
            ma+=mask.data.rgba.pixel_step;
          }
        }
#ifdef USE_GD
      } else if(rb.type == MS_BUFFER_GD) {
        for(row=0; row<rb.height; row++) {
          unsigned char *ma;
          ma=mask.data.rgba.a+row*mask.data.rgba.row_step;
          for(col=0; col<rb.width; col++) {
            if(*ma == 0) {
              gdImageSetPixel(rb.data.gd_img,col,row,0);
            }
            ma+=mask.data.rgba.pixel_step;
          }
        }
#endif
      }
    }
    renderer->mergeRasterBuffer(image,&rb,layer->opacity*0.01,0,0,0,0,rb.width,rb.height);
    msFreeImage(image_draw);
  }

  msImageEndLayer(map,layer,image);
  return(retcode);
}

int msDrawVectorLayer(mapObj *map, layerObj *layer, imageObj *image)
{
  int         status, retcode=MS_SUCCESS;
  int         drawmode=MS_DRAWMODE_FEATURES;
  char        annotate=MS_TRUE;
  shapeObj    shape, *unclipped_shape = NULL;
  rectObj     searchrect;
  char        cache=MS_FALSE;
  int         maxnumstyles=1;
  featureListNodeObjPtr shpcache=NULL, current=NULL;
  int nclasses = 0;
  int *classgroup = NULL;
  double minfeaturesize = -1;
  int maxfeatures=-1;
  int featuresdrawn=0;

  if (image)
    maxfeatures=msLayerGetMaxFeaturesToDraw(layer, image->format);

  /* TODO TBT: draw as raster layer in vector renderers */

  annotate = msEvalContext(map, layer, layer->labelrequires);
  if(map->scaledenom > 0) {
    if((layer->labelmaxscaledenom != -1) && (map->scaledenom >= layer->labelmaxscaledenom)) annotate = MS_FALSE;
    if((layer->labelminscaledenom != -1) && (map->scaledenom < layer->labelminscaledenom)) annotate = MS_FALSE;
  }

#ifdef USE_GD
  /* reset layer pen values just in case the map has been previously processed */
  msClearLayerPenValues(layer);
#endif

  /* open this layer */
  status = msLayerOpen(layer);
  if(status != MS_SUCCESS) return MS_FAILURE;

  /* build item list */
  status = msLayerWhichItems(layer, MS_FALSE, NULL);

  if(status != MS_SUCCESS) {
    msLayerClose(layer);
    return MS_FAILURE;
  }

  /* identify target shapes */
  if(layer->transform == MS_TRUE)
    searchrect = map->extent;
  else {
    searchrect.minx = searchrect.miny = 0;
    searchrect.maxx = map->width-1;
    searchrect.maxy = map->height-1;
  }

#ifdef USE_PROJ
  if((map->projection.numargs > 0) && (layer->projection.numargs > 0))
    msProjectRect(&map->projection, &layer->projection, &searchrect); /* project the searchrect to source coords */
#endif

  status = msLayerWhichShapes(layer, searchrect, MS_FALSE);
  if(status == MS_DONE) { /* no overlap */
    msLayerClose(layer);
    return MS_SUCCESS;
  } else if(status != MS_SUCCESS) {
    msLayerClose(layer);
    return MS_FAILURE;
  }

  /* step through the target shapes */
  msInitShape(&shape);

  nclasses = 0;
  classgroup = NULL;
  if(layer->classgroup && layer->numclasses > 0)
    classgroup = msAllocateValidClassGroups(layer, &nclasses);

  if(layer->minfeaturesize > 0)
    minfeaturesize = Pix2LayerGeoref(map, layer, layer->minfeaturesize);

  while((status = msLayerNextShape(layer, &shape)) == MS_SUCCESS) {

    /* Check if the shape size is ok to be drawn */
    if((shape.type == MS_SHAPE_LINE || shape.type == MS_SHAPE_POLYGON) && (minfeaturesize > 0) && (msShapeCheckSize(&shape, minfeaturesize) == MS_FALSE)) {
      if(layer->debug >= MS_DEBUGLEVEL_V)
        msDebug("msDrawVectorLayer(): Skipping shape (%d) because LAYER::MINFEATURESIZE is bigger than shape size\n", shape.index);
      msFreeShape(&shape);
      continue;
    }

    shape.classindex = msShapeGetClass(layer, map, &shape, classgroup, nclasses);
    if((shape.classindex == -1) || (layer->class[shape.classindex]->status == MS_OFF)) {
      msFreeShape(&shape);
      continue;
    }

    if(maxfeatures >=0 && featuresdrawn >= maxfeatures) {
      status = MS_DONE;
      break;
    }
    featuresdrawn++;

    cache = MS_FALSE;
    if(layer->type == MS_LAYER_LINE && (layer->class[shape.classindex]->numstyles > 1 || (layer->class[shape.classindex]->numstyles == 1 && layer->class[shape.classindex]->styles[0]->outlinewidth > 0))) {
      int i;
      cache = MS_TRUE; /* only line layers with multiple styles need be cached (I don't think POLYLINE layers need caching - SDL) */

      /* we can't handle caching with attribute binding other than for the first style (#3976) */
      for(i=1; i<layer->class[shape.classindex]->numstyles; i++) {
        if(layer->class[shape.classindex]->styles[i]->numbindings > 0) cache = MS_FALSE;
      }
    }

    /* With 'STYLEITEM AUTO', we will have the datasource fill the class' */
    /* style parameters for this shape. */
    if(layer->styleitem) {
      if(strcasecmp(layer->styleitem, "AUTO") == 0) {
        if(msLayerGetAutoStyle(map, layer, layer->class[shape.classindex], &shape) != MS_SUCCESS) {
          retcode = MS_FAILURE;
          break;
        }
      } else {
        /* Generic feature style handling as per RFC-61 */
        if(msLayerGetFeatureStyle(map, layer, layer->class[shape.classindex], &shape) != MS_SUCCESS) {
          retcode = MS_FAILURE;
          break;
        }
      }

      /* __TODO__ For now, we can't cache features with 'AUTO' style */
      cache = MS_FALSE;
    }

    /* RFC77 TODO: check return value, may need a more sophisticated if-then test. */
    if(annotate && layer->class[shape.classindex]->numlabels > 0) {
      msShapeGetAnnotation(layer, &shape);
      drawmode |= MS_DRAWMODE_LABELS;
      if (msLayerGetProcessingKey(layer, "LABEL_NO_CLIP")) {
        drawmode |= MS_DRAWMODE_UNCLIPPEDLABELS;
      }
    }

    if (layer->type == MS_LAYER_LINE && msLayerGetProcessingKey(layer, "POLYLINE_NO_CLIP")) {
      drawmode |= MS_DRAWMODE_UNCLIPPEDLINES;
    }
    
    if (cache) {
      styleObj *pStyle = layer->class[shape.classindex]->styles[0];
      colorObj tmp;
      if (pStyle->outlinewidth > 0) {
        /*
         * RFC 49 implementation
         * if an outlinewidth is used:
         *  - augment the style's width to account for the outline width
         *  - swap the style color and outlinecolor
         *  - draw the shape (the outline) in the first pass of the
         *    caching mechanism
         */

        /* adapt width (must take scalefactor into account) */
        pStyle->width += (pStyle->outlinewidth / (layer->scalefactor/image->resolutionfactor)) * 2;
        pStyle->minwidth += pStyle->outlinewidth * 2;
        pStyle->maxwidth += pStyle->outlinewidth * 2;
        pStyle->size += (pStyle->outlinewidth/layer->scalefactor*(map->resolution/map->defresolution));

        /*swap color and outlinecolor*/
        tmp = pStyle->color;
        pStyle->color = pStyle->outlinecolor;
        pStyle->outlinecolor = tmp;
      }

      if (MS_DRAW_UNCLIPPED_LINES(drawmode))
        status = msDrawShape(map, layer, &shape,
                             image, 0, drawmode|MS_DRAWMODE_SINGLESTYLE, &unclipped_shape); /* draw a single style */
      else
        status = msDrawShape(map, layer, &shape,
                             image, 0, drawmode|MS_DRAWMODE_SINGLESTYLE, NULL); /* draw a single style */
      
      if (pStyle->outlinewidth > 0) {
        /*
         * RFC 49 implementation: switch back the styleobj to its
         * original state, so the line fill will be drawn in the
         * second pass of the caching mechanism
         */

        /* reset widths to original state */
        pStyle->width -= (pStyle->outlinewidth / (layer->scalefactor/image->resolutionfactor)) * 2;
        pStyle->minwidth -= pStyle->outlinewidth * 2;
        pStyle->maxwidth -= pStyle->outlinewidth * 2;
        pStyle->size -= (pStyle->outlinewidth/layer->scalefactor*(map->resolution/map->defresolution));

        /*reswap colors to original state*/
        tmp = pStyle->color;
        pStyle->color = pStyle->outlinecolor;
        pStyle->outlinecolor = tmp;
      }
    }

    else 
      status = msDrawShape(map, layer, &shape, image, -1, drawmode, NULL); /* all styles  */
    if(status != MS_SUCCESS) {
      if(unclipped_shape) {
        msFreeShape(unclipped_shape);
        msFree(unclipped_shape);
      }
      msFreeShape(&shape);
      retcode = MS_FAILURE;
      break;
    }

    if(shape.numlines == 0) { /* once clipped the shape didn't need to be drawn */
      if(unclipped_shape) {
        msFreeShape(unclipped_shape);
        msFree(unclipped_shape);
      }
      msFreeShape(&shape);
      continue;
    }

    if(cache) {
      shapeObj *s = &shape;
      if (unclipped_shape)
        s = unclipped_shape;
      if(insertFeatureList(&shpcache, s) == NULL) {
      retcode = MS_FAILURE; /* problem adding to the cache */
      break;
      }
    }

    maxnumstyles = MS_MAX(maxnumstyles, layer->class[shape.classindex]->numstyles);

    if(unclipped_shape) {
      msFreeShape(unclipped_shape);
      msFree(unclipped_shape);
    }
    msFreeShape(&shape);
  }

  if (classgroup)
    msFree(classgroup);

  if(status != MS_DONE || retcode == MS_FAILURE) {
    msLayerClose(layer);
    if(shpcache) {
      freeFeatureList(shpcache);
      shpcache = NULL;
    }
    return MS_FAILURE;
  }

  if(shpcache && MS_DRAW_FEATURES(drawmode)) {
    int s;
    for(s=0; s<maxnumstyles; s++) {
      for(current=shpcache; current; current=current->next) {
        if(layer->class[current->shape.classindex]->numstyles > s) {
          styleObj *pStyle = layer->class[current->shape.classindex]->styles[s];
          if(pStyle->_geomtransform.type != MS_GEOMTRANSFORM_NONE)
            continue; /*skip this as it has already been rendered*/
          if(map->scaledenom > 0) {
            if((pStyle->maxscaledenom != -1) && (map->scaledenom >= pStyle->maxscaledenom))
              continue;
            if((pStyle->minscaledenom != -1) && (map->scaledenom < pStyle->minscaledenom))
              continue;
          }
          if(s==0 && pStyle->outlinewidth>0 && MS_VALID_COLOR(pStyle->color)) {
            msDrawLineSymbol(&map->symbolset, image, &current->shape, pStyle, layer->scalefactor);
          } else if(s>0) {
            if (pStyle->outlinewidth > 0 && MS_VALID_COLOR(pStyle->outlinecolor)) {
              colorObj tmp;
              /*
               * RFC 49 implementation
               * if an outlinewidth is used:
               *  - augment the style's width to account for the outline width
               *  - swap the style color and outlinecolor
               *  - draw the shape (the outline) in the first pass of the
               *    caching mechanism
               */

              /* adapt width (must take scalefactor into account) */
              pStyle->width += (pStyle->outlinewidth / (layer->scalefactor/image->resolutionfactor)) * 2;
              pStyle->minwidth += pStyle->outlinewidth * 2;
              pStyle->maxwidth += pStyle->outlinewidth * 2;
              pStyle->size += (pStyle->outlinewidth/layer->scalefactor*(map->resolution/map->defresolution));

              /*swap color and outlinecolor*/
              tmp = pStyle->color;
              pStyle->color = pStyle->outlinecolor;
              pStyle->outlinecolor = tmp;
              msDrawLineSymbol(&map->symbolset, image, &current->shape, pStyle, layer->scalefactor);
              /*
               * RFC 49 implementation: switch back the styleobj to its
               * original state, so the line fill will be drawn in the
               * second pass of the caching mechanism
               */

              /* reset widths to original state */
              pStyle->width -= (pStyle->outlinewidth / (layer->scalefactor/image->resolutionfactor)) * 2;
              pStyle->minwidth -= pStyle->outlinewidth * 2;
              pStyle->maxwidth -= pStyle->outlinewidth * 2;
              pStyle->size -= (pStyle->outlinewidth/layer->scalefactor*(map->resolution/map->defresolution));

              /*reswap colors to original state*/
              tmp = pStyle->color;
              pStyle->color = pStyle->outlinecolor;
              pStyle->outlinecolor = tmp;
            }
            /* draw a valid line, i.e. one with a color defined or of type pixmap*/
            if(MS_VALID_COLOR(pStyle->color) || 
                    (
                      pStyle->symbol<map->symbolset.numsymbols &&
                      ( 
                        map->symbolset.symbol[pStyle->symbol]->type == MS_SYMBOL_PIXMAP ||
                        map->symbolset.symbol[pStyle->symbol]->type == MS_SYMBOL_SVG
                      )
                    )
              ) {
              msDrawLineSymbol(&map->symbolset, image, &current->shape, pStyle, layer->scalefactor);
            }
          }
        }
      }
    }

    freeFeatureList(shpcache);
    shpcache = NULL;
  }

  msLayerClose(layer);
  return MS_SUCCESS;

}

/*
** Function to draw a layer IF it already has a result cache associated with it. Called by msDrawMap and via MapScript.
*/
int msDrawQueryLayer(mapObj *map, layerObj *layer, imageObj *image)
{
  int i, status;
  char annotate=MS_TRUE, cache=MS_FALSE;
  int drawmode = MS_DRAWMODE_FEATURES|MS_DRAWMODE_QUERY;
  shapeObj shape, *unclipped_shape = NULL;
  int maxnumstyles=1;

  featureListNodeObjPtr shpcache=NULL, current=NULL;

  colorObj *colorbuffer = NULL;
  int *mindistancebuffer = NULL;

  if(!layer->resultcache) return(msDrawLayer(map, layer, image));

  if(!msLayerIsVisible(map, layer)) return(MS_SUCCESS); /* not an error, just nothing to do */

  /* conditions may have changed since this layer last drawn, so set
     layer->project true to recheck projection needs (Bug #673) */
  layer->project = MS_TRUE;

  /* set annotation status */
  annotate = msEvalContext(map, layer, layer->labelrequires);
  if(map->scaledenom > 0) {
    if((layer->labelmaxscaledenom != -1) && (map->scaledenom >= layer->labelmaxscaledenom)) annotate = MS_FALSE;
    if((layer->labelminscaledenom != -1) && (map->scaledenom < layer->labelminscaledenom)) annotate = MS_FALSE;
  }

  /*
  ** Certain query map styles require us to render all features only (MS_NORMAL) or first (MS_HILITE). With
  ** single-pass queries we have to make a copy of the layer and work from it instead.
  */
  if(map->querymap.style == MS_NORMAL || map->querymap.style == MS_HILITE) {
    layerObj tmp_layer;

    if(initLayer(&tmp_layer, map) == -1)
      return(MS_FAILURE);

    if (msCopyLayer(&tmp_layer, layer) != MS_SUCCESS)
      return(MS_FAILURE);

    /* disable the connection pool for this layer */
    msLayerSetProcessingKey(&tmp_layer, "CLOSE_CONNECTION", "ALWAYS");

    status = msDrawLayer(map, &tmp_layer, image);

    freeLayer(&tmp_layer);

    if(map->querymap.style == MS_NORMAL || status != MS_SUCCESS) return(status);
  }

#ifdef USE_GD
  /* reset layer pen values just in case the map has been previously processed */
  msClearLayerPenValues(layer);
#endif

  /* if MS_HILITE, alter the one style (always at least 1 style), and set a MINDISTANCE for the labelObj to avoid duplicates */
  if(map->querymap.style == MS_HILITE) {
    if (layer->numclasses > 0) {
      colorbuffer = (colorObj*)malloc(layer->numclasses*sizeof(colorObj));
      mindistancebuffer = (int*)malloc(layer->numclasses*sizeof(int));

      if (colorbuffer == NULL || mindistancebuffer == NULL) {
        msSetError(MS_MEMERR, "Failed to allocate memory for colorbuffer/mindistancebuffer", "msDrawQueryLayer()");
        return MS_FAILURE;
      }
    }

    for(i=0; i<layer->numclasses; i++) {
      if(layer->type == MS_LAYER_POLYGON) { /* alter BOTTOM style since that's almost always the fill */
        if (layer->class[i]->styles == NULL) {
          msSetError(MS_MISCERR, "Don't know how to draw class %s of layer %s without a style definition.", "msDrawQueryLayer()", layer->class[i]->name, layer->name);
          return(MS_FAILURE);
        }
        if(MS_VALID_COLOR(layer->class[i]->styles[0]->color)) {
          colorbuffer[i] = layer->class[i]->styles[0]->color; /* save the color from the BOTTOM style */
          layer->class[i]->styles[0]->color = map->querymap.color;
        } else if(MS_VALID_COLOR(layer->class[i]->styles[0]->outlinecolor)) {
          colorbuffer[i] = layer->class[i]->styles[0]->outlinecolor; /* if no color, save the outlinecolor from the BOTTOM style */
          layer->class[i]->styles[0]->outlinecolor = map->querymap.color;
        }
      } else {
        if(MS_VALID_COLOR(layer->class[i]->styles[layer->class[i]->numstyles-1]->color)) {
          colorbuffer[i] = layer->class[i]->styles[layer->class[i]->numstyles-1]->color; /* save the color from the TOP style */
          layer->class[i]->styles[layer->class[i]->numstyles-1]->color = map->querymap.color;
        } else if(MS_VALID_COLOR(layer->class[i]->styles[layer->class[i]->numstyles-1]->outlinecolor)) {
          colorbuffer[i] = layer->class[i]->styles[layer->class[i]->numstyles-1]->outlinecolor; /* if no color, save the outlinecolor from the TOP style */
          layer->class[i]->styles[layer->class[i]->numstyles-1]->outlinecolor = map->querymap.color;
        }
      }

      mindistancebuffer[i] = -1; /* RFC77 TODO: only using the first label, is that cool? */
      if(layer->class[i]->numlabels > 0) {
        mindistancebuffer[i] = layer->class[i]->labels[0]->mindistance;
        layer->class[i]->labels[0]->mindistance = MS_MAX(0, layer->class[i]->labels[0]->mindistance);
      }
    }
  }

  /*
  ** Layer was opened as part of the query process, msLayerWhichItems() has also been run, shapes have been classified - start processing!
  */

  msInitShape(&shape);

  for(i=0; i<layer->resultcache->numresults; i++) {
    status = msLayerGetShape(layer, &shape, &(layer->resultcache->results[i]));
    if(status != MS_SUCCESS) {
      msFree(colorbuffer);
      msFree(mindistancebuffer);
      return(MS_FAILURE);
    }

    shape.classindex = layer->resultcache->results[i].classindex;
    /* classindex may be -1 here if there was a template at the top level
     * in this layer and the current shape selected even if it didn't
     * match any class
     *
     * FrankW: classindex is also sometimes 0 even if there are no classes, so
     * we are careful not to use out of range class values as an index.
     */
    if(shape.classindex==-1
        || shape.classindex >= layer->numclasses
        || layer->class[shape.classindex]->status == MS_OFF) {
      msFreeShape(&shape);
      continue;
    }

    cache = MS_FALSE;
    if(layer->type == MS_LAYER_LINE && layer->class[shape.classindex]->numstyles > 1)
      cache = MS_TRUE; /* only line layers with multiple styles need be cached (I don't think POLYLINE layers need caching - SDL) */

    /* RFC 77 TODO: check return value for msShapeGetAnnotation() */
    if(annotate && layer->class[shape.classindex]->numlabels > 0) {
      msShapeGetAnnotation(layer, &shape);
      drawmode |= MS_DRAWMODE_LABELS;
    }

    if(cache) {
      drawmode |= MS_DRAWMODE_SINGLESTYLE;
      if (MS_DRAW_UNCLIPPED_LINES(drawmode))
        status = msDrawShape(map, layer, &shape, image, 0, drawmode, &unclipped_shape); /* draw only the first style */
      else
        status = msDrawShape(map, layer, &shape, image, 0, drawmode, NULL); /* draw only the first style */        
    }
    else
      status = msDrawShape(map, layer, &shape, image, -1, drawmode, NULL); /* all styles  */
    if(status != MS_SUCCESS) {
      if(unclipped_shape) {
        msFreeShape(unclipped_shape);
        msFree(unclipped_shape);
      }
      msLayerClose(layer);
      msFree(colorbuffer);
      msFree(mindistancebuffer);
      return(MS_FAILURE);
    }

    if(shape.numlines == 0) { /* once clipped the shape didn't need to be drawn */
      if(unclipped_shape) {
        msFreeShape(unclipped_shape);
        msFree(unclipped_shape);
      }
      msFreeShape(&shape);
      continue;
    }

    if(cache) {
      shapeObj *s = &shape;
      if (unclipped_shape)
        s = unclipped_shape;      
      if(insertFeatureList(&shpcache, s) == NULL) return(MS_FAILURE); /* problem adding to the cache */
    }

    maxnumstyles = MS_MAX(maxnumstyles, layer->class[shape.classindex]->numstyles);

    if(unclipped_shape) {
      msFreeShape(unclipped_shape);
      msFree(unclipped_shape);
    }
    msFreeShape(&shape);
  }

  if(shpcache) {
    int s;

    for(s=1; s<maxnumstyles; s++) {
      for(current=shpcache; current; current=current->next) {
        if(layer->class[current->shape.classindex]->numstyles > s) {
          styleObj *curStyle = layer->class[current->shape.classindex]->styles[s];
          if(map->scaledenom > 0) {
            if((curStyle->maxscaledenom != -1) && (map->scaledenom >= curStyle->maxscaledenom))
              continue;
            if((curStyle->minscaledenom != -1) && (map->scaledenom < curStyle->minscaledenom))
              continue;
          }
          msDrawLineSymbol(&map->symbolset, image, &current->shape, (layer->class[current->shape.classindex]->styles[s]), layer->scalefactor);
        }
      }
    }

    freeFeatureList(shpcache);
    shpcache = NULL;
  }

  /* if MS_HILITE, restore color and mindistance values */
  if(map->querymap.style == MS_HILITE) {
    for(i=0; i<layer->numclasses; i++) {
      if(layer->type == MS_LAYER_POLYGON) {
        if(MS_VALID_COLOR(layer->class[i]->styles[0]->color))
          layer->class[i]->styles[0]->color = colorbuffer[i];
        else if(MS_VALID_COLOR(layer->class[i]->styles[0]->outlinecolor))
          layer->class[i]->styles[0]->outlinecolor = colorbuffer[i]; /* if no color, restore outlinecolor for the BOTTOM style */
      } else {
        if(MS_VALID_COLOR(layer->class[i]->styles[layer->class[i]->numstyles-1]->color))
          layer->class[i]->styles[layer->class[i]->numstyles-1]->color = colorbuffer[i];
        else if(MS_VALID_COLOR(layer->class[i]->styles[layer->class[i]->numstyles-1]->outlinecolor))
          layer->class[i]->styles[layer->class[i]->numstyles-1]->outlinecolor = colorbuffer[i]; /* if no color, restore outlinecolor for the TOP style */
      }

      if(layer->class[i]->numlabels > 0)
        layer->class[i]->labels[0]->mindistance = mindistancebuffer[i]; /* RFC77 TODO: again, only using the first label, is that cool? */

    }

    msFree(colorbuffer);
    msFree(mindistancebuffer);
  }

  return(MS_SUCCESS);
}

/**
 * msDrawRasterLayerPlugin()
 */

static int
msDrawRasterLayerPlugin( mapObj *map, layerObj *layer, imageObj *image)

{
  rendererVTableObj *renderer = MS_IMAGE_RENDERER(image);
  rasterBufferObj  *rb = msSmallCalloc(1,sizeof(rasterBufferObj));
  int ret;
  if( renderer->supports_pixel_buffer ) {
    if (MS_SUCCESS != renderer->getRasterBufferHandle( image, rb )) {
      msSetError(MS_MISCERR,"renderer failed to extract raster buffer","msDrawRasterLayer()");
      return MS_FAILURE;
    }
    ret = msDrawRasterLayerLow( map, layer, image, rb );
  } else {
    if (MS_SUCCESS != renderer->initializeRasterBuffer( rb, image->width, image->height, MS_IMAGEMODE_RGBA )) {
      msSetError(MS_MISCERR,"renderer failed to create raster buffer","msDrawRasterLayer()");
      return MS_FAILURE;
    }

    ret = msDrawRasterLayerLow( map, layer, image, rb );

    if( ret == 0 ) {
      renderer->mergeRasterBuffer( image, rb, 1.0, 0, 0, 0, 0, rb->width, rb->height );
    }

    msFreeRasterBuffer(rb);
  }
#define RB_GET_R(rb,x,y) *((rb)->data.rgba.r + (x) * (rb)->data.rgba.pixel_step + (y) * (rb)->data.rgba.row_step)
#define RB_GET_G(rb,x,y) *((rb)->data.rgba.g + (x) * (rb)->data.rgba.pixel_step + (y) * (rb)->data.rgba.row_step)
#define RB_GET_B(rb,x,y) *((rb)->data.rgba.b + (x) * (rb)->data.rgba.pixel_step + (y) * (rb)->data.rgba.row_step)
#define RB_GET_A(rb,x,y) *((rb)->data.rgba.a + (x) * (rb)->data.rgba.pixel_step + (y) * (rb)->data.rgba.row_step)

  free(rb);

  return ret;
}

/**
 * Generic function to render raster layers.
 */
int msDrawRasterLayer(mapObj *map, layerObj *layer, imageObj *image)
{
  if (image && map && layer) {
    if( MS_RENDERER_PLUGIN(image->format) ) {
      return msDrawRasterLayerPlugin(map, layer, image);
    } else if( MS_RENDERER_RAWDATA(image->format) )
      return msDrawRasterLayerLow(map, layer, image, NULL);
  }

  return MS_FAILURE;
}

/**
 * msDrawWMSLayer()
 *
 * Draw a single WMS layer.
 * Multiple WMS layers in a map are preloaded and then drawn using
 * msDrawWMSLayerLow()
 */

#ifdef USE_WMS_LYR
int msDrawWMSLayer(mapObj *map, layerObj *layer, imageObj *image)
{
  int nStatus = MS_FAILURE;

  if (image && map && layer) {
    /* ------------------------------------------------------------------
     * Start by downloading the layer
     * ------------------------------------------------------------------ */
    httpRequestObj asReqInfo[2];
    int numReq = 0;

    msHTTPInitRequestObj(asReqInfo, 2);

    if ( msPrepareWMSLayerRequest(1, map, layer, 1,
                                  0, NULL, 0, 0, 0, NULL,
                                  asReqInfo, &numReq) == MS_FAILURE  ||
         msOWSExecuteRequests(asReqInfo, numReq, map, MS_TRUE) == MS_FAILURE ) {
      return MS_FAILURE;
    }

    /* ------------------------------------------------------------------
     * Then draw layer based on output format
     * ------------------------------------------------------------------ */
    if( MS_RENDERER_PLUGIN(image->format) )
      nStatus = msDrawWMSLayerLow(1, asReqInfo, numReq,
                                  map, layer, image) ;
    else if( MS_RENDERER_RAWDATA(image->format) )
      nStatus = msDrawWMSLayerLow(1, asReqInfo, numReq,
                                  map, layer, image) ;

    else {
      msSetError(MS_WMSCONNERR,
                 "Output format '%s' doesn't support WMS layers.",
                 "msDrawWMSLayer()", image->format->name);
      nStatus = MS_SUCCESS; /* Should we fail if output doesn't support WMS? */
    }
    /* Cleanup */
    msHTTPFreeRequestObj(asReqInfo, numReq);
  }

  return nStatus;
}
#endif

int circleLayerDrawShape(mapObj *map, imageObj *image, layerObj *layer, shapeObj *shape)
{
  pointObj center;
  double r;
  int s;
  int c = shape->classindex;

  if (shape->numlines != 1) return (MS_SUCCESS); /* invalid shape */
  if (shape->line[0].numpoints != 2) return (MS_SUCCESS); /* invalid shape */

  center.x = (shape->line[0].point[0].x + shape->line[0].point[1].x) / 2.0;
  center.y = (shape->line[0].point[0].y + shape->line[0].point[1].y) / 2.0;
  r = MS_ABS(center.x - shape->line[0].point[0].x);
  if (r == 0)
    r = MS_ABS(center.y - shape->line[0].point[0].y);
  if (r == 0)
    return (MS_SUCCESS);

  if (layer->transform == MS_TRUE) {

#ifdef USE_PROJ
    if (layer->project && msProjectionsDiffer(&(layer->projection), &(map->projection)))
      msProjectPoint(&layer->projection, &map->projection, &center);
    else
      layer->project = MS_FALSE;
#endif

    center.x = MS_MAP2IMAGE_X(center.x, map->extent.minx, map->cellsize);
    center.y = MS_MAP2IMAGE_Y(center.y, map->extent.maxy, map->cellsize);
    r /= map->cellsize;
  } else
    msOffsetPointRelativeTo(&center, layer);

  for (s = 0; s < layer->class[c]->numstyles; s++) {
    if (msScaleInBounds(map->scaledenom,
                        layer->class[c]->styles[s]->minscaledenom,
                        layer->class[c]->styles[s]->maxscaledenom))
      msCircleDrawShadeSymbol(&map->symbolset, image, &center, r,
                              layer->class[c]->styles[s], layer->scalefactor);
  }
  return MS_SUCCESS;
  /* TODO: need to handle circle annotation */
}

int annotationLayerDrawShape(mapObj *map, imageObj *image, layerObj *layer, shapeObj *shape)
{
  int c = shape->classindex;
  rectObj cliprect;
  labelObj *label;
  double minfeaturesize;
  labelPathObj **annopaths = NULL; /* Curved label path. Bug #1620 implementation */
  pointObj **annopoints = NULL;
  pointObj annopnt;
  pointObj *point;
  int *regularLines = NULL;
  double** angles = NULL, **lengths = NULL;
  int ret = MS_SUCCESS;
  int numpaths = 1, numpoints = 1, numRegularLines = 0, i,j,s;
  if (layer->class[c]->numlabels == 0) return (MS_SUCCESS); /* nothing to draw (RFC77 TDOO: could expand this test) */
  if (layer->class[c]->numlabels > 1) {
    msSetError(MS_MISCERR, "Multiple labels not supported on annotation layers.", "annotationLayerDrawShape()");
    return MS_FAILURE;
  }

  cliprect.minx = cliprect.miny = 0;
  cliprect.maxx = image->width;
  cliprect.maxy = image->height;



  /* annotation layers can only have one layer, don't treat the multi layer case */
  label = layer->class[c]->labels[0]; /* for brevity */
  minfeaturesize = label->minfeaturesize * image->resolutionfactor;


  switch (shape->type) {
    case(MS_SHAPE_LINE):

      if (label->anglemode == MS_FOLLOW) { /* bug #1620 implementation */
#ifndef NDEBUG
        /* this test should already occur at the parser level in loadLabel() */
        if (label->type != MS_TRUETYPE) {
          msSetError(MS_MISCERR, "Angle mode 'FOLLOW' is supported only with truetype fonts.", "annotationLayerDrawShape()");
          return (MS_FAILURE);
        }
#endif
        if(!layer->labelcache) {
          msSetError(MS_MISCERR, "Angle mode 'FOLLOW' is supported only with LABELCACHE ON", "annotationLayerDrawShape()");
          return (MS_FAILURE);
        }
        annopaths = msPolylineLabelPath(map, image, shape, minfeaturesize, &(map->fontset),
                                        label->annotext, label, layer->scalefactor, &numpaths, &regularLines, &numRegularLines);

        for (i = 0; i < numpaths; i++) {
          label->position = MS_CC; /* force label position to MS_CC regardless if a path is computed (WHY HERE?) */

          if (annopaths[i]) {
            if (msAddLabel(map, label, layer->index, c, shape, NULL, annopaths[i], -1) != MS_SUCCESS) {
              ret = MS_FAILURE;
              goto anno_cleanup_line;
            }
          }
        }

        /* handle regular lines that have to be drawn with the regular algorithm */
        if (numRegularLines > 0) {
          annopoints = msPolylineLabelPointExtended(shape, minfeaturesize, label->repeatdistance,
                       &angles, &lengths, &numpoints, regularLines, numRegularLines, MS_FALSE);

          for (i = 0; i < numpoints; i++) {
            label->angle = *angles[i];
            if (msAddLabel(map, label, layer->index, c, shape, annopoints[i], NULL, *lengths[i]) != MS_SUCCESS) {
              ret = MS_FAILURE;
              goto anno_cleanup_line;
            }
          }
        }
      } else {
        int s;
        annopoints = msPolylineLabelPoint(shape, minfeaturesize, label->repeatdistance, &angles, &lengths, &numpoints, label->anglemode);

        if (label->angle != 0)
          label->angle -= map->gt.rotation_angle; /* apply rotation angle */

        for (i = 0; i < numpoints; i++) {
          if (label->anglemode != MS_NONE) label->angle = *angles[i]; /* angle derived from line overrides even the rotation value. */

          if (layer->labelcache) {
            if (msAddLabel(map, label, layer->index, c, shape, annopoints[i], NULL, *lengths[i]) != MS_SUCCESS) return (MS_FAILURE);
          } else {
            if (layer->class[c]->numstyles > 0 && MS_VALID_COLOR(layer->class[c]->styles[0]->color)) {
              for (s = 0; s < layer->class[c]->numstyles; s++) {
                if (msScaleInBounds(map->scaledenom, layer->class[c]->styles[s]->minscaledenom, layer->class[c]->styles[s]->maxscaledenom))
                  msDrawMarkerSymbol(&map->symbolset, image, annopoints[i], layer->class[c]->styles[s], layer->scalefactor);
              }
            }
            msDrawLabel(map, image, *annopoints[i], label->annotext, label, layer->scalefactor);
          }
        }
      }

anno_cleanup_line:
      msFree(annopaths);
      msFree(regularLines);

      if (annopoints) {
        for (i = 0; i < numpoints; i++) {
          if (annopoints[i]) free(annopoints[i]);
          if (angles[i]) free(angles[i]);
          if (lengths[i]) free(lengths[i]);
        }
        free(angles);
        free(annopoints);
        free(lengths);
      }
      return ret;
    case(MS_SHAPE_POLYGON):

      if (msPolygonLabelPoint(shape, &annopnt, minfeaturesize) == MS_SUCCESS) {
        if(annopnt.x>0 && annopnt.y >0 && annopnt.x <= image->width && annopnt.y<=image->height) {
          if (label->angle != 0)
            label->angle -= map->gt.rotation_angle; /* TODO: isn't this a bug, the label angle will be changed at each feature ? */
          if(layer->labelcache) {
            if (msAddLabel(map, label, layer->index, c, shape, &annopnt, NULL,
                           MS_MIN(shape->bounds.maxx - shape->bounds.minx, shape->bounds.maxy - shape->bounds.miny)) != MS_SUCCESS) {
              return (MS_FAILURE);
            }
          } else {
            if (layer->class[c]->numstyles > 0 && MS_VALID_COLOR(layer->class[c]->styles[0]->color)) {
              for (i = 0; i < layer->class[c]->numstyles; i++) {
                if (msScaleInBounds(map->scaledenom, layer->class[c]->styles[i]->minscaledenom, layer->class[c]->styles[i]->maxscaledenom))
                  msDrawMarkerSymbol(&map->symbolset, image, &annopnt, layer->class[c]->styles[i], layer->scalefactor);
              }
            }
            msDrawLabel(map, image, annopnt, label->annotext, label, layer->scalefactor);
          }
        }
      }
      break;
    default: /* points and anything with out a proper type */
      if (label->angle != 0) label->angle -= map->gt.rotation_angle;
      for (j = 0; j < shape->numlines; j++) {
        for (i = 0; i < shape->line[j].numpoints; i++) {
          point = &(shape->line[j].point[i]);
          if (!msPointInRect(point, &cliprect)) continue;
          if (layer->labelcache) {
            if (msAddLabel(map, label, layer->index, c, shape, point, NULL, -1) != MS_SUCCESS) return (MS_FAILURE);
          } else {
            if (layer->class[c]->numstyles > 0 && MS_VALID_COLOR(layer->class[c]->styles[0]->color)) {
              for (s = 0; s < layer->class[c]->numstyles; s++) {
                if (msScaleInBounds(map->scaledenom, layer->class[c]->styles[s]->minscaledenom, layer->class[c]->styles[s]->maxscaledenom))
                  msDrawMarkerSymbol(&map->symbolset, image, point, layer->class[c]->styles[s], layer->scalefactor);
              }
            }
            msDrawLabel(map, image, *point, label->annotext, label, layer->scalefactor);
          }
        }
      }
  }
  return MS_SUCCESS;
}

int pointLayerDrawShape(mapObj *map, imageObj *image, layerObj *layer, shapeObj *shape, int drawmode)
{
  int l, c = shape->classindex, j, i, s;
  pointObj *point;

#ifdef USE_PROJ
  if (layer->project && layer->transform == MS_TRUE && msProjectionsDiffer(&(layer->projection), &(map->projection)))
    msProjectShape(&layer->projection, &map->projection, shape);
  else
    layer->project = MS_FALSE;
#endif

  for (l = 0; l < layer->class[c]->numlabels; l++)
    if (layer->class[c]->labels[l]->angle != 0) layer->class[c]->labels[l]->angle -= map->gt.rotation_angle; /* TODO: is this right???? */

  for (j = 0; j < shape->numlines; j++) {
    for (i = 0; i < shape->line[j].numpoints; i++) {
      point = &(shape->line[j].point[i]);
      if (layer->transform == MS_TRUE) {
        if (!msPointInRect(point, &map->extent)) continue; /* next point */
        msTransformPoint(point, &map->extent, map->cellsize, image);
      } else
        msOffsetPointRelativeTo(point, layer);

      if(MS_DRAW_FEATURES(drawmode)) {
        for (s = 0; s < layer->class[c]->numstyles; s++) {
          if (msScaleInBounds(map->scaledenom,
              layer->class[c]->styles[s]->minscaledenom,
              layer->class[c]->styles[s]->maxscaledenom))
            msDrawMarkerSymbol(&map->symbolset, image, point, layer->class[c]->styles[s], layer->scalefactor);
        }
      }
      if(MS_DRAW_LABELS(drawmode)) {
        if (layer->labelcache) {
          if (msAddLabelGroup(map, layer->index, c, shape, point, -1) != MS_SUCCESS) return (MS_FAILURE);
        } else {
          for (l = 0; l < layer->class[c]->numlabels; l++)
            msDrawLabel(map, image, *point, layer->class[c]->labels[l]->annotext, layer->class[c]->labels[l], layer->scalefactor);
        }
      }
    }
  }
  return MS_SUCCESS;
}

int lineLayerDrawShape(mapObj *map, imageObj *image, layerObj *layer, shapeObj *shape,
                       shapeObj *anno_shape, shapeObj *unclipped_shape, int style, int drawmode)
{
  int c = shape->classindex;
  double minfeaturesize;
  labelPathObj **annopaths = NULL; /* Curved label path. Bug #1620 implementation */
  pointObj **annopoints = NULL;
  int *regularLines = NULL;
  double** angles = NULL, **lengths = NULL;
  int ret = MS_SUCCESS;
  int numpaths = 1, numpoints = 1, numRegularLines = 0, i, j, s, l = 0;

  /* RFC48: loop through the styles, and pass off to the type-specific
  function if the style has an appropriate type */
  if(MS_DRAW_FEATURES(drawmode)) {
    for (s = 0; s < layer->class[c]->numstyles; s++) {
      if (msScaleInBounds(map->scaledenom,
          layer->class[c]->styles[s]->minscaledenom,
          layer->class[c]->styles[s]->maxscaledenom)) {
        if (layer->class[c]->styles[s]->_geomtransform.type != MS_GEOMTRANSFORM_NONE)
          msDrawTransformedShape(map, &map->symbolset, image, unclipped_shape, layer->class[c]->styles[s], layer->scalefactor);
        else if (!MS_DRAW_SINGLESTYLE(drawmode) || s == style) {
          if (MS_DRAW_UNCLIPPED_LINES(drawmode)) {
            msDrawLineSymbol(&map->symbolset, image, unclipped_shape, layer->class[c]->styles[s], layer->scalefactor);
          }
          else
            msDrawLineSymbol(&map->symbolset, image, shape, layer->class[c]->styles[s], layer->scalefactor);
        }
      }
    }
  }
  
  if(MS_DRAW_LABELS(drawmode)) {
    for (l = 0; l < layer->class[c]->numlabels; l++) {
      labelObj *label = layer->class[c]->labels[l];
      minfeaturesize = label->minfeaturesize * image->resolutionfactor;

      if (label->anglemode == MS_FOLLOW) { /* bug #1620 implementation */
        if (label->type != MS_TRUETYPE) {
          msSetError(MS_MISCERR, "Angle mode 'FOLLOW' is supported only with truetype fonts.", "msDrawShape()");
          ret = MS_FAILURE;
          goto line_cleanup;
        }
        annopaths = msPolylineLabelPath(map, image, anno_shape, minfeaturesize, &(map->fontset),
                                        label->annotext, label, layer->scalefactor, &numpaths, &regularLines, &numRegularLines);

        for (i = 0; i < numpaths; i++) {
          label->position = MS_CC; /* force all label positions to MS_CC regardless if a path is computed */

          if (annopaths[i]) {
            if (layer->labelcache) {
              if (msAddLabel(map, label, layer->index, c, anno_shape, NULL, annopaths[i], -1) != MS_SUCCESS) {
                ret = MS_FAILURE;
                goto line_cleanup;
              }
            } else {
              /* TODO: handle drawing curved labels outside the cache */
              msFreeLabelPathObj(annopaths[i]);
              annopaths[i] = NULL;
            }
          }
        }

        /* handle regular lines that have to be drawn with the regular algorithm */
        if (numRegularLines > 0) {
          annopoints = msPolylineLabelPointExtended(anno_shape, minfeaturesize, label->repeatdistance,
                       &angles, &lengths, &numpoints, regularLines, numRegularLines, MS_FALSE);

          for (i = 0; i < numpoints; i++) {
            label->angle = *angles[i];
            if (layer->labelcache) {
              if (msAddLabel(map, label, layer->index, c, anno_shape, annopoints[i], NULL, *lengths[i]) != MS_SUCCESS) {
                ret = MS_FAILURE;
                goto line_cleanup;
              }
            } else {
              msDrawLabel(map, image, *annopoints[i], label->annotext, label, layer->scalefactor);
            }
          }
        }
      } else {
        annopoints = msPolylineLabelPoint(anno_shape, minfeaturesize, label->repeatdistance, &angles,
                                          &lengths, &numpoints, label->anglemode);

        if (label->angle != 0)
          label->angle -= map->gt.rotation_angle; /* apply rotation angle */

        for (i = 0; i < numpoints; i++) {
          if (label->anglemode != MS_NONE) label->angle = *angles[i]; /* angle derived from line overrides even the rotation value. */

          if (layer->labelcache) {
            if (msAddLabel(map, label, layer->index, c, anno_shape, annopoints[i], NULL, *lengths[i]) != MS_SUCCESS) {
              ret = MS_FAILURE;
              goto line_cleanup;
            }
          } else {
            msDrawLabel(map, image, *annopoints[i], label->annotext, label, layer->scalefactor);
          }
        }
      }

line_cleanup:
      /* clean up and reset */
      if (annopaths) {
        free(annopaths);
        annopaths = NULL;
      }

      if (regularLines) {
        free(regularLines);
        regularLines = NULL;
      }

      if (annopoints) {
        for (j = 0; j < numpoints; j++) {
          if (annopoints[j]) free(annopoints[j]);
          if (angles[j]) free(angles[j]);
          if (lengths[j]) free(lengths[j]);
        }
        free(angles);
        free(annopoints);
        free(lengths);
        annopoints = NULL;
        angles = NULL;
        lengths = NULL;
      }
      if (ret == MS_FAILURE) {
        break; /* from the label looping */
      }
    } /* next label */
  }

  return ret;

}

int polygonLayerDrawShape(mapObj *map, imageObj *image, layerObj *layer,
                          shapeObj *shape, shapeObj *anno_shape, shapeObj *unclipped_shape, int drawmode)
{

  int c = shape->classindex;
  pointObj annopnt;
  int i;

  if(MS_DRAW_FEATURES(drawmode)) {
    for (i = 0; i < layer->class[c]->numstyles; i++) {
      if (msScaleInBounds(map->scaledenom, layer->class[c]->styles[i]->minscaledenom,
                          layer->class[c]->styles[i]->maxscaledenom)) {
        if (layer->class[c]->styles[i]->_geomtransform.type == MS_GEOMTRANSFORM_NONE)
          msDrawShadeSymbol(&map->symbolset, image, shape, layer->class[c]->styles[i], layer->scalefactor);
        else
          msDrawTransformedShape(map, &map->symbolset, image, unclipped_shape,
                                 layer->class[c]->styles[i], layer->scalefactor);
      }
    }
  }

  if(MS_DRAW_LABELS(drawmode)) {
    if (layer->class[c]->numlabels > 0) {
      double minfeaturesize = layer->class[c]->labels[0]->minfeaturesize * image->resolutionfactor;
      if (msPolygonLabelPoint(anno_shape, &annopnt, minfeaturesize) == MS_SUCCESS) {
        for (i = 0; i < layer->class[c]->numlabels; i++)
          if (layer->class[c]->labels[i]->angle != 0) layer->class[c]->labels[i]->angle -= map->gt.rotation_angle; /* TODO: is this correct ??? */
        if (layer->labelcache) {
          if (msAddLabelGroup(map, layer->index, c, anno_shape, &annopnt,
                              MS_MIN(shape->bounds.maxx - shape->bounds.minx, shape->bounds.maxy - shape->bounds.miny)) != MS_SUCCESS) {
            return MS_FAILURE;
          }
        } else {
          for (i = 0; i < layer->class[c]->numlabels; i++)
            msDrawLabel(map, image, annopnt, layer->class[c]->labels[i]->annotext,
                        layer->class[c]->labels[i], layer->scalefactor);
        }
      }
    }
  }
  return MS_SUCCESS;
}

/*
** Function to render an individual shape, the style variable enables/disables the drawing of a single style
** versus a single style. This is necessary when drawing entire layers as proper overlay can only be achived
** through caching. "querymapMode" parameter is used to tell msBindLayerToShape to not override the
** QUERYMAP HILITE color.
*/
int msDrawShape(mapObj *map, layerObj *layer, shapeObj *shape, imageObj *image, int style, int drawmode, shapeObj **unclipped_shape)
{
  int c,s,ret=MS_SUCCESS;
  shapeObj *anno_shape, *unclipped_shape_tmp = shape;
  int bNeedUnclippedShape = MS_FALSE;
  int bNeedUnclippedAnnoShape = MS_FALSE;
  int bShapeNeedsClipping = MS_TRUE;

  if(shape->numlines == 0 || shape->type == MS_SHAPE_NULL) return MS_SUCCESS;

  msDrawStartShape(map, layer, image, shape);
  c = shape->classindex;

  /* Before we do anything else, we will check for a rangeitem.
     If its there, we need to change the style's color to map
     the range to the shape */
  for(s=0; s<layer->class[c]->numstyles; s++) {
    styleObj *style = layer->class[c]->styles[s];
    if(style->rangeitem !=  NULL)
      msShapeToRange((layer->class[c]->styles[s]), shape);
  }

  /* circle and point layers go through their own treatment */
  if(layer->type == MS_LAYER_CIRCLE) {
    if(msBindLayerToShape(layer, shape, drawmode) != MS_SUCCESS) return MS_FAILURE;
    ret = circleLayerDrawShape(map,image,layer,shape);
    msDrawEndShape(map,layer,image,shape);
    return ret;
  } else if(layer->type == MS_LAYER_POINT || layer->type == MS_LAYER_RASTER) {
    if(msBindLayerToShape(layer, shape, drawmode) != MS_SUCCESS) return MS_FAILURE;
    ret = pointLayerDrawShape(map,image,layer,shape,drawmode);
    msDrawEndShape(map,layer,image,shape);
    return ret;
  }

  if (layer->type == MS_LAYER_POLYGON && shape->type != MS_SHAPE_POLYGON) {
    msSetError(MS_MISCERR, "Only polygon shapes can be drawn using a polygon layer definition.", "polygonLayerDrawShape()");
    return (MS_FAILURE);
  }
  if (layer->type == MS_LAYER_LINE && shape->type != MS_SHAPE_POLYGON && shape->type != MS_SHAPE_LINE) {
    msSetError(MS_MISCERR, "Only polygon or line shapes can be drawn using a line layer definition.", "msDrawShape()");
    return (MS_FAILURE);
  }

#ifdef USE_PROJ
  if (layer->project && layer->transform == MS_TRUE && msProjectionsDiffer(&(layer->projection), &(map->projection)))
    msProjectShape(&layer->projection, &map->projection, shape);
  else
    layer->project = MS_FALSE;
#endif

  /* check if we'll need the unclipped shape */
  if (shape->type != MS_SHAPE_POINT) {
    if(MS_DRAW_FEATURES(drawmode)) {
      for (s = 0; s < layer->class[c]->numstyles; s++) {
        styleObj *style = layer->class[c]->styles[s];
        if (style->_geomtransform.type != MS_GEOMTRANSFORM_NONE)
          bNeedUnclippedShape = MS_TRUE;
      }
    }
    /* check if we need to clip the shape */
    if (shape->bounds.minx < map->extent.minx ||
        shape->bounds.miny < map->extent.miny ||
        shape->bounds.maxx > map->extent.maxx ||
        shape->bounds.maxy > map->extent.maxy) {
      bShapeNeedsClipping = MS_TRUE;
    }

    if(MS_DRAW_UNCLIPPED_LINES(drawmode)) {
      bNeedUnclippedShape = MS_TRUE;
    }
   
    if(MS_DRAW_LABELS(drawmode) && MS_DRAW_UNCLIPPED_LABELS(drawmode)) {
      bNeedUnclippedAnnoShape = MS_TRUE;
      bNeedUnclippedShape = MS_TRUE;
    }
  } else {
    bShapeNeedsClipping = MS_FALSE;
  }

  if(layer->transform == MS_TRUE && bShapeNeedsClipping) {
    /* compute the size of the clipping buffer, in pixels. This buffer must account
     for the size of symbols drawn to avoid artifacts around the image edges */
    int clip_buf = 0;
    int s;
    rectObj cliprect;
    for (s=0;s<layer->class[c]->numstyles;s++) {
      double maxsize, maxunscaledsize;
      symbolObj *symbol;
      styleObj *style = layer->class[c]->styles[s];
      if (!MS_IS_VALID_ARRAY_INDEX(style->symbol, map->symbolset.numsymbols)) {
        msSetError(MS_SYMERR, "Invalid symbol index: %d", "msDrawShape()", style->symbol);
        return MS_FAILURE;
      }
      symbol = map->symbolset.symbol[style->symbol];
      if (symbol->type == MS_SYMBOL_PIXMAP) {
        if (MS_SUCCESS != msPreloadImageSymbol(MS_MAP_RENDERER(map), symbol))
          return MS_FAILURE;
      } else if (symbol->type == MS_SYMBOL_SVG) {
#ifdef USE_SVG_CAIRO
        if (MS_SUCCESS != msPreloadSVGSymbol(symbol))
          return MS_FAILURE;
#else
        msSetError(MS_SYMERR, "SVG symbol support is not enabled.", "msDrawShape()");
        return MS_FAILURE;
#endif
      }
      maxsize = MS_MAX(msSymbolGetDefaultSize(symbol), MS_MAX(style->size, style->width));
      maxunscaledsize = MS_MAX(style->minsize*image->resolutionfactor, style->minwidth*image->resolutionfactor);
      clip_buf = MS_MAX(clip_buf,MS_NINT(MS_MAX(maxsize * layer->scalefactor, maxunscaledsize) + 1));
    }


    /* if we need a copy of the unclipped shape, transform first, then clip to avoid transforming twice */
    if(bNeedUnclippedShape) {
      msTransformShape(shape, map->extent, map->cellsize, image);
      if(shape->numlines == 0) return MS_SUCCESS;
      msComputeBounds(shape);

      /* TODO: there's an optimization here that can be implemented:
         - no need to allocate unclipped_shape for each call to this function
         - the calls to msClipXXXRect will discard the original lineObjs, whereas
           we have just copied them because they where needed. These two functions
           could be changed so they are instructed not to free the original lineObjs. */
<<<<<<< HEAD
      unclipped_shape = (shapeObj *) msSmallMalloc(sizeof (shapeObj));
      msInitShape(unclipped_shape);
      msCopyShape(shape, unclipped_shape);
      if(shape->type == MS_SHAPE_POLYGON) {
         /* #179: additional buffer for polygons */
         clip_buf += 2;
      }
=======
      unclipped_shape_tmp = (shapeObj *) msSmallMalloc(sizeof (shapeObj));
      msInitShape(unclipped_shape_tmp);
      msCopyShape(shape, unclipped_shape_tmp);
>>>>>>> 5cee74de

      cliprect.minx = cliprect.miny = -clip_buf;
      cliprect.maxx = image->width + clip_buf;
      cliprect.maxy = image->height + clip_buf;
      if(shape->type == MS_SHAPE_POLYGON) {
        msClipPolygonRect(shape, cliprect);
      } else {
        assert(shape->type == MS_SHAPE_LINE);
        msClipPolylineRect(shape, cliprect);
      }
      if(bNeedUnclippedAnnoShape) {
        anno_shape = unclipped_shape_tmp;
      } else {
        anno_shape = shape;
      }
    } else {
      /* clip first, then transform. This means we are clipping in geographical space */
      if(shape->type == MS_SHAPE_POLYGON) {
         /*
          * add a small buffer around the cliping rectangle to
          * avoid lines around the edges : #179
          */
         clip_buf += 2;
      }
      clip_buf *= map->cellsize;
      cliprect.minx = map->extent.minx - clip_buf;
      cliprect.miny = map->extent.miny - clip_buf;
      cliprect.maxx = map->extent.maxx + clip_buf;
      cliprect.maxy = map->extent.maxy + clip_buf;
      if(shape->type == MS_SHAPE_POLYGON) {
        msClipPolygonRect(shape, cliprect);
      } else {
        assert(shape->type == MS_SHAPE_LINE);
        msClipPolylineRect(shape, cliprect);
      }
      msTransformShape(shape, map->extent, map->cellsize, image);
      msComputeBounds(shape);
      anno_shape = shape;
    }

  } else {
    /* the shape is fully in the map extent,
     * or is a point type layer where out of bounds points are treated differently*/
    if (layer->transform == MS_TRUE) {
      msTransformShape(shape, map->extent, map->cellsize, image);
      msComputeBounds(shape);
    } else {
      msOffsetShapeRelativeTo(shape, layer);
    }
    anno_shape = shape;
  }
  if(shape->numlines == 0) {
    ret = MS_SUCCESS; /* error message is set in msBindLayerToShape() */
    goto draw_shape_cleanup;
  }

  if(msBindLayerToShape(layer, shape, drawmode) != MS_SUCCESS) {
    ret = MS_FAILURE; /* error message is set in msBindLayerToShape() */
    goto draw_shape_cleanup;
  }

  switch(layer->type) {
    case MS_LAYER_ANNOTATION:
      if(MS_DRAW_LABELS(drawmode))
        ret = annotationLayerDrawShape(map, image, layer, anno_shape);
      else
        ret = MS_SUCCESS;
      break;
    case MS_LAYER_LINE:
      ret = lineLayerDrawShape(map, image, layer, shape, anno_shape, unclipped_shape_tmp, style, drawmode);
      break;
    case MS_LAYER_POLYGON:
      ret = polygonLayerDrawShape(map, image, layer, shape, anno_shape, unclipped_shape_tmp, drawmode);
      break;
    case MS_LAYER_POINT:
    case MS_LAYER_RASTER:
      assert(0); //bug !
    default:
      msSetError(MS_MISCERR, "Unknown layer type.", "msDrawShape()");
      ret = MS_FAILURE;
  }

draw_shape_cleanup:
  msDrawEndShape(map,layer,image,shape);
  if(unclipped_shape_tmp != shape) {
    if (unclipped_shape)
      *unclipped_shape = unclipped_shape_tmp;
    else {
      msFreeShape(unclipped_shape_tmp);
      msFree(unclipped_shape_tmp);
    }
  }
  return ret;
}

/*
** Function to render an individual point, used as a helper function for mapscript only. Since a point
** can't carry attributes you can't do attribute based font size or angle.
*/
int msDrawPoint(mapObj *map, layerObj *layer, pointObj *point, imageObj *image, int classindex, char *labeltext)
{
  int s;
  classObj *theclass=layer->class[classindex];
  labelObj *label=NULL;

#ifdef USE_PROJ
  if(layer->transform == MS_TRUE && layer->project && msProjectionsDiffer(&(layer->projection), &(map->projection)))
    msProjectPoint(&layer->projection, &map->projection, point);
  else
    layer->project = MS_FALSE;
#endif

  if(labeltext && theclass->numlabels > 0) {
    label = theclass->labels[0];

    msFree(label->annotext); /* free any previously allocated annotation text */
    if(labeltext && (label->encoding || label->wrap || label->maxlength))
      label->annotext = msTransformLabelText(map,label,labeltext); /* apply wrap character and encoding to the label text */
    else
      label->annotext = msStrdup(labeltext);
  }

  switch(layer->type) {
    case MS_LAYER_ANNOTATION:
      if(layer->transform == MS_TRUE) {
        if(!msPointInRect(point, &map->extent)) return(0);
        point->x = MS_MAP2IMAGE_X(point->x, map->extent.minx, map->cellsize);
        point->y = MS_MAP2IMAGE_Y(point->y, map->extent.maxy, map->cellsize);
      } else
        msOffsetPointRelativeTo(point, layer);

      if(labeltext) {
        if(layer->labelcache) {
          if(msAddLabel(map, label, layer->index, classindex, NULL, point, NULL, -1) != MS_SUCCESS) return(MS_FAILURE);
        } else {
          if(theclass->numstyles > 0 && MS_VALID_COLOR(theclass->styles[0]->color)) {
            for(s=0; s<theclass->numstyles; s++) {
              if(msScaleInBounds(map->scaledenom, theclass->styles[s]->minscaledenom, theclass->styles[s]->maxscaledenom))
                msDrawMarkerSymbol(&map->symbolset, image, point, theclass->styles[s], layer->scalefactor);
            }
          }
          msDrawLabel(map, image, *point, label->annotext, label, layer->scalefactor);
        }
      }
      break;

    case MS_LAYER_POINT:
      if(layer->transform == MS_TRUE) {
        if(!msPointInRect(point, &map->extent)) return(0);
        point->x = MS_MAP2IMAGE_X(point->x, map->extent.minx, map->cellsize);
        point->y = MS_MAP2IMAGE_Y(point->y, map->extent.maxy, map->cellsize);
      } else
        msOffsetPointRelativeTo(point, layer);

      for(s=0; s<theclass->numstyles; s++) {
        if(msScaleInBounds(map->scaledenom, theclass->styles[s]->minscaledenom, theclass->styles[s]->maxscaledenom))
          msDrawMarkerSymbol(&map->symbolset, image, point, theclass->styles[s], layer->scalefactor);
      }
      if(labeltext) {
        if(layer->labelcache) {
          if(msAddLabel(map, label, layer->index, classindex, NULL, point, NULL, -1) != MS_SUCCESS) return(MS_FAILURE);
        } else
          msDrawLabel(map, image, *point, label->annotext, label, layer->scalefactor);
      }
      break;
    default:
      break; /* don't do anything with layer of other types */
  }

  return(MS_SUCCESS); /* all done, no cleanup */
}

/*
** Draws a single label independently of the label cache. No collision avoidance is performed.
*/
int msDrawLabel(mapObj *map, imageObj *image, pointObj labelPnt, char *string, labelObj *label, double scalefactor)
{
  shapeObj labelPoly;
  lineObj labelPolyLine;
  pointObj labelPolyPoints[5];
  int needLabelPoly=MS_TRUE;
  int needLabelPoint=MS_TRUE;

  int label_offset_x, label_offset_y;
  double size;
  rectObj r;

  if(!string) return MS_SUCCESS; /* not an error, just don't need to do anything more */
  if(strlen(string) == 0) return MS_SUCCESS; /* not an error, just don't need to do anything more */



  if(label->type == MS_TRUETYPE) {
    size = label->size * scalefactor;
    size = MS_MAX(size, label->minsize*image->resolutionfactor);
    size = MS_MIN(size, label->maxsize*image->resolutionfactor);
  } else {
    size = label->size;
  }
  if(msGetLabelSize(map, label, string, size, &r, NULL)!= MS_SUCCESS)
    return MS_FAILURE;

  label_offset_x = label->offsetx*scalefactor;
  label_offset_y = label->offsety*scalefactor;

  if(label->position != MS_XY) {
    pointObj p;

    if(label->numstyles > 0) {
      int i;

      for(i=0; i<label->numstyles; i++) {
        if(label->styles[i]->_geomtransform.type == MS_GEOMTRANSFORM_LABELPOINT) {
          msDrawMarkerSymbol(&map->symbolset, image, &labelPnt, label->styles[i], scalefactor);
        } else if(label->styles[i]->_geomtransform.type == MS_GEOMTRANSFORM_LABELPOLY) {
          if(needLabelPoly) {
            labelPoly.line = &labelPolyLine; /* setup the label polygon structure */
            labelPoly.numlines = 1;
            labelPoly.line->point = labelPolyPoints;
            labelPoly.line->numpoints = 5;
            p = get_metrics_line(&labelPnt, label->position, r, label_offset_x, label_offset_y, label->angle, 1, labelPoly.line);
            needLabelPoint = MS_FALSE; /* don't re-compute */
            needLabelPoly = MS_FALSE;
          }
          msDrawShadeSymbol(&map->symbolset, image, &labelPoly, label->styles[i], scalefactor);
        } else {
          /* TODO: need error msg about unsupported geomtransform */
          return MS_FAILURE;
        }
      }
    }

    if(needLabelPoint)
      p = get_metrics_line(&labelPnt, label->position, r, label_offset_x, label_offset_y, label->angle, 0, NULL);

    /* draw the label text */
    msDrawText(image, p, string, label, &(map->fontset), scalefactor); /* actually draw the label */
  } else {
    labelPnt.x += label_offset_x;
    labelPnt.y += label_offset_y;

    if(label->numstyles > 0) {
      int i;

      for(i=0; i<label->numstyles; i++) {
        if(label->styles[i]->_geomtransform.type == MS_GEOMTRANSFORM_LABELPOINT)
          msDrawMarkerSymbol(&map->symbolset, image, &labelPnt, label->styles[i], scalefactor);
        else if(label->styles[i]->_geomtransform.type == MS_GEOMTRANSFORM_LABELPOLY) {
          if(needLabelPoly) {
            labelPoly.line = &labelPolyLine; /* setup the label polygon structure */
            labelPoly.numlines = 1;
            labelPoly.line->point = labelPolyPoints;
            labelPoly.line->numpoints = 5;
            get_metrics_line(&labelPnt, label->position, r, label_offset_x, label_offset_y, label->angle, 1, labelPoly.line);
            needLabelPoly = MS_FALSE; /* don't re-compute */
          }
          msDrawShadeSymbol(&map->symbolset, image, &labelPoly, label->styles[i], scalefactor);
        } else {
          /* TODO: need error msg about unsupported geomtransform */
          return MS_FAILURE;
        }
      }
    }

    /* draw the label text */
    msDrawText(image, labelPnt, string, label, &(map->fontset), scalefactor); /* actually draw the label */
  }

  return MS_SUCCESS;
}

/* private shortcut function to try a leader offsetted label */
void offsetAndTest(imageObj*image, mapObj *map, labelCacheMemberObj *cachePtr, double ox, double oy,
                   int priority, int label_idx, shapeObj *unoffsetedpoly)
{
  /* offset cachePtr->poly and cachePtr->point */
  int i,j;
  for(i=cachePtr->poly->numlines-1; i>=0; i--) {
    for(j=cachePtr->poly->line[i].numpoints-1; j>=0; j--) {
      cachePtr->poly->line[i].point[j].x = unoffsetedpoly->line[i].point[j].x + ox;
      cachePtr->poly->line[i].point[j].y = unoffsetedpoly->line[i].point[j].y + oy;
    }
  }
  cachePtr->poly->bounds.minx = unoffsetedpoly->bounds.minx + ox;
  cachePtr->poly->bounds.miny = unoffsetedpoly->bounds.miny + oy;
  cachePtr->poly->bounds.maxx = unoffsetedpoly->bounds.maxx + ox;
  cachePtr->poly->bounds.maxy = unoffsetedpoly->bounds.maxy + oy;

  cachePtr->point.x = cachePtr->leaderline->point[0].x + ox;
  cachePtr->point.y = cachePtr->leaderline->point[0].y + oy;

  /* set the second point of the leader line */
  cachePtr->leaderline->point[1].x = cachePtr->point.x;
  cachePtr->leaderline->point[1].y = cachePtr->point.y;

  /* compute leader line bbox */
  if(ox>0) {
    cachePtr->leaderbbox->minx = cachePtr->leaderline->point[0].x;
    cachePtr->leaderbbox->maxx = cachePtr->point.x;
  } else {
    cachePtr->leaderbbox->maxx = cachePtr->leaderline->point[0].x;
    cachePtr->leaderbbox->minx = cachePtr->point.x;
  }
  if(oy>0) {
    cachePtr->leaderbbox->miny = cachePtr->leaderline->point[0].y;
    cachePtr->leaderbbox->maxy = cachePtr->point.y;
  } else {
    cachePtr->leaderbbox->maxy = cachePtr->leaderline->point[0].y;
    cachePtr->leaderbbox->miny = cachePtr->point.y;
  }
  cachePtr->status = msTestLabelCacheCollisions(map, cachePtr, cachePtr->poly, cachePtr->labels[0].mindistance,priority,-label_idx);
  if(cachePtr->status) {
    int ll;
    for(ll=0; ll<cachePtr->numlabels; ll++) {
      cachePtr->labels[ll].annopoint.x += ox;
      cachePtr->labels[ll].annopoint.y += oy;
      if(cachePtr->labels[ll].annopoly) {
        for(i=0; i<5; i++) {
          cachePtr->labels[ll].annopoly->line[0].point[i].x += ox;
          cachePtr->labels[ll].annopoly->line[0].point[i].y += oy;
        }
      }
    }
  }
}

int msDrawOffsettedLabels(imageObj *image, mapObj *map, int priority)
{
  int retval = MS_SUCCESS;
  int l;
  labelCacheObj *labelcache = &(map->labelcache);
  labelCacheSlotObj *cacheslot;
  labelCacheMemberObj *cachePtr;
  assert(MS_RENDERER_PLUGIN(image->format));
  cacheslot = &(labelcache->slots[priority]);
  for(l=cacheslot->numlabels-1; l>=0; l--) {
    cachePtr = &(cacheslot->labels[l]); /* point to right spot in the label cache */
    if(cachePtr->status == MS_FALSE && !cachePtr->labelpath && cachePtr->poly) {
      /* only test regular labels that have had their bounding box computed
       and that haven't been rendered  */
      classObj *classPtr = (GET_CLASS(map,cachePtr->layerindex,cachePtr->classindex));
      layerObj *layerPtr = (GET_LAYER(map,cachePtr->layerindex));
      if(classPtr->leader.maxdistance) { /* only test labels that can be offsetted */
        shapeObj origPoly;
        int steps,i;
        if(cachePtr->point.x < labelcache->gutter ||
            cachePtr->point.y < labelcache->gutter ||
            cachePtr->point.x >= image->width - labelcache->gutter ||
            cachePtr->point.y >= image->height - labelcache->gutter) {
          /* don't look for leaders if point is in edge buffer as the leader line would end up chopped off */
          continue;
        }

        /* TODO: check the cachePtr->point doesn't intersect a rendered label before event trying to offset ?*/

        /* TODO: if the entry has a single label and it has position != CC,
         * recompute the cachePtr->poly and labelPtr->annopoint using POSITION CC */
        msInitShape(&origPoly);
        msCopyShape(cachePtr->poly,&origPoly);

        cachePtr->leaderline = msSmallMalloc(sizeof(lineObj));
        cachePtr->leaderline->numpoints = 2;
        cachePtr->leaderline->point = msSmallMalloc(2*sizeof(pointObj));
        cachePtr->leaderline->point[0] = cachePtr->point;
        cachePtr->leaderbbox = msSmallMalloc(sizeof(rectObj));

        steps = classPtr->leader.maxdistance / classPtr->leader.gridstep;

#define x0 (cachePtr->leaderline->point[0].x)
#define y0 (cachePtr->leaderline->point[0].y)
#define gridstepsc (classPtr->leader.gridstep)


#define otest(ox,oy) if((x0+(ox)) >= labelcache->gutter &&\
                  (y0+(oy)) >= labelcache->gutter &&\
                  (x0+(ox)) < image->width + labelcache->gutter &&\
                  (y0+(oy)) < image->height + labelcache->gutter) {\
                     offsetAndTest(image,map,cachePtr,(ox),(oy),priority,l,&origPoly); \
                     if(cachePtr->status) break;\
                  }

        /* loop through possible offsetted positions */
        for(i=1; i<=steps; i++) {




          /* test the intermediate points on the ring */

          /* (points marked "0" are the ones being tested)

             X00X00X
             0XXXXX0
             0XXXXX0
             XXX.XXX
             0XXXXX0
             0XXXXX0
             X00X00X
          */
          int j;
          for(j=1; j<i-1; j++) {
            /* test the right positions */
            otest(i*gridstepsc,j * gridstepsc);
            otest(i*gridstepsc,- j * gridstepsc);
            /* test the left positions */
            otest(- i*gridstepsc,j * gridstepsc);
            otest(- i*gridstepsc,- j * gridstepsc);
            /* test the top positions */
            otest(j*gridstepsc,- i * gridstepsc);
            otest(- j *gridstepsc,- i * gridstepsc);
            /* test the bottom positions */
            otest(j*gridstepsc,i * gridstepsc);
            otest(- j *gridstepsc,i * gridstepsc);
          }
          if(j<(i-1)) break;

          otest(i*gridstepsc,i*gridstepsc);
          otest(-i*gridstepsc,-i*gridstepsc);
          otest(i*gridstepsc,-i*gridstepsc);
          otest(-i*gridstepsc,i*gridstepsc);


          /* test the intermediate points on the ring */

          /* (points marked "0" are the ones being tested)

             X00X00X
             0XXXXX0
             0XXXXX0
             XXX.XXX
             0XXXXX0
             0XXXXX0
             X00X00X

          */

          /* test the extreme diagonal points */

          /* (points marked "0" are the ones being tested)

             0XXXXX0
             XXXXXXX
             XXXXXXX
             XXX.XXX
             XXXXXXX
             XXXXXXX
             0XXXXX0

             (x0+i*gridstep, y0+i*gridstep), pos lr
             (x0-i*gridstep, y0-i*gridstep), pos ul
             (x0+i*gridstep, y0-i*gridstep), pos ur
             (x0-i*gridstep, y0+i*gridstep), pos ll

          */

          /* test the 4 cardinal points on the ring */

          /* (points marked "0" are the ones being tested)

             XXX0XXX
             XXXXXXX
             XXXXXXX
             0XX.XX0
             XXXXXXX
             XXXXXXX
             XXX0XXX

           * (x0+i*gridtep,y0), pos cr

           * (x0-i*gridstep,y0), pos cl
           * (x0,y0-i*gridstep), pos uc
           * (x0,y0+i*gridstep), pos lc
           */
          otest(i*gridstepsc,0);
          otest(-i*gridstepsc,0);
          otest(0,-i*gridstepsc);
          otest(0,i*gridstepsc);
        }
        if(cachePtr->status) {
          int ll;
          shapeObj labelLeader; /* label polygon (bounding box, possibly rotated) */
          labelLeader.line = cachePtr->leaderline; /* setup the label polygon structure */
          labelLeader.numlines = 1;

          for(ll=0; ll<classPtr->leader.numstyles; ll++) {
            msDrawLineSymbol(&map->symbolset, image,&labelLeader , classPtr->leader.styles[ll], layerPtr->scalefactor);
          }
          for(ll=0; ll<cachePtr->numlabels; ll++) {
            labelObj *labelPtr = &(cachePtr->labels[ll]);

            /* here's where we draw the label styles */
            if(labelPtr->numstyles > 0) {
              for(i=0; i<labelPtr->numstyles; i++) {
                if(labelPtr->styles[i]->_geomtransform.type == MS_GEOMTRANSFORM_LABELPOINT)
                  msDrawMarkerSymbol(&map->symbolset, image, &(cachePtr->point), labelPtr->styles[i], layerPtr->scalefactor);
                else if(labelPtr->styles[i]->_geomtransform.type == MS_GEOMTRANSFORM_LABELPOLY) {
                  msDrawShadeSymbol(&map->symbolset, image, labelPtr->annopoly, labelPtr->styles[i], layerPtr->scalefactor);
                } else {
                  msSetError(MS_MISCERR,"Labels only support LABELPNT and LABELPOLY GEOMTRANSFORMS", "msDrawOffsettedLabels()");
                  return MS_FAILURE;
                }
              }
            }
            if(labelPtr->annotext)
              msDrawText(image, labelPtr->annopoint, labelPtr->annotext, labelPtr, &(map->fontset), layerPtr->scalefactor); /* actually draw the label */
          }
          /* TODO: draw cachePtr->marker, but where ? */

          /*
           styleObj tstyle;
           static int foo =0;
           if(!foo) {
              srand(time(NULL));
              foo = 1;
              initStyle(&tstyle);
              tstyle.width = 1;
              tstyle.color.alpha = 255;
           }
           tstyle.color.red = random()%255;
           tstyle.color.green = random()%255;
           tstyle.color.blue =random()%255;
           msDrawLineSymbol(&map->symbolset, image, cachePtr->poly, &tstyle, layerPtr->scalefactor);
          */

        } else {
          msFree(cachePtr->leaderline->point);
          msFree(cachePtr->leaderline);
          msFree(cachePtr->leaderbbox);
          cachePtr->leaderline = NULL;
        }
        msFreeShape(&origPoly);
      }
    }
  }


  return retval;
}

int computeMarkerPoly(mapObj *map, imageObj *image, labelCacheMemberObj *cachePtr,
                      labelCacheSlotObj *cacheslot, shapeObj *markerPoly)
{
  layerObj *layerPtr = (GET_LAYER(map, cachePtr->layerindex));
  if(layerPtr->type == MS_LAYER_ANNOTATION && cachePtr->numstyles > 0) {
    /* TODO: at the moment only checks the bottom (first) marker style since it *should* be the
       largest, perhaps we should check all of them and build a composite size */
    double marker_width,marker_height;
    pointObj *point = markerPoly->line[0].point;
    if(msGetMarkerSize(&map->symbolset, &(cachePtr->styles[0]), &marker_width, &marker_height, layerPtr->scalefactor) != MS_SUCCESS)
      return MS_FAILURE;
    markerPoly->numlines = 1;
    markerPoly->bounds.minx = cachePtr->point.x - .5 * marker_width;
    markerPoly->bounds.miny = cachePtr->point.y - .5 * marker_height;
    markerPoly->bounds.maxx = markerPoly->bounds.minx + marker_width;
    markerPoly->bounds.maxy = markerPoly->bounds.miny + marker_height;
    point[0].x = markerPoly->bounds.minx;
    point[0].y = markerPoly->bounds.miny;
    point[1].x = markerPoly->bounds.minx;
    point[1].y = markerPoly->bounds.maxy;
    point[2].x = markerPoly->bounds.maxx;
    point[2].y = markerPoly->bounds.maxy;
    point[3].x = markerPoly->bounds.maxx;
    point[3].y = markerPoly->bounds.miny;
    point[4].x = markerPoly->bounds.minx;
    point[4].y = markerPoly->bounds.miny;
  }
  return MS_SUCCESS;
}

void fastComputeBounds(shapeObj *shape)
{
  int i,j;
  shape->bounds.minx = shape->bounds.maxx = shape->line[0].point[0].x;
  shape->bounds.miny = shape->bounds.maxy = shape->line[0].point[0].y;


  for( i=0; i<shape->numlines; i++ ) {
    for( j=0; j<shape->line[i].numpoints; j++ ) {
      shape->bounds.minx = MS_MIN(shape->bounds.minx, shape->line[i].point[j].x);
      shape->bounds.maxx = MS_MAX(shape->bounds.maxx, shape->line[i].point[j].x);
      shape->bounds.miny = MS_MIN(shape->bounds.miny, shape->line[i].point[j].y);
      shape->bounds.maxy = MS_MAX(shape->bounds.maxy, shape->line[i].point[j].y);
    }
  }
}

int computeLabelMarkerPoly(mapObj *map, imageObj *img, labelCacheMemberObj *cachePtr,
                           labelObj *label, shapeObj *markerPoly)
{
  int i;
  layerObj *layerPtr = (GET_LAYER(map, cachePtr->layerindex));
  markerPoly->numlines = 0;
  for (i=0; i<label->numstyles; i++) {
    styleObj *style = label->styles[i];
    if(style->_geomtransform.type == MS_GEOMTRANSFORM_LABELPOINT &&
        style->symbol < map->symbolset.numsymbols && style->symbol > 0) {
      double sx,sy;
      pointObj *point;
      int p;
      double aox,aoy;
      symbolObj *symbol = map->symbolset.symbol[style->symbol];
      if(msGetMarkerSize(&map->symbolset, style, &sx, &sy, layerPtr->scalefactor) != MS_SUCCESS)
        return MS_FAILURE;
      point = markerPoly->line[0].point;
      point[0].x = sx / 2.0;
      point[0].y = sy / 2.0;
      point[1].x =  point[0].x;
      point[1].y = -point[0].y;
      point[2].x = -point[0].x;
      point[2].y = -point[0].y;
      point[3].x = -point[0].x;
      point[3].y =  point[0].y;
      point[4].x =  point[0].x;
      point[4].y =  point[0].y;
      if(symbol->anchorpoint_x != 0.5 || symbol->anchorpoint_y != 0.5) {
        aox = (0.5 - symbol->anchorpoint_x) * sx;
        aoy = (0.5 - symbol->anchorpoint_y) * sy;
        for(p=0; p<5; p++) {
          point[p].x += aox;
          point[p].y += aoy;
        }
      }
      if(style->angle) {
        double rot = -style->angle * MS_DEG_TO_RAD;
        double sina = sin(rot);
        double cosa = cos(rot);
        for(p=0; p<5; p++) {
          double tmpx = point[p].x;
          point[p].x = point[p].x * cosa - point[p].y * sina;
          point[p].y = tmpx * sina + point[p].y * cosa;
        }
      }
      aox = cachePtr->point.x + style->offsetx * layerPtr->scalefactor;
      aoy = cachePtr->point.y + style->offsety * layerPtr->scalefactor;
      for(p=0; p<5; p++) {
        point[p].x += aox;
        point[p].y += aoy;
      }
      markerPoly->numlines = 1;
      fastComputeBounds(markerPoly);
      break;
    }
  }
  return MS_SUCCESS;
}

int msDrawLabelCache(imageObj *image, mapObj *map)
{
  int nReturnVal = MS_SUCCESS;

  if(image) {
    if(MS_RENDERER_PLUGIN(image->format)) {
      int i, l, ll, priority;
      rectObj r;
      shapeObj marker_poly;
      lineObj  marker_line;
      pointObj marker_points[5];
      shapeObj label_marker_poly;
      lineObj  label_marker_line;
      pointObj label_marker_points[5];
      shapeObj metrics_poly;
      lineObj metrics_line;
      pointObj metrics_points[5];

      double marker_offset_x, marker_offset_y;
      int label_offset_x, label_offset_y;
      int label_mindistance=-1, label_buffer=0;
      const char *value;

      labelCacheMemberObj *cachePtr=NULL;
      layerObj *layerPtr=NULL;
      classObj *classPtr=NULL;
      labelObj *labelPtr=NULL;

      /* holds the contour of the label styles that correspond to markers */
      marker_line.point = marker_points;
      marker_line.numpoints = 5;
      msInitShape(&marker_poly);
      marker_poly.line = &marker_line;
      marker_poly.numlines = 0;
      marker_poly.type = MS_SHAPE_POLYGON;

      label_marker_line.point = label_marker_points;
      label_marker_line.numpoints = 5;
      msInitShape(&label_marker_poly);
      label_marker_poly.line = &label_marker_line;
      label_marker_poly.numlines = 0;
      label_marker_poly.type = MS_SHAPE_POLYGON;

      metrics_line.point = metrics_points;
      metrics_line.numpoints = 5;
      msInitShape(&metrics_poly);
      metrics_poly.line = &metrics_line;
      metrics_poly.numlines = 1;
      metrics_poly.type = MS_SHAPE_POLYGON;

      /* Look for labelcache_map_edge_buffer map metadata
       * If set then the value defines a buffer (in pixels) along the edge of the
       * map image where labels can't fall
       */
      if((value = msLookupHashTable(&(map->web.metadata), "labelcache_map_edge_buffer")) != NULL) {
        map->labelcache.gutter = MS_ABS(atoi(value));
        if(map->debug) msDebug("msDrawLabelCache(): labelcache_map_edge_buffer = %d\n", map->labelcache.gutter);
      }

      for(priority=MS_MAX_LABEL_PRIORITY-1; priority>=0; priority--) {
        labelCacheSlotObj *cacheslot;
        cacheslot = &(map->labelcache.slots[priority]);

        for(l=cacheslot->numlabels-1; l>=0; l--) {
          double scalefactor,size;
          cachePtr = &(cacheslot->labels[l]); /* point to right spot in the label cache */

          layerPtr = (GET_LAYER(map, cachePtr->layerindex)); /* set a couple of other pointers, avoids nasty references */
          classPtr = (GET_CLASS(map, cachePtr->layerindex, cachePtr->classindex));

          if (layerPtr->type == MS_LAYER_ANNOTATION && (cachePtr->numlabels > 1 || classPtr->leader.maxdistance)) {
            msSetError(MS_MISCERR, "Multiple Labels and/or LEADERs are not supported with annotation layers", "msDrawLabelCache()");
            return MS_FAILURE;
          }

          /* TODO: classes with a labelpath do not respect multi label rendering */
          if(cachePtr->labelpath) { /* path-based label */
            labelPtr = &(cachePtr->labels[0]);

            if(labelPtr->status != MS_ON) continue; /* skip this label */
            if(!labelPtr->annotext) continue; /* skip this label, nothing to with curved labels when there is nothing to draw */

            /* path-following labels *must* be TRUETYPE */
            size = labelPtr->size * layerPtr->scalefactor;
            size = MS_MAX(size, labelPtr->minsize*image->resolutionfactor);
            size = MS_MIN(size, labelPtr->maxsize*image->resolutionfactor);
            scalefactor = size / labelPtr->size;

            label_buffer = (labelPtr->buffer*image->resolutionfactor);
            label_mindistance = (labelPtr->mindistance*image->resolutionfactor);


            /* compare against image bounds, rendered labels and markers (sets cachePtr->status), if FORCE=TRUE then skip it */
            cachePtr->status = MS_TRUE;
            assert(cachePtr->poly == NULL);

            if(!labelPtr->force)
              cachePtr->status = msTestLabelCacheCollisions(map,cachePtr,&cachePtr->labelpath->bounds,label_mindistance,priority,l);


            if(!cachePtr->status) {
              msFreeShape(&cachePtr->labelpath->bounds);
              continue;
            } else {
              /* take ownership of cachePtr->poly*/
              cachePtr->poly = (shapeObj*)msSmallMalloc(sizeof(shapeObj));
              msInitShape(cachePtr->poly);
              cachePtr->poly->type = MS_SHAPE_POLYGON;
              cachePtr->poly->numlines = cachePtr->labelpath->bounds.numlines;
              cachePtr->poly->line = cachePtr->labelpath->bounds.line;
              cachePtr->labelpath->bounds.numlines = 0;
              cachePtr->labelpath->bounds.line = NULL;
              cachePtr->poly->bounds.minx = cachePtr->labelpath->bounds.bounds.minx;
              cachePtr->poly->bounds.miny = cachePtr->labelpath->bounds.bounds.miny;
              cachePtr->poly->bounds.maxx = cachePtr->labelpath->bounds.bounds.maxx;
              cachePtr->poly->bounds.maxy = cachePtr->labelpath->bounds.bounds.maxy;
              msFreeShape(&cachePtr->labelpath->bounds);
            }

            msDrawTextLine(image, labelPtr->annotext, labelPtr, cachePtr->labelpath, &(map->fontset), layerPtr->scalefactor); /* Draw the curved label */

          } else { /* point-based label */
            scalefactor = layerPtr->scalefactor; /* FIXME avoid compiler warning, see also #4408  */
            marker_offset_x = marker_offset_y = 0; /* assume no marker */

            /* compute label bbox of a marker used in an annotation layer and/or
             * the offset needed for point layer with markerPtr */
            marker_poly.numlines = 0;
            if(layerPtr->type == MS_LAYER_ANNOTATION) {
              if(computeMarkerPoly(map,image,cachePtr,cacheslot,&marker_poly)!=MS_SUCCESS) return MS_FAILURE;
              if(marker_poly.numlines) {
                marker_offset_x = (marker_poly.bounds.maxx-marker_poly.bounds.minx)/2.0;
                marker_offset_y = (marker_poly.bounds.maxy-marker_poly.bounds.miny)/2.0;
                /* if this is an annotation layer, transfer the markerPoly */
                if( MS_OFF == msTestLabelCacheCollisions(map, cachePtr, &marker_poly, 0,priority, l)) {
                  continue; /* the marker collided, no point continuing */
                }
              }
            } else if (layerPtr->type == MS_LAYER_POINT && cachePtr->markerid!=-1) { /* there is a marker already in the image that we need to account for */
              markerCacheMemberObj *markerPtr = &(cacheslot->markers[cachePtr->markerid]); /* point to the right spot in the marker cache*/
              marker_offset_x = (markerPtr->poly->bounds.maxx-markerPtr->poly->bounds.minx)/2.0;
              marker_offset_y = (markerPtr->poly->bounds.maxy-markerPtr->poly->bounds.miny)/2.0;
            }


            /*
            ** all other cases *could* have multiple labels defined
            */
            cachePtr->status = MS_OFF; /* assume this cache element *can't* be placed */
            for(ll=0; ll<cachePtr->numlabels; ll++) { /* RFC 77 TODO: Still may want to step through backwards... */
              int label_marker_status = MS_ON;
              labelPtr = &(cachePtr->labels[ll]);
              labelPtr->status = MS_OFF;

              /* first check if there's anything to do with this label */
              if(!labelPtr->annotext) {
                int s;
                for(s=0; s<labelPtr->numstyles; s++) {
                  if(labelPtr->styles[s]->_geomtransform.type == MS_GEOMTRANSFORM_LABELPOINT)
                    break;
                }
                if(s == labelPtr->numstyles) {
                  /* no label text, and no markers to render, skip this label */
                  labelPtr->status = MS_ON;
                  continue;
                }
              }

              /* compute the poly of the label styles */
              if(computeLabelMarkerPoly(map,image,cachePtr,labelPtr,&label_marker_poly)!=MS_SUCCESS) return MS_FAILURE;
              if(label_marker_poly.numlines) {
                if(cachePtr->numlabels > 1) { /* FIXME this test doesn't seem right, should probably check if we have an annotation layer with a regular style defined */
                  marker_offset_x = (label_marker_poly.bounds.maxx-label_marker_poly.bounds.minx)/2.0;
                  marker_offset_y = (label_marker_poly.bounds.maxy-label_marker_poly.bounds.miny)/2.0;
                } else {
                  /* we might be using an old style behavior with a markerPtr */
                  marker_offset_x = MS_MAX(marker_offset_x,(label_marker_poly.bounds.maxx-label_marker_poly.bounds.minx)/2.0);
                  marker_offset_y = MS_MAX(marker_offset_y,(label_marker_poly.bounds.maxy-label_marker_poly.bounds.miny)/2.0);
                }
                /* add marker to cachePtr->poly */
                if(labelPtr->force != MS_TRUE) {
                  label_marker_status = msTestLabelCacheCollisions(map, cachePtr,&label_marker_poly, 0,priority, l);
                }
                if(label_marker_status == MS_OFF &&
                    !(labelPtr->force || classPtr->leader.maxdistance))
                  break; /* the marker collided, break from multi-label loop */
              }


              if(labelPtr->annotext) {
                /* compute label size */
                if(labelPtr->type == MS_TRUETYPE) {
                  size = labelPtr->size * layerPtr->scalefactor;
                  size = MS_MAX(size, labelPtr->minsize*image->resolutionfactor);
                  size = MS_MIN(size, labelPtr->maxsize*image->resolutionfactor);
                  scalefactor = size / labelPtr->size;
                } else {
                  size = labelPtr->size;
                  scalefactor = 1;
                }
                if(msGetLabelSize(map, labelPtr, labelPtr->annotext, size, &r, NULL) != MS_SUCCESS)
                  return MS_FAILURE;
                /* if our label has an outline, adjust the marker offset so the outlinecolor does
                 * not bleed into the marker */
                if(marker_offset_x && MS_VALID_COLOR(labelPtr->outlinecolor)) {
                  marker_offset_x += labelPtr->outlinewidth/2.0;
                  marker_offset_y += labelPtr->outlinewidth/2.0;
                }

                if(labelPtr->autominfeaturesize && (cachePtr->featuresize != -1) && ((r.maxx-r.minx) > cachePtr->featuresize)) {
                  /* label too large relative to the feature */
                  /* this label cannot be rendered, go on to next cachePtr */
                  break;
                  /* TODO: treat the case with multiple labels and/or leader lines */
                }

                /* apply offset and buffer settings */
                label_offset_x = labelPtr->offsetx*scalefactor;
                label_offset_y = labelPtr->offsety*scalefactor;
                label_buffer = (labelPtr->buffer*image->resolutionfactor);
                label_mindistance = (labelPtr->mindistance*image->resolutionfactor);

#ifdef oldcode
                /* adjust the baseline (see #1449) */
                if(labelPtr->type == MS_TRUETYPE) {
                  char *lastline = strrchr(labelPtr->annotext,'\n');
                  if(!lastline || !*(++lastline)) {
                    label_offset_y += ((r.miny + r.maxy) + size) / 2.0;
                  } else {
                    rectObj rect2; /* bbox of first line only */
                    msGetLabelSize(map, labelPtr, lastline, size, &rect2, NULL);
                    label_offset_y += ((rect2.miny+rect2.maxy) + size) / 2.0;
                  }
                }
#endif


                /* compute the label annopoly  if we need to render the background billboard */
                if(labelPtr->numstyles > 0) {
                  for(i=0; i<labelPtr->numstyles; i++) {
                    if(labelPtr->styles[i]->_geomtransform.type == MS_GEOMTRANSFORM_LABELPOLY) {
                      /* initialize the annotation polygon */
                      labelPtr->annopoly = (shapeObj *) msSmallMalloc(sizeof(shapeObj));
                      msInitShape(labelPtr->annopoly);
                      labelPtr->annopoly->line = (lineObj *) malloc(sizeof(lineObj));
                      labelPtr->annopoly->numlines = 1;
                      labelPtr->annopoly->line->point =  (pointObj *) malloc(5*sizeof(pointObj));
                      labelPtr->annopoly->line->numpoints = 5;
                      break;
                    }
                  }
                }
              }

              /* TODO: no point in using auto positionning if the marker cannot be placed? */
              if(labelPtr->annotext && labelPtr->position == MS_AUTO) {
                /* no point in using auto positionning if the marker cannot be placed */
                int positions[MS_POSITIONS_LENGTH], npositions=0;

                /*
                ** If the ANNOTATION has an associated marker then the position is handled like a point regardless of underlying shape type. (#2993)
                **   (Note: might be able to re-order this for more speed.)
                */
                if((layerPtr->type == MS_LAYER_POLYGON && marker_offset_x==0 )|| (layerPtr->type == MS_LAYER_ANNOTATION && cachePtr->shapetype == MS_SHAPE_POLYGON && cachePtr->numstyles == 0)) {
                  positions[0]=MS_CC;
                  positions[1]=MS_UC;
                  positions[2]=MS_LC;
                  positions[3]=MS_CL;
                  positions[4]=MS_CR;
                  npositions = 5;
                } else if((layerPtr->type == MS_LAYER_LINE && marker_offset_x == 0) || (layerPtr->type == MS_LAYER_ANNOTATION && cachePtr->shapetype == MS_SHAPE_LINE && cachePtr->numstyles == 0)) {
                  positions[0]=MS_UC;
                  positions[1]=MS_LC;
                  positions[2]=MS_CC;
                  npositions = 3;
                } else {
                  positions[0]=MS_UC;
                  positions[1]=MS_LC;
                  positions[2]=MS_CR;
                  positions[3]=MS_CL;
                  positions[4]=MS_UR;
                  positions[5]=MS_UL;
                  positions[6]=MS_LR;
                  positions[7]=MS_LL;
                  npositions = 8;
                }

                for(i=0; i<npositions; i++) {
                  // RFC 77 TODO: take label_marker_offset_x/y into account
                  labelPtr->annopoint = get_metrics_line(&(cachePtr->point), positions[i], r,
                                                         marker_offset_x + label_offset_x, marker_offset_y + label_offset_y,
                                                         labelPtr->angle, label_buffer, &metrics_line);
                  fastComputeBounds(&metrics_poly);

                  if(labelPtr->force == MS_OFF) {
                    /* check for collisions inside the label group */
                    if(cachePtr->poly && cachePtr->poly->numlines && intersectLabelPolygons(&metrics_poly, cachePtr->poly) == MS_TRUE) {
                      /* there was a self intersection */
                      continue; /* next position, labelPtr->status is left to MS_OFF */
                    }
                  }

                  labelPtr->status = msTestLabelCacheCollisions(map, cachePtr,&metrics_poly, label_mindistance,priority, l);

                  /* found a suitable place for this label */
                  if(labelPtr->status == MS_TRUE || (i==(npositions-1) && labelPtr->force == MS_ON)) {
                    labelPtr->status = MS_TRUE; /* set to true in case we are forcing it */
                    if(labelPtr->annopoly) get_metrics_line(&(cachePtr->point), positions[i], r,
                                                              marker_offset_x + label_offset_x, marker_offset_y + label_offset_y,
                                                              labelPtr->angle, 1, labelPtr->annopoly->line);
                    break; /* ...out of position loop */
                  }
                } /* next position */

                /* if position auto didn't manage to find a position, but we have leader configured
                 * for the class, then we want to compute the label poly anyways */
                if(classPtr->leader.maxdistance && labelPtr->status == MS_FALSE) {
                  labelPtr->annopoint = get_metrics_line(&(cachePtr->point), MS_CC, r,
                                                         marker_offset_x + label_offset_x, marker_offset_y + label_offset_y,
                                                         labelPtr->angle, label_buffer, &metrics_line);
                  if(labelPtr->annopoly) get_metrics_line(&(cachePtr->point), MS_CC, r,
                                                            marker_offset_x + label_offset_x, marker_offset_y + label_offset_y,
                                                            labelPtr->angle, 1, labelPtr->annopoly->line);
                  fastComputeBounds(&metrics_poly);
                }
              } else { /* explicit position */

                if(labelPtr->annotext) {
                  if(labelPtr->position == MS_CC) { /* don't need the marker_offset */
                    labelPtr->annopoint = get_metrics_line(&(cachePtr->point), labelPtr->position, r,
                                                           label_offset_x, label_offset_y, labelPtr->angle, label_buffer, &metrics_line);
                    if(labelPtr->annopoly) get_metrics_line(&(cachePtr->point), labelPtr->position, r,
                                                              label_offset_x, label_offset_y, labelPtr->angle, 1, labelPtr->annopoly->line);
                  } else {
                    labelPtr->annopoint = get_metrics_line(&(cachePtr->point), labelPtr->position, r,
                                                           marker_offset_x + label_offset_x, marker_offset_y + label_offset_y,
                                                           labelPtr->angle, label_buffer, &metrics_line);
                    if(labelPtr->annopoly) get_metrics_line(&(cachePtr->point), labelPtr->position, r,
                                                              marker_offset_x + label_offset_x, marker_offset_y + label_offset_y,
                                                              labelPtr->angle, 1, labelPtr->annopoly->line);
                  }
                  fastComputeBounds(&metrics_poly);

                  if(labelPtr->force == MS_ON) {
                    labelPtr->status = MS_ON;
                  } else {
                    if(labelPtr->force == MS_OFF) {
                      /* check for collisions inside the label group unless the label is FORCE GROUP */
                      if(cachePtr->poly && cachePtr->poly->numlines && intersectLabelPolygons(&metrics_poly, cachePtr->poly) == MS_TRUE) {
                        break; /* collision within the group */
                      }
                    }
                    /* TODO: in case we have leader lines and multiple labels, there's no use in testing for labelcache collisions
                    * once a first collision has been found. we only need to know that the label group has collided, and the
                    * poly of the whole label group: if(label_group) testLabelCacheCollisions */
                    labelPtr->status = msTestLabelCacheCollisions(map, cachePtr,&metrics_poly, label_mindistance, priority, l);
                  }
                } else {
                  labelPtr->status = MS_ON;
                }
              } /* end POSITION AUTO vs Fixed POSITION */

              if((!labelPtr->status || !label_marker_status) && classPtr->leader.maxdistance == 0) {
                break; /* no point looking at more labels, unless their is a leader defined, in which
                case we still want to compute the full cachePtr->poly to be used for offset tests */
                labelPtr->status = MS_OFF;
              } else {
                if(!cachePtr->poly) {
                  cachePtr->poly = (shapeObj*)msSmallMalloc(sizeof(shapeObj));
                  msInitShape(cachePtr->poly);
                }
                if(labelPtr->annotext) {
                  msAddLine(cachePtr->poly, metrics_poly.line);
                }
                if(label_marker_poly.numlines) {
                  msAddLine(cachePtr->poly, label_marker_poly.line);
                }
                if(!label_marker_status)
                  labelPtr->status = MS_OFF;
              }
            } /* next label in the group */


            /*
             * cachePtr->status can be set to ON only if all it's labels didn't collide
             */
            cachePtr->status = MS_ON;
            for(ll=0; ll<cachePtr->numlabels; ll++) {
              if(cachePtr->labels[ll].status == MS_OFF) {
                cachePtr->status = MS_OFF;
                break;
              }
            }
            if(cachePtr->status == MS_ON || classPtr->leader.maxdistance) {
              /* add the marker polygon if we have one */
              if(marker_poly.numlines) {
                if(!cachePtr->poly) {
                  cachePtr->poly = (shapeObj*)msSmallMalloc(sizeof(shapeObj));
                  msInitShape(cachePtr->poly);
                }
                msAddLine(cachePtr->poly, marker_poly.line);
              }
              if(cachePtr->poly)
                msComputeBounds(cachePtr->poly);
            }

            if(cachePtr->status == MS_OFF)
              continue; /* next label, as we had a collision */


            if(layerPtr->type == MS_LAYER_ANNOTATION && cachePtr->numstyles > 0) { /* need to draw a marker */
              for(i=0; i<cachePtr->numstyles; i++)
                msDrawMarkerSymbol(&map->symbolset, image, &(cachePtr->point), &(cachePtr->styles[i]), layerPtr->scalefactor);
            }

            for(ll=0; ll<cachePtr->numlabels; ll++) {
              labelPtr = &(cachePtr->labels[ll]);

              /* here's where we draw the label styles */
              if(labelPtr->numstyles > 0) {
                for(i=0; i<labelPtr->numstyles; i++) {
                  if(labelPtr->styles[i]->_geomtransform.type == MS_GEOMTRANSFORM_LABELPOINT)
                    msDrawMarkerSymbol(&map->symbolset, image, &(cachePtr->point), labelPtr->styles[i], layerPtr->scalefactor);
                  else if(labelPtr->styles[i]->_geomtransform.type == MS_GEOMTRANSFORM_LABELPOLY && labelPtr->annotext) {
                    msDrawShadeSymbol(&map->symbolset, image, labelPtr->annopoly, labelPtr->styles[i], scalefactor); /* FIXME: scalefactor here should be adjusted by the label minsize/maxsize adjustments of each label, not only the last one. see #4408 */
                  } else {
                    msSetError(MS_MISCERR,"Labels only support LABELPNT and LABELPOLY GEOMTRANSFORMS", "msDrawLabelCAche()");
                    return MS_FAILURE;
                  }
                }
              }
              if(labelPtr->annotext)
                msDrawText(image, labelPtr->annopoint, labelPtr->annotext, labelPtr, &(map->fontset), layerPtr->scalefactor); /* actually draw the label */
            }
          } /* end else */
        } /* next label(group) from cacheslot */
        msDrawOffsettedLabels(image, map, priority);
      } /* next priority */
#ifdef TBDEBUG
      styleObj tstyle;
      initStyle(&tstyle);
      tstyle.width = 1;
      tstyle.color.alpha = 255;
      tstyle.color.red = 255;
      tstyle.color.green = 0;
      tstyle.color.blue = 0;
      for(priority=MS_MAX_LABEL_PRIORITY-1; priority>=0; priority--) {
        labelCacheSlotObj *cacheslot;
        cacheslot = &(map->labelcache.slots[priority]);

        for(l=cacheslot->numlabels-1; l>=0; l--) {
          cachePtr = &(cacheslot->labels[l]); /* point to right spot in the label cache */
          /*
          assert((cachePtr->poly == NULL && cachePtr->status == MS_OFF) ||
                  (cachePtr->poly && (cachePtr->status == MS_ON));
           */
          if(cachePtr->status) {
            msDrawLineSymbol(&map->symbolset, image, cachePtr->poly, &tstyle, layerPtr->scalefactor);
          }
        }
      }
#endif

      return MS_SUCCESS; /* necessary? */
    }
  }

  return nReturnVal;
}


/**
 * Generic function to tell the underline device that layer
 * drawing is stating
 */

void msImageStartLayer(mapObj *map, layerObj *layer, imageObj *image)
{
  if (image) {
    if( MS_RENDERER_PLUGIN(image->format) ) {
      char *approximation_scale = msLayerGetProcessingKey( layer, "APPROXIMATION_SCALE" );
      if(approximation_scale) {
        if(!strncasecmp(approximation_scale,"ROUND",5)) {
          MS_IMAGE_RENDERER(image)->transform_mode = MS_TRANSFORM_ROUND;
        } else if(!strncasecmp(approximation_scale,"FULL",4)) {
          MS_IMAGE_RENDERER(image)->transform_mode = MS_TRANSFORM_FULLRESOLUTION;
        } else if(!strncasecmp(approximation_scale,"SIMPLIFY",8)) {
          MS_IMAGE_RENDERER(image)->transform_mode = MS_TRANSFORM_SIMPLIFY;
        } else {
          MS_IMAGE_RENDERER(image)->transform_mode = MS_TRANSFORM_SNAPTOGRID;
          MS_IMAGE_RENDERER(image)->approximation_scale = atof(approximation_scale);
        }
      } else {
        MS_IMAGE_RENDERER(image)->transform_mode = MS_IMAGE_RENDERER(image)->default_transform_mode;
        MS_IMAGE_RENDERER(image)->approximation_scale = MS_IMAGE_RENDERER(image)->default_approximation_scale;
      }
      MS_IMAGE_RENDERER(image)->startLayer(image, map, layer);
    } else if( MS_RENDERER_IMAGEMAP(image->format) )
      msImageStartLayerIM(map, layer, image);

  }
}


/**
 * Generic function to tell the underline device that layer
 * drawing is ending
 */

void msImageEndLayer(mapObj *map, layerObj *layer, imageObj *image)
{
  if(image) {
    if( MS_RENDERER_PLUGIN(image->format) ) {
      MS_IMAGE_RENDERER(image)->endLayer(image,map,layer);
    }
  }
}

/**
 * Generic function to tell the underline device that shape
 * drawing is stating
 */

void msDrawStartShape(mapObj *map, layerObj *layer, imageObj *image,
                      shapeObj *shape)
{
  if (image) {
    if(MS_RENDERER_PLUGIN(image->format)) {
      if (image->format->vtable->startShape)
        image->format->vtable->startShape(image, shape);
    }


  }
}


/**
 * Generic function to tell the underline device that shape
 * drawing is ending
 */

void msDrawEndShape(mapObj *map, layerObj *layer, imageObj *image,
                    shapeObj *shape)
{
  if(MS_RENDERER_PLUGIN(image->format)) {
    if (image->format->vtable->endShape)
      image->format->vtable->endShape(image, shape);
  }
}
/**
 * take the value from the shape and use it to change the
 * color in the style to match the range map
 */
int msShapeToRange(styleObj *style, shapeObj *shape)
{
  double fieldVal;
  char* fieldStr;

  /*first, get the value of the rangeitem, which should*/
  /*evaluate to a double*/
  fieldStr = shape->values[style->rangeitemindex];
  if (fieldStr == NULL) { /*if there's not value, bail*/
    return MS_FAILURE;
  }
  fieldVal = 0.0;
  fieldVal = atof(fieldStr); /*faith that it's ok -- */
  /*should switch to strtod*/
  return msValueToRange(style, fieldVal);
}

/**
 * Allow direct mapping of a value so that mapscript can use the
 * Ranges.  The styls passed in is updated to reflect the right color
 * based on the fieldVal
 */
int msValueToRange(styleObj *style, double fieldVal)
{
  double range;
  double scaledVal;

  range = style->maxvalue - style->minvalue;
  scaledVal = (fieldVal - style->minvalue)/range;

  /*At this point, we know where on the range we need to be*/
  /*However, we don't know how to map it yet, since RGB(A) can */
  /*Go up or down*/
  style->color.red = (int)(MS_MAX(0,(MS_MIN(255, (style->mincolor.red + ((style->maxcolor.red - style->mincolor.red) * scaledVal))))));
  style->color.green = (int)(MS_MAX(0,(MS_MIN(255,(style->mincolor.green + ((style->maxcolor.green - style->mincolor.green) * scaledVal))))));
  style->color.blue = (int)(MS_MAX(0,(MS_MIN(255,(style->mincolor.blue + ((style->maxcolor.blue - style->mincolor.blue) * scaledVal))))));
#ifdef USE_GD
  style->color.pen = MS_PEN_UNSET; /*so it will recalculate pen*/
#endif

  /*( "msMapRange(): %i %i %i", style->color.red , style->color.green, style->color.blue);*/

#if ALPHACOLOR_ENABLED
  /*NO ALPHA RANGE YET  style->color.alpha = style->mincolor.alpha + ((style->maxcolor.alpha - style->mincolor.alpha) * scaledVal);*/
#endif

  return MS_SUCCESS;
}<|MERGE_RESOLUTION|>--- conflicted
+++ resolved
@@ -2128,19 +2128,13 @@
          - the calls to msClipXXXRect will discard the original lineObjs, whereas
            we have just copied them because they where needed. These two functions
            could be changed so they are instructed not to free the original lineObjs. */
-<<<<<<< HEAD
-      unclipped_shape = (shapeObj *) msSmallMalloc(sizeof (shapeObj));
-      msInitShape(unclipped_shape);
-      msCopyShape(shape, unclipped_shape);
+      unclipped_shape_tmp = (shapeObj *) msSmallMalloc(sizeof (shapeObj));
+      msInitShape(unclipped_shape_tmp);
+      msCopyShape(shape, unclipped_shape_tmp);
       if(shape->type == MS_SHAPE_POLYGON) {
          /* #179: additional buffer for polygons */
          clip_buf += 2;
-      }
-=======
-      unclipped_shape_tmp = (shapeObj *) msSmallMalloc(sizeof (shapeObj));
-      msInitShape(unclipped_shape_tmp);
-      msCopyShape(shape, unclipped_shape_tmp);
->>>>>>> 5cee74de
+      }      
 
       cliprect.minx = cliprect.miny = -clip_buf;
       cliprect.maxx = image->width + clip_buf;

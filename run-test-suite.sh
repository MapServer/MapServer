#!/bin/bash

#fail script on first error
set -e

#do some cleaning up
git clean -d -f
cd msautotest
rm -f */result/*
git clean -d -f
cd ..
git submodule update

if [ -f CMakeLists.txt ]; then
   #cmake build
   if [ -d build ]; then
      rm -rf build
   fi
   mkdir -p build
   cd build
<<<<<<< HEAD
   cmake .. -DCMAKE_C_FLAGS="--coverage" -DCMAKE_CXX_FLAGS="--coverage" -DCMAKE_SHARED_LINKER_FLAGS="-lgcov" -DWITH_GD=1 -DWITH_CLIENT_WMS=1 -DWITH_CLIENT_WFS=1 -DWITH_KML=1 -DWITH_SOS=1 -DWITH_PHP=1 -DWITH_PYTHON=1 -DWITH_FRIBIDI=0 -DWITH_FCGI=0 -DCMAKE_BUILD_TYPE=Debug
=======
   cmake .. -DWITH_GD=1 -DWITH_CLIENT_WMS=1 -DWITH_CLIENT_WFS=1 -DWITH_KML=1 -DWITH_SOS=1 -DWITH_PHP=1 -DWITH_PYTHON=1 -DWITH_FRIBIDI=0 -DWITH_FCGI=0 -DWITH_EXEMPI=1 -DCMAKE_BUILD_TYPE=Release
>>>>>>> 198248a6
   make -j4
   cd ..
   make -f Makefile.autotest -j4 test
else
   #autoconf build
   ./configure --with-gd --with-postgis --with-wmsclient --with-proj --with-wfsclient --with-kml --with-cairo --with-wcs --with-sos --with-geos --with-gdal --with-ogr --with-wfs
   make clean
   make -j4
   make -j4 test
fi<|MERGE_RESOLUTION|>--- conflicted
+++ resolved
@@ -18,11 +18,7 @@
    fi
    mkdir -p build
    cd build
-<<<<<<< HEAD
-   cmake .. -DCMAKE_C_FLAGS="--coverage" -DCMAKE_CXX_FLAGS="--coverage" -DCMAKE_SHARED_LINKER_FLAGS="-lgcov" -DWITH_GD=1 -DWITH_CLIENT_WMS=1 -DWITH_CLIENT_WFS=1 -DWITH_KML=1 -DWITH_SOS=1 -DWITH_PHP=1 -DWITH_PYTHON=1 -DWITH_FRIBIDI=0 -DWITH_FCGI=0 -DCMAKE_BUILD_TYPE=Debug
-=======
-   cmake .. -DWITH_GD=1 -DWITH_CLIENT_WMS=1 -DWITH_CLIENT_WFS=1 -DWITH_KML=1 -DWITH_SOS=1 -DWITH_PHP=1 -DWITH_PYTHON=1 -DWITH_FRIBIDI=0 -DWITH_FCGI=0 -DWITH_EXEMPI=1 -DCMAKE_BUILD_TYPE=Release
->>>>>>> 198248a6
+   cmake .. -DCMAKE_C_FLAGS="--coverage" -DCMAKE_CXX_FLAGS="--coverage" -DCMAKE_SHARED_LINKER_FLAGS="-lgcov" -DWITH_GD=1 -DWITH_CLIENT_WMS=1 -DWITH_CLIENT_WFS=1 -DWITH_KML=1 -DWITH_SOS=1 -DWITH_PHP=1 -DWITH_PYTHON=1 -DWITH_FRIBIDI=0 -DWITH_FCGI=0 -DWITH_EXEMPI=1 -DCMAKE_BUILD_TYPE=Release
    make -j4
    cd ..
    make -f Makefile.autotest -j4 test

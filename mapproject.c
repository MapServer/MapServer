--- conflicted
+++ resolved
@@ -114,15 +114,10 @@
     msReleaseLock( TLOCK_PROJ );
 #endif
 
-<<<<<<< HEAD
-    if( error || point->x == HUGE_VAL || point->y == HUGE_VAL )
-      return MS_FAILURE;
-=======
     if( error || point->x == HUGE_VAL || point->y == HUGE_VAL ) {
       msSetError(MS_PROJERR,"proj says: %s","msProjectPoint()",pj_strerrno(error));
       return MS_FAILURE;
     }
->>>>>>> 2f4b50a2
 
     if( pj_is_latlong(out->proj) ) {
       point->x *= RAD_TO_DEG;
@@ -220,11 +215,7 @@
 /*      Interpolate along a line segment for which one end              */
 /*      reprojects and the other end does not.  Finds the horizon.      */
 /************************************************************************/
-<<<<<<< HEAD
-
-=======
 #ifdef USE_PROJ
->>>>>>> 2f4b50a2
 static int msProjectSegment( projectionObj *in, projectionObj *out,
                              pointObj *start, pointObj *end )
 
@@ -335,7 +326,6 @@
 
   wrap_test = out != NULL && out->proj != NULL && pj_is_latlong(out->proj)
               && !pj_is_latlong(in->proj);
-<<<<<<< HEAD
 
   line->numpoints = 0;
 
@@ -390,62 +380,6 @@
       else if( valid_flag == 1 ) {
         pointObj startPoint, endPoint;
 
-=======
-
-  line->numpoints = 0;
-
-  if( numpoints_in > 0 )
-    firstPoint = line->point[0];
-
-  memset( &lastPoint, 0, sizeof(lastPoint) );
-
-  /* -------------------------------------------------------------------- */
-  /*      Loop over all input points in linestring.                       */
-  /* -------------------------------------------------------------------- */
-  for( i=0; i < numpoints_in; i++ ) {
-    int ms_err;
-    wrkPoint = thisPoint = line->point[i];
-
-    ms_err = msProjectPoint(in, out, &wrkPoint );
-
-    /* -------------------------------------------------------------------- */
-    /*      Apply wrap logic.                                               */
-    /* -------------------------------------------------------------------- */
-    if( wrap_test && i > 0 && ms_err != MS_FAILURE ) {
-      double dist;
-      pointObj pt1Geo;
-
-      if( line_out->numpoints > 0 )
-        pt1Geo = line_out->point[0];
-      else
-        pt1Geo = wrkPoint; /* this is a cop out */
-
-      dist = wrkPoint.x - pt1Geo.x;
-      if( fabs(dist) > 180.0
-          && msTestNeedWrap( thisPoint, firstPoint,
-                             pt1Geo, in, out ) ) {
-        if( dist > 0.0 )
-          wrkPoint.x -= 360.0;
-        else if( dist < 0.0 )
-          wrkPoint.x += 360.0;
-      }
-    }
-
-    /* -------------------------------------------------------------------- */
-    /*      Put result into output line with appropriate logic for          */
-    /*      failure breaking lines, etc.                                    */
-    /* -------------------------------------------------------------------- */
-    if( ms_err == MS_FAILURE ) {
-      /* We have started out invalid */
-      if( i == 0 ) {
-        valid_flag = -1;
-      }
-
-      /* valid data has ended, we need to work out the horizon */
-      else if( valid_flag == 1 ) {
-        pointObj startPoint, endPoint;
-
->>>>>>> 2f4b50a2
         startPoint = lastPoint;
         endPoint = thisPoint;
         if( msProjectSegment( in, out, &startPoint, &endPoint )
@@ -573,10 +507,7 @@
 #undef p_y
       }
     }
-<<<<<<< HEAD
-=======
     msComputeBounds( shape ); /* fixes bug 1586 */
->>>>>>> 2f4b50a2
     return MS_SUCCESS;
   }
 #endif
@@ -714,29 +645,12 @@
   }
 
   if( !rect_initialized ) {
-<<<<<<< HEAD
-    if( out == NULL || out->proj == NULL
-        || pj_is_latlong(in->proj) ) {
-      prj_rect.minx = -180;
-      prj_rect.maxx = 180;
-      prj_rect.miny = -90;
-      prj_rect.maxy = 90;
-    } else {
-      prj_rect.minx = -22000000;
-      prj_rect.maxx = 22000000;
-      prj_rect.miny = -11000000;
-      prj_rect.maxy = 11000000;
-    }
-
-    msDebug( "msProjectRect(): all points failed to reproject, trying to fall back to using world bounds ... hope this helps.\n" );
-=======
     prj_rect.minx = 0;
     prj_rect.maxx = 0;
     prj_rect.miny = 0;
     prj_rect.maxy = 0;
 
     msSetError(MS_PROJERR, "All points failed to reproject.", "msProjectRect()");
->>>>>>> 2f4b50a2
   } else {
     msDebug( "msProjectRect(): some points failed to reproject, doing internal sampling.\n" );
   }
@@ -1190,21 +1104,12 @@
   }
 
   if (proj_lib == NULL) pj_set_finder(NULL);
-<<<<<<< HEAD
 
   if( ms_proj_lib != NULL ) {
     free( ms_proj_lib );
     ms_proj_lib = NULL;
   }
 
-=======
-
-  if( ms_proj_lib != NULL ) {
-    free( ms_proj_lib );
-    ms_proj_lib = NULL;
-  }
-
->>>>>>> 2f4b50a2
   if( last_filename != NULL ) {
     free( last_filename );
     last_filename = NULL;

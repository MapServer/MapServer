--- conflicted
+++ resolved
@@ -665,13 +665,8 @@
   layerObj *tlp=NULL; /* pointer to the tile layer either real or temporary */
   int tileitemindex=-1, tilelayerindex=-1, tilesrsindex=-1;
   shapeObj tshp;
-<<<<<<< HEAD
   char tilename[MS_PATH_LENGTH], tilesrsname[1024];
-  int  done;
-=======
-  char tilename[MS_PATH_LENGTH];
   int  done, destroy_on_failure;
->>>>>>> e83a0cb5
 
   char szPath[MS_MAXPATHLEN];
   rectObj searchrect;

/******************************************************************************
 * $Id$
 *
 * Project:  MapServer
 * Purpose:  cgiRequestObj and CGI parsing utility related declarations.
 * Author:   Steve Lime and the MapServer team.
 *
 * Notes: Portions derived from NCSA HTTPd Server's example CGI programs (util.c).
 *
 ******************************************************************************
 * Copyright (c) 1996-2005 Regents of the University of Minnesota.
 *
 * Permission is hereby granted, free of charge, to any person obtaining a
 * copy of this software and associated documentation files (the "Software"),
 * to deal in the Software without restriction, including without limitation
 * the rights to use, copy, modify, merge, publish, distribute, sublicense,
 * and/or sell copies of the Software, and to permit persons to whom the
 * Software is furnished to do so, subject to the following conditions:
 *
 * The above copyright notice and this permission notice shall be included in
 * all copies of this Software or works derived from this Software.
 *
 * THE SOFTWARE IS PROVIDED "AS IS", WITHOUT WARRANTY OF ANY KIND, EXPRESS
 * OR IMPLIED, INCLUDING BUT NOT LIMITED TO THE WARRANTIES OF MERCHANTABILITY,
 * FITNESS FOR A PARTICULAR PURPOSE AND NONINFRINGEMENT. IN NO EVENT SHALL
 * THE AUTHORS OR COPYRIGHT HOLDERS BE LIABLE FOR ANY CLAIM, DAMAGES OR OTHER
 * LIABILITY, WHETHER IN AN ACTION OF CONTRACT, TORT OR OTHERWISE, ARISING
 * FROM, OUT OF OR IN CONNECTION WITH THE SOFTWARE OR THE USE OR OTHER
 * DEALINGS IN THE SOFTWARE.
 ****************************************************************************/

#ifndef CGIUTIL_H
#define CGIUTIL_H

#ifdef __cplusplus
extern "C" {
#endif

#if defined(_WIN32) && !defined(__CYGWIN__)
#  define MS_DLL_EXPORT     __declspec(dllexport)
#else
#define  MS_DLL_EXPORT
#endif

/*
** Misc. defines
*/
#define MS_DEFAULT_CGI_PARAMS 100

enum MS_REQUEST_TYPE {MS_GET_REQUEST, MS_POST_REQUEST};

/**
Class for programming OWS services
*/
typedef struct {
#ifndef SWIG
  char **ParamNames;
  char **ParamValues;
#endif

#ifdef SWIG
  %immutable;
#endif
  int NumParams; ///< The number of querystring parameters
#ifdef SWIG
  %mutable;
#endif

<<<<<<< HEAD
  enum MS_REQUEST_TYPE type;
  char *contenttype;

  char *postrequest;

  char *httpcookiedata;

#ifndef SWIG
  const char *path_info;
  int api_path_length;
  char **api_path;
#endif

=======
  enum MS_REQUEST_TYPE type; ///< A :ref:`request type constant<mapfile-constants-requesttype>`
  char *contenttype; ///< The content type of the request
  char *postrequest; ///< Any POST data request
  char *httpcookiedata; ///< Any cookie data associated with the request
>>>>>>> 31b0bed0
} cgiRequestObj;


/*
** Function prototypes
*/
#ifndef SWIG
MS_DLL_EXPORT int loadParams(cgiRequestObj *request, char* (*getenv2)(const char*, void* thread_context),
                             char *raw_post_data, ms_uint32 raw_post_data_length, void* thread_context);
MS_DLL_EXPORT void getword(char *, char *, char);
MS_DLL_EXPORT char *makeword_skip(char *, char, char);
MS_DLL_EXPORT char *makeword(char *, char);
MS_DLL_EXPORT char *fmakeword(FILE *, char, int *);
MS_DLL_EXPORT char x2c(char *);
MS_DLL_EXPORT void unescape_url(char *);
MS_DLL_EXPORT void plustospace(char *);
MS_DLL_EXPORT int rind(char *, char);
MS_DLL_EXPORT void send_fd(FILE *, FILE *);
MS_DLL_EXPORT int ind(char *, char);
MS_DLL_EXPORT void escape_shell_cmd(char *);

MS_DLL_EXPORT cgiRequestObj *msAllocCgiObj(void);
MS_DLL_EXPORT void msFreeCgiObj(cgiRequestObj *request);
#endif /*SWIG*/

#ifdef __cplusplus
}
#endif

#endif /* CGIUTIL_H */<|MERGE_RESOLUTION|>--- conflicted
+++ resolved
@@ -66,26 +66,16 @@
   %mutable;
 #endif
 
-<<<<<<< HEAD
-  enum MS_REQUEST_TYPE type;
-  char *contenttype;
-
-  char *postrequest;
-
-  char *httpcookiedata;
+  enum MS_REQUEST_TYPE type; ///< A :ref:`request type constant<mapfile-constants-requesttype>`
+  char *contenttype; ///< The content type of the request
+  char *postrequest; ///< Any POST data request
+  char *httpcookiedata; ///< Any cookie data associated with the request
 
 #ifndef SWIG
   const char *path_info;
   int api_path_length;
   char **api_path;
 #endif
-
-=======
-  enum MS_REQUEST_TYPE type; ///< A :ref:`request type constant<mapfile-constants-requesttype>`
-  char *contenttype; ///< The content type of the request
-  char *postrequest; ///< Any POST data request
-  char *httpcookiedata; ///< Any cookie data associated with the request
->>>>>>> 31b0bed0
 } cgiRequestObj;
 
 

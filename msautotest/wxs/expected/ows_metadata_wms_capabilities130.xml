--- conflicted
+++ resolved
@@ -61,11 +61,8 @@
       <Format>image/svg+xml</Format>
       <Format>application/vnd.google-earth.kml+xml</Format>
       <Format>application/vnd.google-earth.kmz</Format>
-<<<<<<< HEAD
       <Format>application/x-protobuf</Format>
-=======
       <Format>application/json</Format>
->>>>>>> e6eaaafd
       <DCPType>
         <HTTP>
           <Get><OnlineResource xmlns:xlink="http://www.w3.org/1999/xlink" xlink:href="http://localhost/ows?"/></Get>

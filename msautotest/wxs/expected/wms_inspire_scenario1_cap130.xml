--- conflicted
+++ resolved
@@ -55,11 +55,8 @@
       <Format>image/tiff</Format>
       <Format>application/vnd.google-earth.kml+xml</Format>
       <Format>application/vnd.google-earth.kmz</Format>
-<<<<<<< HEAD
       <Format>application/x-protobuf</Format>
-=======
       <Format>application/json</Format>
->>>>>>> e6eaaafd
       <DCPType>
         <HTTP>
           <Get><OnlineResource xmlns:xlink="http://www.w3.org/1999/xlink" xlink:href="http://path/to/onlineresource...?language=eng&amp;"/></Get>

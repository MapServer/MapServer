--- conflicted
+++ resolved
@@ -323,14 +323,8 @@
 static void
 wkbSkipGeometry(wkbObj *w)
 {
-<<<<<<< HEAD
-  char endian;
-  int type, npoints, nrings, ngeoms, i;
-  endian = wkbReadChar(w);
-=======
   int type, npoints, nrings, ngeoms, i;
   /*endian = */wkbReadChar(w);
->>>>>>> 2f4b50a2
   type = wkbTypeMap(w,wkbReadInt(w));
   switch(type) {
     case WKB_POINT:
@@ -369,18 +363,10 @@
 static int
 wkbConvPointToShape(wkbObj *w, shapeObj *shape)
 {
-<<<<<<< HEAD
-  char endian;
   int type;
   lineObj line;
 
-  endian = wkbReadChar(w);
-=======
-  int type;
-  lineObj line;
-
   /*endian = */wkbReadChar(w);
->>>>>>> 2f4b50a2
   type = wkbTypeMap(w,wkbReadInt(w));
 
   if( type != WKB_POINT ) return MS_FAILURE;
@@ -399,18 +385,10 @@
 static int
 wkbConvLineStringToShape(wkbObj *w, shapeObj *shape)
 {
-<<<<<<< HEAD
-  char endian;
   int type;
   lineObj line;
 
-  endian = wkbReadChar(w);
-=======
-  int type;
-  lineObj line;
-
   /*endian = */wkbReadChar(w);
->>>>>>> 2f4b50a2
   type = wkbTypeMap(w,wkbReadInt(w));
 
   if( type != WKB_LINESTRING ) return MS_FAILURE;
@@ -427,19 +405,11 @@
 static int
 wkbConvPolygonToShape(wkbObj *w, shapeObj *shape)
 {
-<<<<<<< HEAD
-  char endian;
-=======
->>>>>>> 2f4b50a2
   int type;
   int i, nrings;
   lineObj line;
 
-<<<<<<< HEAD
-  endian = wkbReadChar(w);
-=======
   /*endian = */wkbReadChar(w);
->>>>>>> 2f4b50a2
   type = wkbTypeMap(w,wkbReadInt(w));
 
   if( type != WKB_POLYGON ) return MS_FAILURE;
@@ -464,19 +434,11 @@
 static int
 wkbConvCurvePolygonToShape(wkbObj *w, shapeObj *shape)
 {
-<<<<<<< HEAD
-  char endian;
-=======
->>>>>>> 2f4b50a2
   int type, i, ncomponents;
   int failures = 0;
   int was_poly = ( shape->type == MS_SHAPE_POLYGON );
 
-<<<<<<< HEAD
-  endian = wkbReadChar(w);
-=======
   /*endian = */wkbReadChar(w);
->>>>>>> 2f4b50a2
   type = wkbTypeMap(w,wkbReadInt(w));
   ncomponents = wkbReadInt(w);
 
@@ -509,18 +471,10 @@
 static int
 wkbConvCircularStringToShape(wkbObj *w, shapeObj *shape)
 {
-<<<<<<< HEAD
-  char endian;
   int type;
   lineObj line = {0, NULL};
 
-  endian = wkbReadChar(w);
-=======
-  int type;
-  lineObj line = {0, NULL};
-
   /*endian = */wkbReadChar(w);
->>>>>>> 2f4b50a2
   type = wkbTypeMap(w,wkbReadInt(w));
 
   if( type != WKB_CIRCULARSTRING ) return MS_FAILURE;
@@ -550,20 +504,12 @@
 static int
 wkbConvCompoundCurveToShape(wkbObj *w, shapeObj *shape)
 {
-<<<<<<< HEAD
-  char endian;
-=======
->>>>>>> 2f4b50a2
   int npoints = 0;
   int type, ncomponents, i, j;
   lineObj *line;
   shapeObj shapebuf;
 
-<<<<<<< HEAD
-  endian = wkbReadChar(w);
-=======
   /*endian = */wkbReadChar(w);
->>>>>>> 2f4b50a2
   type = wkbTypeMap(w,wkbReadInt(w));
 
   /* Init our shape buffer */
@@ -628,20 +574,11 @@
 static int
 wkbConvCollectionToShape(wkbObj *w, shapeObj *shape)
 {
-<<<<<<< HEAD
-  char endian;
-  int type, i, ncomponents;
-  int failures = 0;
-
-  endian = wkbReadChar(w);
-  type = wkbTypeMap(w,wkbReadInt(w));
-=======
   int i, ncomponents;
   int failures = 0;
 
   /*endian = */wkbReadChar(w);
   /*type = */wkbTypeMap(w,wkbReadInt(w));
->>>>>>> 2f4b50a2
   ncomponents = wkbReadInt(w);
 
   /*
@@ -845,11 +782,7 @@
   double radius; /* Radius of our circular arc */
   double sweep_angle_r; /* Total angular size of our circular arc in radians */
   double segment_angle_r; /* Segment angle in radians */
-<<<<<<< HEAD
-  double a1, a2, a3; /* Angles represented by p1, p2, p3 relative to center */
-=======
   double a1, /*a2,*/ a3; /* Angles represented by p1, p2, p3 relative to center */
->>>>>>> 2f4b50a2
   int side = arcSegmentSide(p1, p3, p2); /* What side of p1,p3 is the middle point? */
   int num_edges; /* How many edges we will be generating */
   double current_angle_r; /* What angle are we generating now (radians)? */
@@ -876,13 +809,9 @@
 
   /* Calculate the angles that our three points represent */
   a1 = atan2(p1->y - center.y, p1->x - center.x);
-<<<<<<< HEAD
-  a2 = atan2(p2->y - center.y, p2->x - center.x);
-=======
   /* UNUSED
   a2 = atan2(p2->y - center.y, p2->x - center.x);
    */
->>>>>>> 2f4b50a2
   a3 = atan2(p3->y - center.y, p3->x - center.x);
   segment_angle_r = M_PI * segment_angle / 180.0;
 
@@ -966,7 +895,6 @@
   int npoints, nedges;
   int edge = 0;
   pointArrayObj *pa;
-<<<<<<< HEAD
 
   if ( ! w || ! line ) return MS_FAILURE;
 
@@ -980,21 +908,6 @@
   /* Make a large guess at how much space we'll need */
   pa = pointArrayNew(nedges * 180 / segment_angle);
 
-=======
-
-  if ( ! w || ! line ) return MS_FAILURE;
-
-  npoints = wkbReadInt(w);
-  nedges = npoints / 2;
-
-  /* All CircularStrings have an odd number of points */
-  if ( npoints < 3 || npoints % 2 != 1 )
-    return MS_FAILURE;
-
-  /* Make a large guess at how much space we'll need */
-  pa = pointArrayNew(nedges * 180 / segment_angle);
-
->>>>>>> 2f4b50a2
   wkbReadPointP(w,&p3);
 
   /* Fill out the point array with stroked arcs */
@@ -1032,7 +945,6 @@
 msPostGISFindBestType(wkbObj *w, shapeObj *shape)
 {
   int wkbtype;
-<<<<<<< HEAD
 
   /* What kind of geometry is this? */
   wkbtype = wkbType(w);
@@ -1041,16 +953,6 @@
   if ( wkbtype == WKB_GEOMETRYCOLLECTION )
     wkbtype = wkbCollectionSubType(w);
 
-=======
-
-  /* What kind of geometry is this? */
-  wkbtype = wkbType(w);
-
-  /* Generic collection, we need to look a little deeper. */
-  if ( wkbtype == WKB_GEOMETRYCOLLECTION )
-    wkbtype = wkbCollectionSubType(w);
-
->>>>>>> 2f4b50a2
   switch ( wkbtype ) {
     case WKB_POLYGON:
     case WKB_CURVEPOLYGON:
@@ -1154,21 +1056,12 @@
   }
 
   pgresult = PQexecParams(pgconn, sql,0, NULL, NULL, NULL, NULL, 0);
-<<<<<<< HEAD
 
   if ( !pgresult || PQresultStatus(pgresult) != PGRES_TUPLES_OK) {
     msSetError(MS_QUERYERR, "Error executing SQL: %s", "msPostGISRetrieveVersion()", sql);
     return MS_FAILURE;
   }
 
-=======
-
-  if ( !pgresult || PQresultStatus(pgresult) != PGRES_TUPLES_OK) {
-    msSetError(MS_QUERYERR, "Error executing SQL: %s", "msPostGISRetrieveVersion()", sql);
-    return MS_FAILURE;
-  }
-
->>>>>>> 2f4b50a2
   if (PQgetisnull(pgresult, 0, 0)) {
     PQclear(pgresult);
     msSetError(MS_QUERYERR,"Null result returned.","msPostGISRetrieveVersion()");
@@ -1186,19 +1079,11 @@
     if ( *ptr == '.' ) {
       *ptr = '\0';
       strParts[j++] = ptr + 1;
-<<<<<<< HEAD
     }
     if ( *ptr == ' ' ) {
       *ptr = '\0';
       break;
     }
-=======
-    }
-    if ( *ptr == ' ' ) {
-      *ptr = '\0';
-      break;
-    }
->>>>>>> 2f4b50a2
     ptr++;
   }
 
@@ -1751,7 +1636,6 @@
     msSetError(MS_MISCERR, "layerinfo->geomcolumn is not initialized.", "msPostGISBuildSQLItems()");
     return NULL;
   }
-<<<<<<< HEAD
 
   /*
   ** Get the server to transform the geometry into our
@@ -1763,19 +1647,6 @@
     strEndian = "XDR";
   }
 
-=======
-
-  /*
-  ** Get the server to transform the geometry into our
-  ** native endian before transmitting it to us..
-  */
-  if (layerinfo->endian == LITTLE_ENDIAN) {
-    strEndian = "NDR";
-  } else {
-    strEndian = "XDR";
-  }
-
->>>>>>> 2f4b50a2
   {
     /*
     ** We transfer the geometry from server to client as a
@@ -1811,7 +1682,6 @@
     int t;
     for ( t = 0; t < layer->numitems; t++ ) {
       length += strlen(layer->items[t]) + 3; /* itemname + "", */
-<<<<<<< HEAD
     }
     strItems = (char*)msSmallMalloc(length);
     strItems[0] = '\0';
@@ -1820,16 +1690,6 @@
       strlcat(strItems, layer->items[t], length);
       strlcat(strItems, "\",", length);
     }
-=======
-    }
-    strItems = (char*)msSmallMalloc(length);
-    strItems[0] = '\0';
-    for ( t = 0; t < layer->numitems; t++ ) {
-      strlcat(strItems, "\"", length);
-      strlcat(strItems, layer->items[t], length);
-      strlcat(strItems, "\",", length);
-    }
->>>>>>> 2f4b50a2
     strlcat(strItems, strGeom, length);
   }
 
@@ -1927,7 +1787,6 @@
   if ( strstr(fromsource, BOXTOKEN) && rect ) {
     char *strBox = NULL;
     char *strSRID = NULL;
-<<<<<<< HEAD
 
     /* We see to set the SRID on the box, but to what SRID? */
     strSRID = msPostGISBuildSQLSRID(layer);
@@ -1958,38 +1817,6 @@
       strlcpy(result + (start - fromsource), strBox, buffer_size-(start - fromsource));
       strlcat(result, end, buffer_size);
 
-=======
-
-    /* We see to set the SRID on the box, but to what SRID? */
-    strSRID = msPostGISBuildSQLSRID(layer);
-    if ( ! strSRID ) {
-      return NULL;
-    }
-
-    /* Create a suitable SQL string from the rectangle and SRID. */
-    strBox = msPostGISBuildSQLBox(layer, rect, strSRID);
-    if ( ! strBox ) {
-      msSetError(MS_MISCERR, "Unable to build box SQL.", "msPostGISReplaceBoxToken()");
-      if (strSRID) free(strSRID);
-      return NULL;
-    }
-
-    /* Do the substitution. */
-    while ( strstr(fromsource, BOXTOKEN) ) {
-      char    *start, *end;
-      char    *oldresult = result;
-      size_t buffer_size = 0;
-      start = strstr(fromsource, BOXTOKEN);
-      end = start + BOXTOKENLENGTH;
-
-      buffer_size = (start - fromsource) + strlen(strBox) + strlen(end) +1;
-      result = (char*)msSmallMalloc(buffer_size);
-
-      strlcpy(result, fromsource, start - fromsource +1);
-      strlcpy(result + (start - fromsource), strBox, buffer_size-(start - fromsource));
-      strlcat(result, end, buffer_size);
-
->>>>>>> 2f4b50a2
       fromsource = result;
       if (oldresult != NULL)
         free(oldresult);
@@ -2768,14 +2595,8 @@
   */
   while (shape->type == MS_SHAPE_NULL) {
     if (layerinfo->rownum < PQntuples(layerinfo->pgresult)) {
-<<<<<<< HEAD
-      int rv;
-      /* Retrieve this shape, cursor access mode. */
-      rv = msPostGISReadShape(layer, shape);
-=======
       /* Retrieve this shape, cursor access mode. */
       msPostGISReadShape(layer, shape);
->>>>>>> 2f4b50a2
       if( shape->type != MS_SHAPE_NULL ) {
         (layerinfo->rownum)++; /* move to next shape */
         return MS_SUCCESS;
@@ -2811,10 +2632,6 @@
 
   PGresult *pgresult = NULL;
   msPostGISLayerInfo *layerinfo = NULL;
-<<<<<<< HEAD
-  int result = MS_SUCCESS;
-=======
->>>>>>> 2f4b50a2
 
   long shapeindex = record->shapeindex;
   int resultindex = record->resultindex;
@@ -2866,11 +2683,7 @@
     shape->type = MS_SHAPE_NULL;
 
     /* Return the shape, cursor access mode. */
-<<<<<<< HEAD
-    result = msPostGISReadShape(layer, shape);
-=======
     msPostGISReadShape(layer, shape);
->>>>>>> 2f4b50a2
 
     return (shape->type == MS_SHAPE_NULL) ? MS_FAILURE : MS_SUCCESS;
   } else { /* no resultindex, fetch the shape from the DB */
@@ -2936,11 +2749,7 @@
 
     if (num_tuples > 0) {
       /* Get shape in random access mode. */
-<<<<<<< HEAD
-      result = msPostGISReadShape(layer, shape);
-=======
       msPostGISReadShape(layer, shape);
->>>>>>> 2f4b50a2
     }
 
     return (shape->type == MS_SHAPE_NULL) ? MS_FAILURE : ( (num_tuples > 0) ? MS_SUCCESS : MS_DONE );

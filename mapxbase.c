/******************************************************************************
 * $Id$
 *
 * Project:  MapServer
 * Purpose:  .dbf access API.  Derived from shapelib, and relicensed with
 *           permission of Frank Warmerdam (shapelib author).
 * Author:   Steve Lime and the MapServer team.
 *
 ******************************************************************************
 * Copyright (c) 1996-2005 Regents of the University of Minnesota.
 *
 * Permission is hereby granted, free of charge, to any person obtaining a
 * copy of this software and associated documentation files (the "Software"),
 * to deal in the Software without restriction, including without limitation
 * the rights to use, copy, modify, merge, publish, distribute, sublicense,
 * and/or sell copies of the Software, and to permit persons to whom the
 * Software is furnished to do so, subject to the following conditions:
 *
 * The above copyright notice and this permission notice shall be included in
 * all copies of this Software or works derived from this Software.
 *
 * THE SOFTWARE IS PROVIDED "AS IS", WITHOUT WARRANTY OF ANY KIND, EXPRESS
 * OR IMPLIED, INCLUDING BUT NOT LIMITED TO THE WARRANTIES OF MERCHANTABILITY,
 * FITNESS FOR A PARTICULAR PURPOSE AND NONINFRINGEMENT. IN NO EVENT SHALL
 * THE AUTHORS OR COPYRIGHT HOLDERS BE LIABLE FOR ANY CLAIM, DAMAGES OR OTHER
 * LIABILITY, WHETHER IN AN ACTION OF CONTRACT, TORT OR OTHERWISE, ARISING
 * FROM, OUT OF OR IN CONNECTION WITH THE SOFTWARE OR THE USE OR OTHER
 * DEALINGS IN THE SOFTWARE.
 ****************************************************************************/

#define _FILE_OFFSET_BITS 64

#include "mapserver.h"
#include <stdlib.h> /* for atof() and atoi() */
#include <math.h>



/* try to use a large file version of fseek for files up to 4GB (#3514) */
#if _MSC_VER > 1310
#  define safe_fseek _fseeki64
#elif defined(fseeko)
#  define safe_fseek fseeko
#else
#  define safe_fseek fseek
#endif

/************************************************************************/
/*                             SfRealloc()                              */
/*                                                                      */
/*      A realloc cover function that will access a NULL pointer as     */
/*      a valid input.                                                  */
/************************************************************************/
static void * SfRealloc( void * pMem, int nNewSize )

{
  if( pMem == NULL )
    return( (void *) malloc(nNewSize) );
  else
    return( (void *) realloc(pMem,nNewSize) );
}

/************************************************************************/
/*                           writeHeader()                              */
/*                                                                      */
/*      This is called to write out the file header, and field          */
/*      descriptions before writing any actual data records.  This      */
/*      also computes all the DBFDataSet field offset/size/decimals     */
/*      and so forth values.                                            */
/************************************************************************/
static void writeHeader(DBFHandle psDBF)

{
  uchar abyHeader[32];
  int   i;

  if( !psDBF->bNoHeader )
    return;

  psDBF->bNoHeader = MS_FALSE;

  /* -------------------------------------------------------------------- */
  /*  Initialize the file header information.               */
  /* -------------------------------------------------------------------- */
  for( i = 0; i < 32; i++ )
    abyHeader[i] = 0;

  abyHeader[0] = 0x03;    /* memo field? - just copying   */

  /* date updated on close, record count preset at zero */

  abyHeader[8] = psDBF->nHeaderLength % 256;
  abyHeader[9] = psDBF->nHeaderLength / 256;

  abyHeader[10] = psDBF->nRecordLength % 256;
  abyHeader[11] = psDBF->nRecordLength / 256;

  /* -------------------------------------------------------------------- */
  /*      Write the initial 32 byte file header, and all the field        */
  /*      descriptions.                                             */
  /* -------------------------------------------------------------------- */
  fseek( psDBF->fp, 0, 0 );
  fwrite( abyHeader, 32, 1, psDBF->fp );
  fwrite( psDBF->pszHeader, 32, psDBF->nFields, psDBF->fp );

  /* -------------------------------------------------------------------- */
  /*      Write out the newline character if there is room for it.        */
  /* -------------------------------------------------------------------- */
  if( psDBF->nHeaderLength > 32*psDBF->nFields + 32 ) {
    char  cNewline;

    cNewline = 0x0d;
    fwrite( &cNewline, 1, 1, psDBF->fp );
  }
}

/************************************************************************/
/*                           flushRecord()                              */
/*                                                                      */
/*      Write out the current record if there is one.                   */
/************************************************************************/
static void flushRecord( DBFHandle psDBF )

{
  unsigned int nRecordOffset;

  if( psDBF->bCurrentRecordModified && psDBF->nCurrentRecord > -1 ) {
    psDBF->bCurrentRecordModified = MS_FALSE;

    nRecordOffset = psDBF->nRecordLength * psDBF->nCurrentRecord
                    + psDBF->nHeaderLength;

    safe_fseek( psDBF->fp, nRecordOffset, 0 );
    fwrite( psDBF->pszCurrentRecord, psDBF->nRecordLength, 1, psDBF->fp );
  }
}

/************************************************************************/
/*                              msDBFOpen()                             */
/*                                                                      */
/*      Open a .dbf file.                                               */
/************************************************************************/
DBFHandle msDBFOpen( const char * pszFilename, const char * pszAccess )

{
  DBFHandle   psDBF;
  uchar   *pabyBuf;
  int     nFields, nRecords, nHeadLen, nRecLen, iField;
  char          *pszDBFFilename;

  /* -------------------------------------------------------------------- */
  /*      We only allow the access strings "rb" and "r+".                 */
  /* -------------------------------------------------------------------- */
  if( strcmp(pszAccess,"r") != 0 && strcmp(pszAccess,"r+") != 0
      && strcmp(pszAccess,"rb") != 0 && strcmp(pszAccess,"r+b") != 0 )
    return( NULL );

  /* -------------------------------------------------------------------- */
  /*  Ensure the extension is converted to dbf or DBF if it is      */
  /*  currently .shp or .shx.               */
  /* -------------------------------------------------------------------- */
  pszDBFFilename = (char *) msSmallMalloc(strlen(pszFilename)+1);
  strcpy( pszDBFFilename, pszFilename );

  if( strcmp(pszFilename+strlen(pszFilename)-4,".shp")
      || strcmp(pszFilename+strlen(pszFilename)-4,".shx") ) {
    strcpy( pszDBFFilename+strlen(pszDBFFilename)-4, ".dbf");
  } else if( strcmp(pszFilename+strlen(pszFilename)-4,".SHP")
             || strcmp(pszFilename+strlen(pszFilename)-4,".SHX") ) {
    strcpy( pszDBFFilename+strlen(pszDBFFilename)-4, ".DBF");
  }

  /* -------------------------------------------------------------------- */
  /*      Open the file.                                                  */
  /* -------------------------------------------------------------------- */
  psDBF = (DBFHandle) calloc( 1, sizeof(DBFInfo) );
  MS_CHECK_ALLOC(psDBF, sizeof(DBFInfo), NULL);
  psDBF->fp = fopen( pszDBFFilename, pszAccess );
  if( psDBF->fp == NULL )
    return( NULL );

  psDBF->bNoHeader = MS_FALSE;
  psDBF->nCurrentRecord = -1;
  psDBF->bCurrentRecordModified = MS_FALSE;

  psDBF->pszStringField = NULL;
  psDBF->nStringFieldLen = 0;

  free( pszDBFFilename );

  /* -------------------------------------------------------------------- */
  /*  Read Table Header info                                              */
  /* -------------------------------------------------------------------- */
  pabyBuf = (uchar *) msSmallMalloc(500);
  fread( pabyBuf, 32, 1, psDBF->fp );

  psDBF->nRecords = nRecords =
                      pabyBuf[4] + pabyBuf[5]*256 + pabyBuf[6]*256*256 + pabyBuf[7]*256*256*256;

  psDBF->nHeaderLength = nHeadLen = pabyBuf[8] + pabyBuf[9]*256;
  psDBF->nRecordLength = nRecLen = pabyBuf[10] + pabyBuf[11]*256;

  psDBF->nFields = nFields = (nHeadLen - 32) / 32;

  psDBF->pszCurrentRecord = (char *) msSmallMalloc(nRecLen);

  /* -------------------------------------------------------------------- */
  /*  Read in Field Definitions                                           */
  /* -------------------------------------------------------------------- */
  pabyBuf = (uchar *) SfRealloc(pabyBuf,nHeadLen);
  psDBF->pszHeader = (char *) pabyBuf;

  fseek( psDBF->fp, 32, 0 );
  fread( pabyBuf, nHeadLen, 1, psDBF->fp );

  psDBF->panFieldOffset = (int *) msSmallMalloc(sizeof(int) * nFields);
  psDBF->panFieldSize = (int *) msSmallMalloc(sizeof(int) * nFields);
  psDBF->panFieldDecimals = (int *) msSmallMalloc(sizeof(int) * nFields);
  psDBF->pachFieldType = (char *) msSmallMalloc(sizeof(char) * nFields);

  for( iField = 0; iField < nFields; iField++ ) {
    uchar   *pabyFInfo;

    pabyFInfo = pabyBuf+iField*32;

    if( pabyFInfo[11] == 'N' || pabyFInfo[11] == 'F' ) {
      psDBF->panFieldSize[iField] = pabyFInfo[16];
      psDBF->panFieldDecimals[iField] = pabyFInfo[17];
    } else {
      psDBF->panFieldSize[iField] = pabyFInfo[16] + pabyFInfo[17]*256;
      psDBF->panFieldDecimals[iField] = 0;
    }

    psDBF->pachFieldType[iField] = (char) pabyFInfo[11];
    if( iField == 0 )
      psDBF->panFieldOffset[iField] = 1;
    else
      psDBF->panFieldOffset[iField] =
        psDBF->panFieldOffset[iField-1] + psDBF->panFieldSize[iField-1];
  }

  return( psDBF );
}

/************************************************************************/
/*                              msDBFClose()                            */
/************************************************************************/

void  msDBFClose(DBFHandle psDBF)
{
  /* -------------------------------------------------------------------- */
  /*      Write out header if not already written.                        */
  /* -------------------------------------------------------------------- */
  if( psDBF->bNoHeader )
    writeHeader( psDBF );

  flushRecord( psDBF );

  /* -------------------------------------------------------------------- */
  /*      Update last access date, and number of records if we have       */
  /*  write access.                             */
  /* -------------------------------------------------------------------- */
  if( psDBF->bUpdated ) {
    uchar   abyFileHeader[32];

    fseek( psDBF->fp, 0, 0 );
    fread( abyFileHeader, 32, 1, psDBF->fp );

    abyFileHeader[1] = 95;      /* YY */
    abyFileHeader[2] = 7;     /* MM */
    abyFileHeader[3] = 26;      /* DD */

    abyFileHeader[4] = psDBF->nRecords % 256;
    abyFileHeader[5] = (psDBF->nRecords/256) % 256;
    abyFileHeader[6] = (psDBF->nRecords/(256*256)) % 256;
    abyFileHeader[7] = (psDBF->nRecords/(256*256*256)) % 256;

    fseek( psDBF->fp, 0, 0 );
    fwrite( abyFileHeader, 32, 1, psDBF->fp );
  }

  /* -------------------------------------------------------------------- */
  /*      Close, and free resources.                                      */
  /* -------------------------------------------------------------------- */
  fclose( psDBF->fp );

  if( psDBF->panFieldOffset != NULL ) {
    free( psDBF->panFieldOffset );
    free( psDBF->panFieldSize );
    free( psDBF->panFieldDecimals );
    free( psDBF->pachFieldType );
  }

  free( psDBF->pszHeader );
  free( psDBF->pszCurrentRecord );

  if(psDBF->pszStringField) free(psDBF->pszStringField);

  free( psDBF );
}

/************************************************************************/
/*                             msDBFCreate()                            */
/*                                                                      */
/*      Create a new .dbf file.                                         */
/************************************************************************/
DBFHandle msDBFCreate( const char * pszFilename )

{
  DBFHandle psDBF;
  FILE  *fp;

  /* -------------------------------------------------------------------- */
  /*      Create the file.                                                */
  /* -------------------------------------------------------------------- */
  fp = fopen( pszFilename, "wb" );
  if( fp == NULL )
    return( NULL );

  fputc( 0, fp );
  fclose( fp );

  fp = fopen( pszFilename, "rb+" );
  if( fp == NULL )
    return( NULL );

  /* -------------------------------------------------------------------- */
  /*  Create the info structure.                */
  /* -------------------------------------------------------------------- */
  psDBF = (DBFHandle) malloc(sizeof(DBFInfo));
  if (psDBF == NULL) {
    msSetError(MS_MEMERR, "%s: %d: Out of memory allocating %u bytes.\n", "msDBFCreate()",
               __FILE__, __LINE__, sizeof(DBFInfo));
    fclose(fp);
    return NULL;
  }

  psDBF->fp = fp;
  psDBF->nRecords = 0;
  psDBF->nFields = 0;
  psDBF->nRecordLength = 1;
  psDBF->nHeaderLength = 33;

  psDBF->panFieldOffset = NULL;
  psDBF->panFieldSize = NULL;
  psDBF->panFieldDecimals = NULL;
  psDBF->pachFieldType = NULL;
  psDBF->pszHeader = NULL;

  psDBF->nCurrentRecord = -1;
  psDBF->bCurrentRecordModified = MS_FALSE;
  psDBF->pszCurrentRecord = NULL;

  psDBF->pszStringField = NULL;
  psDBF->nStringFieldLen = 0;

  psDBF->bNoHeader = MS_TRUE;
  psDBF->bUpdated = MS_FALSE;

  return( psDBF );
}

/************************************************************************/
/*                            msDBFAddField()                           */
/*                                                                      */
/*      Add a field to a newly created .dbf file before any records     */
/*      are written.                                                    */
/************************************************************************/
int msDBFAddField(DBFHandle psDBF, const char * pszFieldName, DBFFieldType eType, int nWidth, int nDecimals )
{
  char  *pszFInfo;
  int   i;
<<<<<<< HEAD

  /* -------------------------------------------------------------------- */
  /*      Do some checking to ensure we can add records to this file.     */
  /* -------------------------------------------------------------------- */
  if( psDBF->nRecords > 0 )
    return( MS_FALSE );

  if( !psDBF->bNoHeader )
    return( MS_FALSE );

  if( eType != FTDouble && nDecimals != 0 )
    return( MS_FALSE );

  /* -------------------------------------------------------------------- */
  /*      SfRealloc all the arrays larger to hold the additional field    */
  /*      information.                                                    */
  /* -------------------------------------------------------------------- */
  psDBF->nFields++;

  psDBF->panFieldOffset = (int *)
                          SfRealloc( psDBF->panFieldOffset, sizeof(int) * psDBF->nFields );

  psDBF->panFieldSize = (int *)
                        SfRealloc( psDBF->panFieldSize, sizeof(int) * psDBF->nFields );

  psDBF->panFieldDecimals = (int *)
                            SfRealloc( psDBF->panFieldDecimals, sizeof(int) * psDBF->nFields );

  psDBF->pachFieldType = (char *)
                         SfRealloc( psDBF->pachFieldType, sizeof(char) * psDBF->nFields );

  /* -------------------------------------------------------------------- */
  /*      Assign the new field information fields.                        */
  /* -------------------------------------------------------------------- */
  psDBF->panFieldOffset[psDBF->nFields-1] = psDBF->nRecordLength;
  psDBF->nRecordLength += nWidth;
  psDBF->panFieldSize[psDBF->nFields-1] = nWidth;
  psDBF->panFieldDecimals[psDBF->nFields-1] = nDecimals;

  if( eType == FTString )
    psDBF->pachFieldType[psDBF->nFields-1] = 'C';
  else
    psDBF->pachFieldType[psDBF->nFields-1] = 'N';

  /* -------------------------------------------------------------------- */
  /*      Extend the required header information.                         */
  /* -------------------------------------------------------------------- */
  psDBF->nHeaderLength += 32;
  psDBF->bUpdated = MS_FALSE;

  psDBF->pszHeader = (char *) SfRealloc(psDBF->pszHeader,psDBF->nFields*32);

  pszFInfo = psDBF->pszHeader + 32 * (psDBF->nFields-1);

  for( i = 0; i < 32; i++ )
    pszFInfo[i] = '\0';

  if( strlen(pszFieldName) < 10 )
    strncpy( pszFInfo, pszFieldName, strlen(pszFieldName));
  else
    strncpy( pszFInfo, pszFieldName, 10);

  pszFInfo[11] = psDBF->pachFieldType[psDBF->nFields-1];

  if( eType == FTString ) {
    pszFInfo[16] = nWidth % 256;
    pszFInfo[17] = nWidth / 256;
  } else {
    pszFInfo[16] = nWidth;
    pszFInfo[17] = nDecimals;
  }

  /* -------------------------------------------------------------------- */
  /*      Make the current record buffer appropriately larger.            */
  /* -------------------------------------------------------------------- */
  psDBF->pszCurrentRecord = (char *) SfRealloc(psDBF->pszCurrentRecord,
                            psDBF->nRecordLength);

=======

  /* -------------------------------------------------------------------- */
  /*      Do some checking to ensure we can add records to this file.     */
  /* -------------------------------------------------------------------- */
  if( psDBF->nRecords > 0 )
    return( MS_FALSE );

  if( !psDBF->bNoHeader )
    return( MS_FALSE );

  if( eType != FTDouble && nDecimals != 0 )
    return( MS_FALSE );

  /* -------------------------------------------------------------------- */
  /*      SfRealloc all the arrays larger to hold the additional field    */
  /*      information.                                                    */
  /* -------------------------------------------------------------------- */
  psDBF->nFields++;

  psDBF->panFieldOffset = (int *)
                          SfRealloc( psDBF->panFieldOffset, sizeof(int) * psDBF->nFields );

  psDBF->panFieldSize = (int *)
                        SfRealloc( psDBF->panFieldSize, sizeof(int) * psDBF->nFields );

  psDBF->panFieldDecimals = (int *)
                            SfRealloc( psDBF->panFieldDecimals, sizeof(int) * psDBF->nFields );

  psDBF->pachFieldType = (char *)
                         SfRealloc( psDBF->pachFieldType, sizeof(char) * psDBF->nFields );

  /* -------------------------------------------------------------------- */
  /*      Assign the new field information fields.                        */
  /* -------------------------------------------------------------------- */
  psDBF->panFieldOffset[psDBF->nFields-1] = psDBF->nRecordLength;
  psDBF->nRecordLength += nWidth;
  psDBF->panFieldSize[psDBF->nFields-1] = nWidth;
  psDBF->panFieldDecimals[psDBF->nFields-1] = nDecimals;

  if( eType == FTString )
    psDBF->pachFieldType[psDBF->nFields-1] = 'C';
  else
    psDBF->pachFieldType[psDBF->nFields-1] = 'N';

  /* -------------------------------------------------------------------- */
  /*      Extend the required header information.                         */
  /* -------------------------------------------------------------------- */
  psDBF->nHeaderLength += 32;
  psDBF->bUpdated = MS_FALSE;

  psDBF->pszHeader = (char *) SfRealloc(psDBF->pszHeader,psDBF->nFields*32);

  pszFInfo = psDBF->pszHeader + 32 * (psDBF->nFields-1);

  for( i = 0; i < 32; i++ )
    pszFInfo[i] = '\0';

  if( strlen(pszFieldName) < 10 )
    strncpy( pszFInfo, pszFieldName, strlen(pszFieldName));
  else
    strncpy( pszFInfo, pszFieldName, 10);

  pszFInfo[11] = psDBF->pachFieldType[psDBF->nFields-1];

  if( eType == FTString ) {
    pszFInfo[16] = nWidth % 256;
    pszFInfo[17] = nWidth / 256;
  } else {
    pszFInfo[16] = nWidth;
    pszFInfo[17] = nDecimals;
  }

  /* -------------------------------------------------------------------- */
  /*      Make the current record buffer appropriately larger.            */
  /* -------------------------------------------------------------------- */
  psDBF->pszCurrentRecord = (char *) SfRealloc(psDBF->pszCurrentRecord,
                            psDBF->nRecordLength);

>>>>>>> 2f4b50a2
  return( psDBF->nFields-1 );
}

/************************************************************************/
/*                         DBFIsValueNULL()                             */
/*                                                                      */
/*      Return TRUE if value is NULL (in DBF terms).                    */
/*                                                                      */
/*      Based on DBFIsAttributeNULL of shapelib                         */
/************************************************************************/

int DBFIsValueNULL( const char* pszValue, char type )

{
  switch(type) {
    case 'N':
    case 'F':
      /* NULL numeric fields have value "****************" */
      return pszValue[0] == '*';

    case 'D':
      /* NULL date fields have value "00000000" */
      return strncmp(pszValue,"00000000",8) == 0;

    case 'L':
      /* NULL boolean fields have value "?" */
      return pszValue[0] == '?';

    default:
      /* empty string fields are considered NULL */
      return strlen(pszValue) == 0;
  }
}

/************************************************************************/
/*                          msDBFReadAttribute()                        */
/*                                                                      */
/*      Read one of the attribute fields of a record.                   */
/************************************************************************/
static char *msDBFReadAttribute(DBFHandle psDBF, int hEntity, int iField )

{
  int         i;
  unsigned int nRecordOffset;
  uchar *pabyRec;
  char  *pReturnField = NULL;

  /* -------------------------------------------------------------------- */
  /*  Is the request valid?                             */
  /* -------------------------------------------------------------------- */
  if( iField < 0 || iField >= psDBF->nFields ) {
    msSetError(MS_DBFERR, "Invalid field index %d.", "msDBFReadAttribute()",iField );
    return( NULL );
  }

  if( hEntity < 0 || hEntity >= psDBF->nRecords ) {
    msSetError(MS_DBFERR, "Invalid record number %d.", "msDBFReadAttribute()",hEntity );
    return( NULL );
  }

  /* -------------------------------------------------------------------- */
  /*  Have we read the record?              */
  /* -------------------------------------------------------------------- */
  if( psDBF->nCurrentRecord != hEntity ) {
    flushRecord( psDBF );

    nRecordOffset = psDBF->nRecordLength * hEntity + psDBF->nHeaderLength;

    safe_fseek( psDBF->fp, nRecordOffset, 0 );
    fread( psDBF->pszCurrentRecord, psDBF->nRecordLength, 1, psDBF->fp );

    psDBF->nCurrentRecord = hEntity;
  }

  pabyRec = (uchar *) psDBF->pszCurrentRecord;
  /* DEBUG */
  /* printf("CurrentRecord(%c):%s\n", psDBF->pachFieldType[iField], pabyRec); */

  /* -------------------------------------------------------------------- */
  /*  Ensure our field buffer is large enough to hold this buffer.      */
  /* -------------------------------------------------------------------- */
  if( psDBF->panFieldSize[iField]+1 > psDBF->nStringFieldLen ) {
    psDBF->nStringFieldLen = psDBF->panFieldSize[iField]*2 + 10;
    psDBF->pszStringField = (char *) SfRealloc(psDBF->pszStringField,psDBF->nStringFieldLen);
  }

  /* -------------------------------------------------------------------- */
  /*  Extract the requested field.              */
  /* -------------------------------------------------------------------- */
  strncpy( psDBF->pszStringField,(char *) pabyRec+psDBF->panFieldOffset[iField], psDBF->panFieldSize[iField] );
  psDBF->pszStringField[psDBF->panFieldSize[iField]] = '\0';

  /*
  ** Trim trailing blanks (SDL Modification)
  */
  for(i=strlen(psDBF->pszStringField)-1; i>=0; i--) {
    if(psDBF->pszStringField[i] != ' ') {
      psDBF->pszStringField[i+1] = '\0';
      break;
    }
  }
<<<<<<< HEAD

  if(i == -1) psDBF->pszStringField[0] = '\0'; /* whole string is blank (SDL fix)       */

=======

  if(i == -1) psDBF->pszStringField[0] = '\0'; /* whole string is blank (SDL fix)       */

>>>>>>> 2f4b50a2
  /*
  ** Trim/skip leading blanks (SDL/DM Modification - only on numeric types)
  */
  if( psDBF->pachFieldType[iField] == 'N' || psDBF->pachFieldType[iField] == 'F' || psDBF->pachFieldType[iField] == 'D' ) {
    for(i=0; psDBF->pszStringField[i] != '\0' ; i++) {
      if(psDBF->pszStringField[i] != ' ')
        break;
    }
    pReturnField = psDBF->pszStringField+i;
  } else
    pReturnField = psDBF->pszStringField;

  /*  detect null values */
  if ( DBFIsValueNULL( pReturnField, psDBF->pachFieldType[iField] )  ) {
    if (psDBF->pachFieldType[iField] == 'N' || psDBF->pachFieldType[iField] == 'F' || psDBF->pachFieldType[iField] == 'D')
      pReturnField="0";
  }
  return( pReturnField );
}

/************************************************************************/
/*                        msDBFReadIntAttribute()                       */
/*                                                                      */
/*      Read an integer attribute.                                      */
/************************************************************************/
int msDBFReadIntegerAttribute( DBFHandle psDBF, int iRecord, int iField )

{
  return(atoi(msDBFReadAttribute( psDBF, iRecord, iField )));
}

/************************************************************************/
/*                        msDBFReadDoubleAttribute()                    */
/*                                                                      */
/*      Read a double attribute.                                        */
/************************************************************************/
double  msDBFReadDoubleAttribute( DBFHandle psDBF, int iRecord, int iField )
{
  return(atof(msDBFReadAttribute( psDBF, iRecord, iField )));
}

/************************************************************************/
/*                        msDBFReadStringAttribute()                      */
/*                                                                      */
/*      Read a string attribute.                                        */
/************************************************************************/
const char *msDBFReadStringAttribute( DBFHandle psDBF, int iRecord, int iField )
{
  return( msDBFReadAttribute( psDBF, iRecord, iField ) );
}

/************************************************************************/
/*                          msDBFGetFieldCount()                        */
/*                                                                      */
/*      Return the number of fields in this table.                      */
/************************************************************************/
int msDBFGetFieldCount( DBFHandle psDBF )
{
  return( psDBF->nFields );
}

/************************************************************************/
/*                         msDBFGetRecordCount()                        */
/*                                                                      */
/*      Return the number of records in this table.                     */
/************************************************************************/
int msDBFGetRecordCount( DBFHandle psDBF )
{
  return( psDBF->nRecords );
}

/************************************************************************/
/*                          msDBFGetFieldInfo()                         */
/*                                                                      */
/*      Return any requested information about the field.               */
/************************************************************************/
DBFFieldType msDBFGetFieldInfo( DBFHandle psDBF, int iField, char * pszFieldName, int * pnWidth, int * pnDecimals )
{
  if( iField < 0 || iField >= psDBF->nFields )
    return( FTInvalid );

  if( pnWidth != NULL )
    *pnWidth = psDBF->panFieldSize[iField];

  if( pnDecimals != NULL )
    *pnDecimals = psDBF->panFieldDecimals[iField];

  if( pszFieldName != NULL ) {
    int i;

    strncpy( pszFieldName, (char *) psDBF->pszHeader+iField*32, 11 );
    pszFieldName[11] = '\0';
    for( i = 10; i > 0 && pszFieldName[i] == ' '; i-- )
      pszFieldName[i] = '\0';
  }

  if( psDBF->pachFieldType[iField] == 'N'
      || psDBF->pachFieldType[iField] == 'F'
      || psDBF->pachFieldType[iField] == 'D' ) {
    if( psDBF->panFieldDecimals[iField] > 0 )
      return( FTDouble );
    else
      return( FTInteger );
  } else {
    return( FTString );
  }
}

/************************************************************************/
/*                         msDBFWriteAttribute()                        */
/*                  */
/*  Write an attribute record to the file.        */
/************************************************************************/
static int msDBFWriteAttribute(DBFHandle psDBF, int hEntity, int iField, void * pValue )
{
  unsigned int          nRecordOffset;
  int  i, j;
  uchar *pabyRec;
  char  szSField[40], szFormat[12];

  /* -------------------------------------------------------------------- */
  /*  Is this a valid record?             */
  /* -------------------------------------------------------------------- */
  if( hEntity < 0 || hEntity > psDBF->nRecords )
    return( MS_FALSE );

  if( psDBF->bNoHeader )
    writeHeader(psDBF);

  /* -------------------------------------------------------------------- */
  /*      Is this a brand new record?                                     */
  /* -------------------------------------------------------------------- */
  if( hEntity == psDBF->nRecords ) {
    flushRecord( psDBF );

    psDBF->nRecords++;
    for( i = 0; i < psDBF->nRecordLength; i++ )
      psDBF->pszCurrentRecord[i] = ' ';

    psDBF->nCurrentRecord = hEntity;
  }

  /* -------------------------------------------------------------------- */
  /*      Is this an existing record, but different than the last one     */
  /*      we accessed?                                                    */
  /* -------------------------------------------------------------------- */
  if( psDBF->nCurrentRecord != hEntity ) {
    flushRecord( psDBF );

    nRecordOffset = psDBF->nRecordLength * hEntity + psDBF->nHeaderLength;

    safe_fseek( psDBF->fp, nRecordOffset, 0 );
    fread( psDBF->pszCurrentRecord, psDBF->nRecordLength, 1, psDBF->fp );

    psDBF->nCurrentRecord = hEntity;
  }

  pabyRec = (uchar *) psDBF->pszCurrentRecord;

  /* -------------------------------------------------------------------- */
  /*      Assign all the record fields.                                   */
  /* -------------------------------------------------------------------- */
  switch( psDBF->pachFieldType[iField] ) {
    case 'D':
    case 'N':
    case 'F':
      if( psDBF->panFieldDecimals[iField] == 0 ) {
        snprintf( szFormat, sizeof(szFormat), "%%%dd", psDBF->panFieldSize[iField] );
        snprintf(szSField, sizeof(szSField), szFormat, (int) *((double *) pValue) );
        if( (int) strlen(szSField) > psDBF->panFieldSize[iField] )
          szSField[psDBF->panFieldSize[iField]] = '\0';
        strncpy((char *) (pabyRec+psDBF->panFieldOffset[iField]), szSField, strlen(szSField) );
      } else {
        snprintf( szFormat, sizeof(szFormat), "%%%d.%df", psDBF->panFieldSize[iField], psDBF->panFieldDecimals[iField] );
        snprintf(szSField, sizeof(szSField), szFormat, *((double *) pValue) );
        if( (int) strlen(szSField) > psDBF->panFieldSize[iField] )
          szSField[psDBF->panFieldSize[iField]] = '\0';
        strncpy((char *) (pabyRec+psDBF->panFieldOffset[iField]),  szSField, strlen(szSField) );
      }
      break;

    default:
      if( (int) strlen((char *) pValue) > psDBF->panFieldSize[iField] )
        j = psDBF->panFieldSize[iField];
      else
        j = strlen((char *) pValue);

      strncpy((char *) (pabyRec+psDBF->panFieldOffset[iField]), (char *) pValue, j );
      break;
  }

  psDBF->bCurrentRecordModified = MS_TRUE;
  psDBF->bUpdated = MS_TRUE;

  return( MS_TRUE );
}

/************************************************************************/
/*                      msDBFWriteDoubleAttribute()                     */
/*                                                                      */
/*      Write a double attribute.                                       */
/************************************************************************/
int msDBFWriteDoubleAttribute( DBFHandle psDBF, int iRecord, int iField, double dValue )
{
  return( msDBFWriteAttribute( psDBF, iRecord, iField, (void *) &dValue ) );
}

/************************************************************************/
/*                      msDBFWriteIntegerAttribute()                    */
/*                                                                      */
/*      Write a integer attribute.                                      */
/************************************************************************/

int msDBFWriteIntegerAttribute( DBFHandle psDBF, int iRecord, int iField, int nValue )
{
  double  dValue = nValue;

  return( msDBFWriteAttribute( psDBF, iRecord, iField, (void *) &dValue ) );
}

/************************************************************************/
/*                      msDBFWriteStringAttribute()                     */
/*                                                                      */
/*      Write a string attribute.                                       */
/************************************************************************/
int msDBFWriteStringAttribute( DBFHandle psDBF, int iRecord, int iField, const char * pszValue )
{
  return( msDBFWriteAttribute( psDBF, iRecord, iField, (void *) pszValue ) );
}

/*
** Which column number in the .DBF file does the item correspond to
*/
int msDBFGetItemIndex(DBFHandle dbffile, char *name)
{
  int i;
<<<<<<< HEAD
  DBFFieldType dbfField;
=======
>>>>>>> 2f4b50a2
  int fWidth,fnDecimals; /* field width and number of decimals */
  char fName[32]; /* field name */

  if(!name) {
    msSetError(MS_MISCERR, "NULL item name passed.", "msGetItemIndex()");
    return(-1);
  }

  /* does name exist as a field? */
  for(i=0; i<msDBFGetFieldCount(dbffile); i++) {
<<<<<<< HEAD
    dbfField = msDBFGetFieldInfo(dbffile,i,fName,&fWidth,&fnDecimals);
=======
    msDBFGetFieldInfo(dbffile,i,fName,&fWidth,&fnDecimals);
>>>>>>> 2f4b50a2
    if(strcasecmp(name,fName) == 0) /* found it */
      return(i);
  }

  msSetError(MS_DBFERR, "Item '%s' not found.", "msDBFGetItemIndex()",name);
  return(-1); /* item not found */
}

/*
** Load item names into a character array
*/
char **msDBFGetItems(DBFHandle dbffile)
{
  char **items;
  int i, nFields;
  char fName[32];

  if((nFields = msDBFGetFieldCount(dbffile)) == 0) {
    msSetError(MS_DBFERR, "File contains no data.", "msGetDBFItems()");
    return(NULL);
  }

  items = (char **)malloc(sizeof(char *)*nFields);
  MS_CHECK_ALLOC(items, sizeof(char *)*nFields, NULL);

  for(i=0; i<nFields; i++) {
    msDBFGetFieldInfo(dbffile, i, fName, NULL, NULL);
    items[i] = msStrdup(fName);
  }

  return(items);
}

/*
** Load item values into a character array
*/
char **msDBFGetValues(DBFHandle dbffile, int record)
{
  char **values;
  int i, nFields;

  if((nFields = msDBFGetFieldCount(dbffile)) == 0) {
    msSetError(MS_DBFERR, "File contains no data.", "msGetDBFValues()");
    return(NULL);
  }

  values = (char **)malloc(sizeof(char *)*nFields);
  MS_CHECK_ALLOC(values, sizeof(char *)*nFields, NULL);

  for(i=0; i<nFields; i++)
    values[i] = msStrdup(msDBFReadStringAttribute(dbffile, record, i));

  return(values);
}

int *msDBFGetItemIndexes(DBFHandle dbffile, char **items, int numitems)
{
  int *itemindexes=NULL, i;

  if(numitems == 0) return(NULL);

  itemindexes = (int *)malloc(sizeof(int)*numitems);
  MS_CHECK_ALLOC(itemindexes, sizeof(int)*numitems, NULL);

  for(i=0; i<numitems; i++) {
    itemindexes[i] = msDBFGetItemIndex(dbffile, items[i]);
    if(itemindexes[i] == -1) {
      free(itemindexes);
      return(NULL); /* item not found */
    }
  }

  return(itemindexes);
}

char **msDBFGetValueList(DBFHandle dbffile, int record, int *itemindexes, int numitems)
{
  const char *value;
  char **values=NULL;
  int i;

  if(numitems == 0) return(NULL);

  values = (char **)malloc(sizeof(char *)*numitems);
  MS_CHECK_ALLOC(values, sizeof(char *)*numitems, NULL);

  for(i=0; i<numitems; i++) {
    value = msDBFReadStringAttribute(dbffile, record, itemindexes[i]);
    if (value == NULL) {
      free(values);
      return NULL; /* Error already reported by msDBFReadStringAttribute() */
    }
    values[i] = msStrdup(value);
  }

  return(values);
}<|MERGE_RESOLUTION|>--- conflicted
+++ resolved
@@ -370,7 +370,6 @@
 {
   char  *pszFInfo;
   int   i;
-<<<<<<< HEAD
 
   /* -------------------------------------------------------------------- */
   /*      Do some checking to ensure we can add records to this file.     */
@@ -449,86 +448,6 @@
   psDBF->pszCurrentRecord = (char *) SfRealloc(psDBF->pszCurrentRecord,
                             psDBF->nRecordLength);
 
-=======
-
-  /* -------------------------------------------------------------------- */
-  /*      Do some checking to ensure we can add records to this file.     */
-  /* -------------------------------------------------------------------- */
-  if( psDBF->nRecords > 0 )
-    return( MS_FALSE );
-
-  if( !psDBF->bNoHeader )
-    return( MS_FALSE );
-
-  if( eType != FTDouble && nDecimals != 0 )
-    return( MS_FALSE );
-
-  /* -------------------------------------------------------------------- */
-  /*      SfRealloc all the arrays larger to hold the additional field    */
-  /*      information.                                                    */
-  /* -------------------------------------------------------------------- */
-  psDBF->nFields++;
-
-  psDBF->panFieldOffset = (int *)
-                          SfRealloc( psDBF->panFieldOffset, sizeof(int) * psDBF->nFields );
-
-  psDBF->panFieldSize = (int *)
-                        SfRealloc( psDBF->panFieldSize, sizeof(int) * psDBF->nFields );
-
-  psDBF->panFieldDecimals = (int *)
-                            SfRealloc( psDBF->panFieldDecimals, sizeof(int) * psDBF->nFields );
-
-  psDBF->pachFieldType = (char *)
-                         SfRealloc( psDBF->pachFieldType, sizeof(char) * psDBF->nFields );
-
-  /* -------------------------------------------------------------------- */
-  /*      Assign the new field information fields.                        */
-  /* -------------------------------------------------------------------- */
-  psDBF->panFieldOffset[psDBF->nFields-1] = psDBF->nRecordLength;
-  psDBF->nRecordLength += nWidth;
-  psDBF->panFieldSize[psDBF->nFields-1] = nWidth;
-  psDBF->panFieldDecimals[psDBF->nFields-1] = nDecimals;
-
-  if( eType == FTString )
-    psDBF->pachFieldType[psDBF->nFields-1] = 'C';
-  else
-    psDBF->pachFieldType[psDBF->nFields-1] = 'N';
-
-  /* -------------------------------------------------------------------- */
-  /*      Extend the required header information.                         */
-  /* -------------------------------------------------------------------- */
-  psDBF->nHeaderLength += 32;
-  psDBF->bUpdated = MS_FALSE;
-
-  psDBF->pszHeader = (char *) SfRealloc(psDBF->pszHeader,psDBF->nFields*32);
-
-  pszFInfo = psDBF->pszHeader + 32 * (psDBF->nFields-1);
-
-  for( i = 0; i < 32; i++ )
-    pszFInfo[i] = '\0';
-
-  if( strlen(pszFieldName) < 10 )
-    strncpy( pszFInfo, pszFieldName, strlen(pszFieldName));
-  else
-    strncpy( pszFInfo, pszFieldName, 10);
-
-  pszFInfo[11] = psDBF->pachFieldType[psDBF->nFields-1];
-
-  if( eType == FTString ) {
-    pszFInfo[16] = nWidth % 256;
-    pszFInfo[17] = nWidth / 256;
-  } else {
-    pszFInfo[16] = nWidth;
-    pszFInfo[17] = nDecimals;
-  }
-
-  /* -------------------------------------------------------------------- */
-  /*      Make the current record buffer appropriately larger.            */
-  /* -------------------------------------------------------------------- */
-  psDBF->pszCurrentRecord = (char *) SfRealloc(psDBF->pszCurrentRecord,
-                            psDBF->nRecordLength);
-
->>>>>>> 2f4b50a2
   return( psDBF->nFields-1 );
 }
 
@@ -630,15 +549,9 @@
       break;
     }
   }
-<<<<<<< HEAD
 
   if(i == -1) psDBF->pszStringField[0] = '\0'; /* whole string is blank (SDL fix)       */
 
-=======
-
-  if(i == -1) psDBF->pszStringField[0] = '\0'; /* whole string is blank (SDL fix)       */
-
->>>>>>> 2f4b50a2
   /*
   ** Trim/skip leading blanks (SDL/DM Modification - only on numeric types)
   */
@@ -875,10 +788,6 @@
 int msDBFGetItemIndex(DBFHandle dbffile, char *name)
 {
   int i;
-<<<<<<< HEAD
-  DBFFieldType dbfField;
-=======
->>>>>>> 2f4b50a2
   int fWidth,fnDecimals; /* field width and number of decimals */
   char fName[32]; /* field name */
 
@@ -889,11 +798,7 @@
 
   /* does name exist as a field? */
   for(i=0; i<msDBFGetFieldCount(dbffile); i++) {
-<<<<<<< HEAD
-    dbfField = msDBFGetFieldInfo(dbffile,i,fName,&fWidth,&fnDecimals);
-=======
     msDBFGetFieldInfo(dbffile,i,fName,&fWidth,&fnDecimals);
->>>>>>> 2f4b50a2
     if(strcasecmp(name,fName) == 0) /* found it */
       return(i);
   }

--- conflicted
+++ resolved
@@ -950,8 +950,6 @@
     styleObj **styles;
     int maxstyles;
 #endif
-<<<<<<< HEAD
-=======
 
 #ifdef SWIG
     %immutable;
@@ -962,7 +960,6 @@
 #endif
 
   } labelLeaderObj;
->>>>>>> 2f4b50a2
 
 #ifdef SWIG
     %immutable;
@@ -971,10 +968,6 @@
 #ifdef SWIG
     %mutable;
 #endif
-
-<<<<<<< HEAD
-  } labelLeaderObj;
-
 
   /************************************************************************/
   /*                               labelObj                               */
@@ -982,14 +975,6 @@
   /*      parameters needed to annotate a layer, legend or scalebar       */
   /************************************************************************/
 
-=======
-  /************************************************************************/
-  /*                               labelObj                               */
-  /*                                                                      */
-  /*      parameters needed to annotate a layer, legend or scalebar       */
-  /************************************************************************/
-
->>>>>>> 2f4b50a2
   typedef struct {
 #ifdef SWIG
     %immutable;
@@ -1001,7 +986,6 @@
 
     char *font;
     enum MS_FONT_TYPE type;
-<<<<<<< HEAD
 
     colorObj color;
     colorObj outlinecolor;
@@ -1045,51 +1029,6 @@
 
     int priority;  /* Priority level 1 to MS_MAX_LABEL_PRIORITY, default=1 */
 
-=======
-
-    colorObj color;
-    colorObj outlinecolor;
-    int outlinewidth;
-
-    colorObj shadowcolor;
-    int shadowsizex, shadowsizey;
-
-    double size;
-    double minsize, maxsize;
-
-    int position;
-    int offsetx, offsety;
-
-    double angle;
-    int anglemode;
-
-    int buffer; /* space to reserve around a label */
-
-    int antialias;
-    int align;
-
-    char wrap;
-    int maxlength;
-    int minlength;
-    double space_size_10; /*cached size of a single space character used for label text alignment of rfc40 */
-
-    int minfeaturesize; /* minimum feature size (in pixels) to label */
-    int autominfeaturesize; /* true or false */
-
-    double minscaledenom, maxscaledenom;
-
-    int mindistance;
-    int repeatdistance;
-    double maxoverlapangle;
-    int partials; /* can labels run of an image */
-
-    int force; /* labels *must* be drawn */
-
-    char *encoding;
-
-    int priority;  /* Priority level 1 to MS_MAX_LABEL_PRIORITY, default=1 */
-
->>>>>>> 2f4b50a2
     int status;
 #ifndef SWIG
     expressionObj expression;
@@ -1206,7 +1145,6 @@
 
     styleObj *styles; /* copied from the classObj, only present if there is a marker to be drawn */
     int numstyles;
-<<<<<<< HEAD
 
     labelObj *labels; /* copied from the classObj (1 or more depending on situation) */
     int numlabels;
@@ -1214,15 +1152,6 @@
     int layerindex; /* indexes */
     int classindex;
 
-=======
-
-    labelObj *labels; /* copied from the classObj (1 or more depending on situation) */
-    int numlabels;
-
-    int layerindex; /* indexes */
-    int classindex;
-
->>>>>>> 2f4b50a2
     int shapetype; /* source geometry type, can be removed once annotation layers are dropped */
 
     pointObj point; /* label point */
@@ -2326,9 +2255,6 @@
   MS_DLL_EXPORT int msDrawQueryLayer(mapObj *map, layerObj *layer, imageObj *image);
   MS_DLL_EXPORT int msDrawWMSLayer(mapObj *map, layerObj *layer, imageObj *image);
   MS_DLL_EXPORT int msDrawWFSLayer(mapObj *map, layerObj *layer, imageObj *image);
-<<<<<<< HEAD
-  MS_DLL_EXPORT int msDrawShape(mapObj *map, layerObj *layer, shapeObj *shape, imageObj *image, int style, int querymapMode);
-=======
   
 #define MS_DRAWMODE_FEATURES    0x00001
 #define MS_DRAW_FEATURES(mode) (MS_DRAWMODE_FEATURES&(mode))
@@ -2342,7 +2268,6 @@
 #define MS_DRAW_UNCLIPPED_LABELS(mode) (MS_DRAWMODE_UNCLIPPEDLABELS&(mode))
 
   MS_DLL_EXPORT int msDrawShape(mapObj *map, layerObj *layer, shapeObj *shape, imageObj *image, int style, int mode);
->>>>>>> 2f4b50a2
   MS_DLL_EXPORT int msDrawPoint(mapObj *map, layerObj *layer, pointObj *point, imageObj *image, int classindex, char *labeltext);
 
   /*Range Support*/

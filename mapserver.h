/******************************************************************************
 * $Id$
 *
 * Project:  MapServer
 * Purpose:  Primary MapServer include file.
 * Author:   Steve Lime and the MapServer team.
 *
 ******************************************************************************
 * Copyright (c) 1996-2005 Regents of the University of Minnesota.
 *
 * copy of this software and associated documentation files (the "Software"),
 * to deal in the Software without restriction, including without limitation
 * the rights to use, copy, modify, merge, publish, distribute, sublicense,
 * and/or sell copies of the Software, and to permit persons to whom the
 * Software is furnished to do so, subject to the following conditions:
 *
 * The above copyright notice and this permission notice shall be included in
 * all copies of this Software or works derived from this Software.
 *
 * THE SOFTWARE IS PROVIDED "AS IS", WITHOUT WARRANTY OF ANY KIND, EXPRESS
 * OR IMPLIED, INCLUDING BUT NOT LIMITED TO THE WARRANTIES OF MERCHANTABILITY,
 * FITNESS FOR A PARTICULAR PURPOSE AND NONINFRINGEMENT. IN NO EVENT SHALL
 * THE AUTHORS OR COPYRIGHT HOLDERS BE LIABLE FOR ANY CLAIM, DAMAGES OR OTHER
 * LIABILITY, WHETHER IN AN ACTION OF CONTRACT, TORT OR OTHERWISE, ARISING
 * FROM, OUT OF OR IN CONNECTION WITH THE SOFTWARE OR THE USE OR OTHER
 * DEALINGS IN THE SOFTWARE.
 *****************************************************************************/

#ifndef MAP_H
#define MAP_H

/*
** MapServer version - to be updated for every release
*/
<<<<<<< HEAD
#define MS_VERSION "6.3-dev"
=======
#define MS_VERSION "6.2.0-beta4"
>>>>>>> 5553e9c9

#define MS_VERSION_MAJOR    6
#define MS_VERSION_MINOR    3
#define MS_VERSION_REV      0

#define MS_VERSION_NUM (MS_VERSION_MAJOR*10000+MS_VERSION_MINOR*100+MS_VERSION_REV)


/*
** Main includes. If a particular header was needed by several .c files then
** I just put it here. What the hell, it works and it's all right here. -SDL-
*/
#if !defined(NEED_STRCASESTR) && !defined(_GNU_SOURCE)
#define _GNU_SOURCE /* Required for <string.h> strcasestr() defn */
#endif

#include <stdio.h>
#include <stdlib.h>
#include <string.h>
#include <math.h>
#include <time.h>

#if defined(_WIN32) && !defined(__CYGWIN__)
#include <direct.h>
#include <memory.h>
#include <malloc.h>
#include <process.h>
#include <float.h>
#else
#include <unistd.h>
#endif

#if defined(_WIN32) && !defined(__CYGWIN__)
#  define MS_DLL_EXPORT     __declspec(dllexport)
#define USE_MSFREE
#else
#define  MS_DLL_EXPORT
#endif

/* definition of  ms_int32/ms_uint32 */
#include <limits.h>
#ifndef _WIN32
#include <stdint.h>
#endif

#ifdef _WIN32
#ifndef SIZE_MAX
#ifdef _WIN64
#define SIZE_MAX _UI64_MAX
#else
#define SIZE_MAX UINT_MAX
#endif
#endif
#endif

#if ULONG_MAX == 0xffffffff
typedef long            ms_int32;
typedef unsigned long   ms_uint32;
#elif UINT_MAX == 0xffffffff
typedef int             ms_int32;
typedef unsigned int    ms_uint32;
#else
typedef int32_t         ms_int32;
typedef uint32_t        ms_uint32;
#endif

#if defined(_WIN32) && !defined(__CYGWIN__)
/* Need to use _vsnprintf() with VS2003 */
#define vsnprintf _vsnprintf
#endif

/*forward declaration of rendering object*/
typedef struct rendererVTableObj rendererVTableObj;
typedef struct tileCacheObj tileCacheObj;


/* ms_bitarray is used by the bit mask in mapbit.c */
typedef ms_uint32 *     ms_bitarray;

#include "maperror.h"
#include "mapprimitive.h"
#include "mapshape.h"
#include "mapsymbol.h"
#include "maptree.h" /* quadtree spatial index */
#include "maphash.h"
#include "mapio.h"
#include <assert.h>
#include "mapproject.h"
#include "cgiutil.h"

#ifdef USE_GD
#include <gd.h>
#endif

#if defined USE_PDF
#include <pdflib.h>
#endif


#include <sys/types.h> /* regular expression support */

/* The regex lib from the system and the regex lib from PHP needs to
 * be separated here. We separate here via its directory location.
 */
#include "mapregex.h"


#ifdef USE_OGR
#define CPL_SUPRESS_CPLUSPLUS
#include "ogr_api.h"
#endif

/* EQUAL and EQUALN are defined in cpl_port.h, so add them in here if ogr was not included */

#ifndef EQUAL
#if defined(WIN32) || defined(WIN32CE)
#  define EQUAL(a,b)              (stricmp(a,b)==0)
#else
#  define EQUAL(a,b)              (strcasecmp(a,b)==0)
#endif
#endif

#ifndef EQUALN
#if defined(WIN32) || defined(WIN32CE)
#  define EQUALN(a,b,n)           (strnicmp(a,b,n)==0)
#else
#  define EQUALN(a,b,n)           (strncasecmp(a,b,n)==0)
#endif
#endif


#if defined(_WIN32) && !defined(__CYGWIN__)
#define snprintf _snprintf
#endif

#ifdef __cplusplus
extern "C" {
#endif

// hide from swig or ruby will choke on the __FUNCTION__ name
#ifndef SWIG
  /* Memory allocation check utility */
#ifndef __FUNCTION__
#   define __FUNCTION__ "MapServer"
#endif
#endif

#define MS_CHECK_ALLOC(var, size, retval)     \
    if (!var) {   \
        msSetError(MS_MEMERR, "%s: %d: Out of memory allocating %u bytes.\n", __FUNCTION__, \
                   __FILE__, __LINE__, size);  \
        return retval;                         \
    }

#define MS_CHECK_ALLOC_NO_RET(var, size)                                   \
    if (!var) {                                                       \
        msSetError(MS_MEMERR, "%s: %d: Out of memory allocating %u bytes.\n", __FUNCTION__, \
                   __FILE__, __LINE__, size);                           \
        return;                                                         \
    }

  /* General defines, wrapable */

#define MS_TRUE 1 /* logical control variables */
#define MS_FALSE 0
#define MS_UNKNOWN -1
#define MS_ON 1
#define MS_OFF 0
#define MS_DEFAULT 2
#define MS_EMBED 3
#define MS_DELETE 4
#define MS_YES 1
#define MS_NO 0

  /* For layer transparency, allows alpha transparent pixmaps to be used
     with RGB map images */
#define MS_GD_ALPHA 1000

  /* Number of layer, class and style ptrs to alloc at once in the
     corresponding msGrow...() functions. Replaces former MS_MAXLAYERS,
     MS_MAXCLASSES and MS_MAXSTYLES with dynamic allocation (see RFC-17). */
#define MS_LAYER_ALLOCSIZE 64
#define MS_CLASS_ALLOCSIZE 8
#define MS_STYLE_ALLOCSIZE 4
#define MS_LABEL_ALLOCSIZE 2 /* not too common */

#define MS_MAX_LABEL_PRIORITY     10
#define MS_MAX_LABEL_FONTS     5
#define MS_DEFAULT_LABEL_PRIORITY 1
#define MS_LABEL_FORCE_GROUP 2 /* other values are MS_ON/MS_OFF */

  /* General defines, not wrapable */
#ifndef SWIG
#ifdef USE_XMLMAPFILE
#define MS_DEFAULT_MAPFILE_PATTERN "\\.(map|xml)$"
#define MS_DEFAULT_XMLMAPFILE_PATTERN "\\.xml$"
#else
#define MS_DEFAULT_MAPFILE_PATTERN "\\.map$"
#endif
#define MS_TEMPLATE_MAGIC_STRING "MapServer Template"
#define MS_TEMPLATE_EXPR "\\.(xml|wml|html|htm|svg|kml|gml|js|tmpl)$"

#define MS_INDEX_EXTENSION ".qix"

#define MS_QUERY_RESULTS_MAGIC_STRING "MapServer Query Results"
#define MS_QUERY_PARAMS_MAGIC_STRING "MapServer Query Params"
#define MS_QUERY_EXTENSION ".qy"

#define MS_DEG_TO_RAD .0174532925199432958
#define MS_RAD_TO_DEG   57.29577951

#define MS_DEFAULT_RESOLUTION 72

#define MS_RED 0
#define MS_GREEN 1
#define MS_BLUE 2

#define MS_MAXCOLORS 256

#define MS_MISSING_DATA_IGNORE 0
#define MS_MISSING_DATA_FAIL 1
#define MS_MISSING_DATA_LOG 2

#define MS_BUFFER_LENGTH 2048 /* maximum input line length */
#define MS_URL_LENGTH 1024
#define MS_MAXPATHLEN 1024

#define MS_MAXIMAGESIZE_DEFAULT 2048

#define MS_MAXPROJARGS 20
#define MS_MAXJOINS 20
#define MS_ITEMNAMELEN 32
#define MS_NAMELEN 20

#define MS_MINSYMBOLSIZE 0   /* in pixels */
#define MS_MAXSYMBOLSIZE 500

#define MS_MINSYMBOLWIDTH 0   /* in pixels */
#define MS_MAXSYMBOLWIDTH 32

#define MS_URL 0 /* template types */
#define MS_FILE 1

#define MS_MINFONTSIZE 4
#define MS_MAXFONTSIZE 256

#define MS_LABELCACHEINITSIZE 100
#define MS_LABELCACHEINCREMENT 10

#define MS_RESULTCACHEINITSIZE 10
#define MS_RESULTCACHEINCREMENT 10

#define MS_FEATUREINITSIZE 10 /* how many points initially can a feature have */
#define MS_FEATUREINCREMENT 10

#define MS_EXPRESSION 2000 /* todo: make this an enum */
#define MS_REGEX 2001
#define MS_STRING 2002
#define MS_NUMBER 2003
#define MS_COMMENT 2004
#define MS_IREGEX 2005
#define MS_ISTRING 2006
#define MS_BINDING 2007

  /* string split flags */
#define MS_HONOURSTRINGS      0x0001
#define MS_ALLOWEMPTYTOKENS   0x0002
#define MS_PRESERVEQUOTES     0x0004
#define MS_PRESERVEESCAPES    0x0008
#define MS_STRIPLEADSPACES    0x0010
#define MS_STRIPENDSPACES     0x0020

  /* boolean options for the expression object. */
#define MS_EXP_INSENSITIVE 1

  /* General macro definitions */
#define MS_MIN(a,b) (((a)<(b))?(a):(b))
#define MS_MAX(a,b) (((a)>(b))?(a):(b))
#define MS_ABS(a) (((a)<0) ? -(a) : (a))
#define MS_SGN(a) (((a)<0) ? -1 : 1)

#define MS_NINT_GENERIC(x) ((x) >= 0.0 ? ((long) ((x)+.5)) : ((long) ((x)-.5)))

#ifdef _MSC_VER
#define msIsNan(x) _isnan(x)
#else
#define msIsNan(x) isnan(x)
#endif

  /* see http://mega-nerd.com/FPcast/ for some discussion of fast
     conversion to nearest int.  We avoid lrint() for now because it
     would be hard to include math.h "properly". */

#if defined(WE_HAVE_THE_C99_LRINT) && !defined(USE_GENERIC_MS_NINT)
#   define MS_NINT(x) lrint(x)
  /*#   define MS_NINT(x) lround(x) */
#elif defined(_MSC_VER) && defined(_WIN32) && !defined(USE_GENERIC_MS_NINT)
  static __inline long int MS_NINT (double flt)
  {
    int intgr;

    _asm {
      fld flt
      fistp intgr
    } ;

    return intgr ;
  }
#elif defined(i386) && defined(__GNUC_PREREQ) && !defined(USE_GENERIC_MS_NINT)
  static __inline long int MS_NINT( double __x )
  {
    long int __lrintres;
    __asm__ __volatile__
    ("fistpl %0"
     : "=m" (__lrintres) : "t" (__x) : "st");
    return __lrintres;
  }
#else
#  define MS_NINT(x)      MS_NINT_GENERIC(x)
#endif


#define MS_PEN_TRANSPARENT -1
#define MS_PEN_UNSET     -4

  /* #define MS_VALID_EXTENT(minx, miny, maxx, maxy)  (((minx<maxx) && (miny<maxy))?MS_TRUE:MS_FALSE) */
#define MS_VALID_EXTENT(rect)  (((rect.minx < rect.maxx && rect.miny < rect.maxy))?MS_TRUE:MS_FALSE)

#ifdef USE_GD
#define MS_INIT_COLOR(color,r,g,b,a) { (color).red = r; (color).green = g; (color).blue = b; (color).pen = MS_PEN_UNSET; (color).alpha=a; }
#define RESOLVE_PEN_GD(img,color) { if( (color).pen == MS_PEN_UNSET ) msImageSetPenGD( img, &(color) ); }
  MS_DLL_EXPORT int msImageSetPenGD(gdImagePtr img, colorObj *color);
#else
#define MS_INIT_COLOR(color,r,g,b,a) { (color).red = r; (color).green = g; (color).blue = b; (color).alpha=a; }
#endif
#define MS_VALID_COLOR(color) (((color).red==-1 || (color).green==-1 || (color).blue==-1)?MS_FALSE:MS_TRUE)
#define MS_COMPARE_COLOR(color1, color2) (((color2).red==(color1).red && (color2).green==(color1).green && (color2).blue==(color1).blue)?MS_TRUE:MS_FALSE)
#define MS_TRANSPARENT_COLOR(color) (((color).alpha==0 || (color).red==-255 || (color).green==-255 || (color).blue==-255)?MS_TRUE:MS_FALSE)
#define MS_COMPARE_COLORS(a,b) (((a).red!=(b).red || (a).green!=(b).green || (a).blue!=(b).blue)?MS_FALSE:MS_TRUE)
#define MS_COLOR_GETRGB(color) (MS_VALID_COLOR(color)?((color).red *0x10000 + (color).green *0x100 + (color).blue):-1)

#define MS_IMAGE_MIME_TYPE(format) (format->mimetype ? format->mimetype : "unknown")
#define MS_IMAGE_EXTENSION(format)  (format->extension ? format->extension : "unknown")
#ifdef USE_GD
#define MS_DRIVER_GD(format)  (strncasecmp((format)->driver,"gd/",3)==0)
#endif
#define MS_DRIVER_SWF(format) (strncasecmp((format)->driver,"swf",3)==0)
#define MS_DRIVER_GDAL(format)  (strncasecmp((format)->driver,"gdal/",5)==0)
#define MS_DRIVER_IMAGEMAP(format)  (strncasecmp((format)->driver,"imagemap",8)==0)
#define MS_DRIVER_AGG(format) (strncasecmp((format)->driver,"agg/",4)==0)
#define MS_DRIVER_CAIRO(format) (strncasecmp((format)->driver,"cairo/",6)==0)
#define MS_DRIVER_OGL(format) (strncasecmp((format)->driver,"ogl/",4)==0)
#define MS_DRIVER_TEMPLATE(format) (strncasecmp((format)->driver,"template",8)==0)

#endif /*SWIG*/

#define MS_RENDER_WITH_SWF      2
#define MS_RENDER_WITH_RAWDATA  3
#define MS_RENDER_WITH_IMAGEMAP 5
#define MS_RENDER_WITH_TEMPLATE 8 /* query results only */
#define MS_RENDER_WITH_OGR 16

#define MS_RENDER_WITH_PLUGIN 100
#define MS_RENDER_WITH_CAIRO_RASTER   101
#define MS_RENDER_WITH_CAIRO_PDF 102
#define MS_RENDER_WITH_CAIRO_SVG 103
#define MS_RENDER_WITH_OGL      104
#define MS_RENDER_WITH_AGG 105
#define MS_RENDER_WITH_GD 106
#define MS_RENDER_WITH_KML 107

#ifndef SWIG

#define MS_RENDERER_SWF(format) ((format)->renderer == MS_RENDER_WITH_SWF)
#define MS_RENDERER_RAWDATA(format) ((format)->renderer == MS_RENDER_WITH_RAWDATA)
#define MS_RENDERER_IMAGEMAP(format) ((format)->renderer == MS_RENDER_WITH_IMAGEMAP)
#define MS_RENDERER_TEMPLATE(format) ((format)->renderer == MS_RENDER_WITH_TEMPLATE)
#define MS_RENDERER_KML(format) ((format)->renderer == MS_RENDER_WITH_KML)
#define MS_RENDERER_OGR(format) ((format)->renderer == MS_RENDER_WITH_OGR)

#define MS_RENDERER_PLUGIN(format) ((format)->renderer > MS_RENDER_WITH_PLUGIN)

#define MS_CELLSIZE(min,max,d) ((max - min)/(d-1)) /* where min/max are from an MapServer pixel center-to-pixel center extent */
#define MS_OWS_CELLSIZE(min,max,d) ((max - min)/d) /* where min/max are from an OGC pixel outside edge-to-pixel outside edge extent */
#define MS_MAP2IMAGE_X(x,minx,cx) (MS_NINT((x - minx)/cx))
#define MS_MAP2IMAGE_Y(y,maxy,cy) (MS_NINT((maxy - y)/cy))
#define MS_IMAGE2MAP_X(x,minx,cx) (minx + cx*x)
#define MS_IMAGE2MAP_Y(y,maxy,cy) (maxy - cy*y)

  /* these versions of MS_MAP2IMAGE takes 1/cellsize and is much faster */
#define MS_MAP2IMAGE_X_IC(x,minx,icx) (MS_NINT((x - minx)*icx))
#define MS_MAP2IMAGE_Y_IC(y,maxy,icy) (MS_NINT((maxy - y)*icy))

#define MS_MAP2IMAGE_X_IC_DBL(x,minx,icx) ((x - minx)*icx)
#define MS_MAP2IMAGE_Y_IC_DBL(y,maxy,icy) ((maxy - y)*icy)

#define MS_MAP2IMAGE_X_IC_SNAP(x,minx,icx,res) ((MS_NINT((x - minx)*icx*res))/(res))
#define MS_MAP2IMAGE_Y_IC_SNAP(y,maxy,icy,res) ((MS_NINT((maxy - y)*icy*res))/(res))

  /* For CARTO symbols */
#define MS_PI    3.14159265358979323846
#define MS_PI2   1.57079632679489661923  /* (MS_PI / 2) */
#define MS_3PI2  4.71238898038468985769  /* (3 * MS_PI2) */
#define MS_2PI   6.28318530717958647693  /* (2 * MS_PI) */

#define MS_ENCRYPTION_KEY_SIZE  16   /* Key size: 128 bits = 16 bytes */

#define GET_LAYER(map, pos) map->layers[pos]
#define GET_CLASS(map, lid, cid) map->layers[lid]->class[cid]

#if defined(HAVE_SYNC_FETCH_AND_ADD)
#define MS_REFCNT_INCR(obj) __sync_fetch_and_add(&obj->refcount, +1)
#define MS_REFCNT_DECR(obj) __sync_sub_and_fetch(&obj->refcount, +1)
#define MS_REFCNT_INIT(obj) obj->refcount=1, __sync_synchronize()
#elif defined(_MSC_VER) && (defined(_M_IX86) || defined(_M_X64))
#pragma intrinsic (_InterlockedExchangeAdd)
#if defined(_MSC_VER) && (_MSC_VER <= 1200)
#define MS_REFCNT_INCR(obj) ( _InterlockedExchangeAdd((long*)(&obj->refcount), (long)(+1)) +1 )
#define MS_REFCNT_DECR(obj) ( _InterlockedExchangeAdd((long*)(&obj->refcount), (long)(-1)) -1 )
#define MS_REFCNT_INIT(obj) obj->refcount=1
#else
#define MS_REFCNT_INCR(obj) ( _InterlockedExchangeAdd((volatile long*)(&obj->refcount), (long)(+1)) +1 )
#define MS_REFCNT_DECR(obj) ( _InterlockedExchangeAdd((volatile long*)(&obj->refcount), (long)(-1)) -1 )
#define MS_REFCNT_INIT(obj) obj->refcount=1
#endif
#elif defined(__MINGW32__) && defined(__i386__)
#define MS_REFCNT_INCR(obj) ( InterlockedExchangeAdd((long*)(&obj->refcount), (long)(+1)) +1 )
#define MS_REFCNT_DECR(obj) ( InterlockedExchangeAdd((long*)(&obj->refcount), (long)(-1)) -1 )
#define MS_REFCNT_INIT(obj) obj->refcount=1
#else
  // unsafe fallback
#define MS_REFCNT_INCR(obj) obj->refcount++
#define MS_REFCNT_DECR(obj) (--(obj->refcount))
#define MS_REFCNT_INIT(obj) obj->refcount=1
#endif // close if defined(_MSC..

#define MS_REFCNT_DECR_IS_NOT_ZERO(obj) (MS_REFCNT_DECR(obj))>0
#define MS_REFCNT_DECR_IS_ZERO(obj) (MS_REFCNT_DECR(obj))<=0

#define MS_IS_VALID_ARRAY_INDEX(index, size) ((index<0 || index>=size)?MS_FALSE:MS_TRUE)

#endif

  /* General enumerated types - needed by scripts */
  enum MS_FILE_TYPE {MS_FILE_MAP, MS_FILE_SYMBOL};
  enum MS_UNITS {MS_INCHES, MS_FEET, MS_MILES, MS_METERS, MS_KILOMETERS, MS_DD, MS_PIXELS, MS_PERCENTAGES, MS_NAUTICALMILES};
  enum MS_SHAPE_TYPE {MS_SHAPE_POINT, MS_SHAPE_LINE, MS_SHAPE_POLYGON, MS_SHAPE_NULL};
  enum MS_LAYER_TYPE {MS_LAYER_POINT, MS_LAYER_LINE, MS_LAYER_POLYGON, MS_LAYER_RASTER, MS_LAYER_ANNOTATION, MS_LAYER_QUERY, MS_LAYER_CIRCLE, MS_LAYER_TILEINDEX, MS_LAYER_CHART};
  enum MS_FONT_TYPE {MS_TRUETYPE, MS_BITMAP};

#define MS_POSITIONS_LENGTH 14
  enum MS_POSITIONS_ENUM {MS_UL=101, MS_LR, MS_UR, MS_LL, MS_CR, MS_CL, MS_UC, MS_LC, MS_CC, MS_AUTO, MS_XY, MS_FOLLOW, MS_NONE, MS_AUTO2}; /* Added MS_FOLLOW for bug #1620 implementation. */

  enum MS_BITMAP_FONT_SIZES {MS_TINY , MS_SMALL, MS_MEDIUM, MS_LARGE, MS_GIANT};
  enum MS_QUERYMAP_STYLES {MS_NORMAL, MS_HILITE, MS_SELECTED};
  enum MS_CONNECTION_TYPE {MS_INLINE, MS_SHAPEFILE, MS_TILED_SHAPEFILE, MS_SDE, MS_OGR, MS_UNUSED_1, MS_POSTGIS, MS_WMS, MS_ORACLESPATIAL, MS_WFS, MS_GRATICULE, MS_MYSQL, MS_RASTER, MS_PLUGIN, MS_UNION, MS_UVRASTER };
  enum MS_JOIN_CONNECTION_TYPE {MS_DB_XBASE, MS_DB_CSV, MS_DB_MYSQL, MS_DB_ORACLE, MS_DB_POSTGRES};
  enum MS_JOIN_TYPE {MS_JOIN_ONE_TO_ONE, MS_JOIN_ONE_TO_MANY};

#define MS_SINGLE 0 /* modes for searching (spatial/database) */
#define MS_MULTIPLE 1

  enum MS_QUERY_MODE {MS_QUERY_SINGLE, MS_QUERY_MULTIPLE};
  enum MS_QUERY_TYPE {MS_QUERY_IS_NULL, MS_QUERY_BY_POINT, MS_QUERY_BY_RECT, MS_QUERY_BY_SHAPE, MS_QUERY_BY_ATTRIBUTE, MS_QUERY_BY_INDEX, MS_QUERY_BY_FILTER};

  enum MS_ALIGN_VALUE {MS_ALIGN_LEFT, MS_ALIGN_CENTER, MS_ALIGN_RIGHT};

  enum MS_CAPS_JOINS_AND_CORNERS {MS_CJC_NONE, MS_CJC_BEVEL, MS_CJC_BUTT, MS_CJC_MITER, MS_CJC_ROUND, MS_CJC_SQUARE, MS_CJC_TRIANGLE};

#define MS_CJC_DEFAULT_CAPS MS_CJC_ROUND
#define MS_CJC_DEFAULT_JOINS MS_CJC_NONE
#define MS_CJC_DEFAULT_JOIN_MAXSIZE 3

  enum MS_RETURN_VALUE {MS_SUCCESS, MS_FAILURE, MS_DONE};
  enum MS_IMAGEMODE { MS_IMAGEMODE_PC256, MS_IMAGEMODE_RGB, MS_IMAGEMODE_RGBA, MS_IMAGEMODE_INT16, MS_IMAGEMODE_FLOAT32, MS_IMAGEMODE_BYTE, MS_IMAGEMODE_FEATURE, MS_IMAGEMODE_NULL };

  enum MS_GEOS_OPERATOR {MS_GEOS_EQUALS, MS_GEOS_DISJOINT, MS_GEOS_TOUCHES, MS_GEOS_OVERLAPS, MS_GEOS_CROSSES, MS_GEOS_INTERSECTS, MS_GEOS_WITHIN, MS_GEOS_CONTAINS, MS_GEOS_BEYOND, MS_GEOS_DWITHIN};
#define MS_FILE_DEFAULT MS_FILE_MAP

  /* coordinate to pixel simplification modes, used in msTransformShape */
  enum MS_TRANSFORM_MODE {
    MS_TRANSFORM_NONE, /* no geographic to pixel transformation */
    MS_TRANSFORM_ROUND, /* round to integer, might create degenerate geometries (used for GD)*/
    MS_TRANSFORM_SNAPTOGRID, /* snap to a grid, should be user configurable in the future*/
    MS_TRANSFORM_FULLRESOLUTION, /* keep full resolution */
    MS_TRANSFORM_SIMPLIFY /* keep full resolution */
  };

#ifndef SWIG
  /* Filter object */
  typedef enum {
    FILTER_NODE_TYPE_UNDEFINED = -1,
    FILTER_NODE_TYPE_LOGICAL = 0,
    FILTER_NODE_TYPE_SPATIAL = 1,
    FILTER_NODE_TYPE_COMPARISON = 2,
    FILTER_NODE_TYPE_PROPERTYNAME = 3,
    FILTER_NODE_TYPE_BBOX = 4,
    FILTER_NODE_TYPE_LITERAL = 5,
    FILTER_NODE_TYPE_BOUNDARY = 6,
    FILTER_NODE_TYPE_GEOMETRY_POINT = 7,
    FILTER_NODE_TYPE_GEOMETRY_LINE = 8,
    FILTER_NODE_TYPE_GEOMETRY_POLYGON = 9,
    FILTER_NODE_TYPE_FEATUREID = 10
  } FilterNodeType;


  /************************************************************************/
  /*                          FilterEncodingNode                          */
  /************************************************************************/

  typedef struct _FilterNode {
    FilterNodeType      eType;
    char                *pszValue;
    void                *pOther;
    char                *pszSRS;
    struct _FilterNode  *psLeftNode;
    struct _FilterNode  *psRightNode;
  } FilterEncodingNode;
#endif /*SWIG*/

  /* Define supported bindings here (only covers existing bindings at first). Not accessible directly using MapScript. */
#define MS_STYLE_BINDING_LENGTH 12
  enum MS_STYLE_BINDING_ENUM { MS_STYLE_BINDING_SIZE, MS_STYLE_BINDING_WIDTH, MS_STYLE_BINDING_ANGLE, MS_STYLE_BINDING_COLOR, MS_STYLE_BINDING_OUTLINECOLOR, MS_STYLE_BINDING_SYMBOL, MS_STYLE_BINDING_OUTLINEWIDTH, MS_STYLE_BINDING_OPACITY, MS_STYLE_BINDING_OFFSET_X, MS_STYLE_BINDING_OFFSET_Y, MS_STYLE_BINDING_POLAROFFSET_PIXEL, MS_STYLE_BINDING_POLAROFFSET_ANGLE };
#define MS_LABEL_BINDING_LENGTH 9
  enum MS_LABEL_BINDING_ENUM { MS_LABEL_BINDING_SIZE, MS_LABEL_BINDING_ANGLE, MS_LABEL_BINDING_COLOR, MS_LABEL_BINDING_OUTLINECOLOR, MS_LABEL_BINDING_FONT, MS_LABEL_BINDING_PRIORITY, MS_LABEL_BINDING_POSITION, MS_LABEL_BINDING_SHADOWSIZEX, MS_LABEL_BINDING_SHADOWSIZEY };

  /************************************************************************/
  /*                         attributeBindingObj                          */
  /************************************************************************/
#ifndef SWIG
  typedef struct {
    char *item;
    int index;
  } attributeBindingObj;
#endif /*SWIG*/

  /************************************************************************/
  /*                             labelPathObj                             */
  /*                                                                      */
  /*      Label path object - used to hold path and bounds of curved      */
  /*      labels - Bug #1620 implementation.                              */
  /************************************************************************/
#ifndef SWIG
  typedef struct {
    multipointObj path;
    shapeObj bounds;
    double *angles;
  } labelPathObj;
#endif /*SWIG*/

  /************************************************************************/
  /*                              fontSetObj                              */
  /*                                                                      */
  /*      used to hold aliases for TRUETYPE fonts                         */
  /************************************************************************/

  typedef struct {
#ifdef SWIG
    %immutable;
#endif
    char *filename;
    int numfonts;
    hashTableObj fonts;
#ifdef SWIG
    %mutable;
#endif

#ifndef SWIG
    struct mapObj *map;
#endif
  } fontSetObj;

  /************************************************************************/
  /*                         featureListNodeObj                           */
  /*                                                                      */
  /*      for inline features, shape caches and queries                   */
  /************************************************************************/
#ifndef SWIG
  typedef struct listNode {
    shapeObj shape;
    struct listNode *next;
    struct listNode *tailifhead; /* this is the tail node in the list, if this is the head element, otherwise NULL */
  } featureListNodeObj;

  typedef featureListNodeObj * featureListNodeObjPtr;
#endif

  /************************************************************************/
  /*                              paletteObj                              */
  /*                                                                      */
  /*      used to hold colors while a map file is read                    */
  /************************************************************************/
#ifndef SWIG
  typedef struct {
    colorObj colors[MS_MAXCOLORS-1];
    int      colorvalue[MS_MAXCOLORS-1];
    int numcolors;
  } paletteObj;
#endif

  /************************************************************************/
  /*                     expressionObj & tokenObj                         */
  /************************************************************************/

  enum MS_TOKEN_LOGICAL_ENUM { MS_TOKEN_LOGICAL_AND=300, MS_TOKEN_LOGICAL_OR, MS_TOKEN_LOGICAL_NOT };
  enum MS_TOKEN_LITERAL_ENUM { MS_TOKEN_LITERAL_NUMBER=310, MS_TOKEN_LITERAL_STRING, MS_TOKEN_LITERAL_TIME, MS_TOKEN_LITERAL_SHAPE };
  enum MS_TOKEN_COMPARISON_ENUM {
    MS_TOKEN_COMPARISON_EQ=320, MS_TOKEN_COMPARISON_NE, MS_TOKEN_COMPARISON_GT, MS_TOKEN_COMPARISON_LT, MS_TOKEN_COMPARISON_LE, MS_TOKEN_COMPARISON_GE, MS_TOKEN_COMPARISON_IEQ,
    MS_TOKEN_COMPARISON_RE, MS_TOKEN_COMPARISON_IRE,
    MS_TOKEN_COMPARISON_IN, MS_TOKEN_COMPARISON_LIKE,
    MS_TOKEN_COMPARISON_INTERSECTS, MS_TOKEN_COMPARISON_DISJOINT, MS_TOKEN_COMPARISON_TOUCHES, MS_TOKEN_COMPARISON_OVERLAPS, MS_TOKEN_COMPARISON_CROSSES, MS_TOKEN_COMPARISON_WITHIN, MS_TOKEN_COMPARISON_CONTAINS,
    MS_TOKEN_COMPARISON_BEYOND, MS_TOKEN_COMPARISON_DWITHIN
  };
  enum MS_TOKEN_FUNCTION_ENUM {
    MS_TOKEN_FUNCTION_LENGTH=340, MS_TOKEN_FUNCTION_TOSTRING, MS_TOKEN_FUNCTION_COMMIFY, MS_TOKEN_FUNCTION_AREA, MS_TOKEN_FUNCTION_ROUND, MS_TOKEN_FUNCTION_FROMTEXT,
    MS_TOKEN_FUNCTION_BUFFER, MS_TOKEN_FUNCTION_DIFFERENCE
  };
  enum MS_TOKEN_BINDING_ENUM { MS_TOKEN_BINDING_DOUBLE=350, MS_TOKEN_BINDING_INTEGER, MS_TOKEN_BINDING_STRING, MS_TOKEN_BINDING_TIME, MS_TOKEN_BINDING_SHAPE };
  enum MS_PARSE_TYPE_ENUM { MS_PARSE_TYPE_BOOLEAN, MS_PARSE_TYPE_STRING, MS_PARSE_TYPE_SHAPE };

#ifndef SWIG
  typedef union {
    int intval;
    char *strval;
    shapeObj *shpval;
  } parseResultObj;

  typedef union {
    double dblval;
    int intval;
    char *strval;
    struct tm tmval;
    shapeObj *shpval;
    attributeBindingObj bindval;
  } tokenValueObj;

  typedef struct tokenListNode {
    int token;
    tokenValueObj tokenval;
    struct tokenListNode *next;
    struct tokenListNode *tailifhead; /* this is the tail node in the list if this is the head element, otherwise NULL */
  } tokenListNodeObj;

  typedef tokenListNodeObj * tokenListNodeObjPtr;

  typedef struct {
    char *string;
    int type;
    /* container for expression options such as case-insensitiveness */
    /* This is a boolean container. */
    int flags;

    /* logical expression options */
    tokenListNodeObjPtr tokens;
    tokenListNodeObjPtr curtoken;

    /* regular expression options */
    ms_regex_t regex; /* compiled regular expression to be matched */
    int compiled;
  } expressionObj;

  typedef struct {
    colorObj *pixel; /* for raster layers */
    shapeObj *shape; /* for vector layers */
    expressionObj *expr; /* expression to be evaluated (contains tokens) */
    int type; /* type of parse: boolean, string/text or shape/geometry */
    parseResultObj result; /* parse result */
  } parseObj;
#endif

  /* MS RFC 69*/
  typedef struct {
    double maxdistance; /* max distance between clusters */
    double buffer;      /* the buffer size around the selection area */
    char* region;       /* type of the cluster region (rectangle or ellipse) */
#ifndef SWIG
    expressionObj group; /* expression to identify the groups */
    expressionObj filter; /* expression for filtering the shapes */
#endif
  } clusterObj;

  /************************************************************************/
  /*                               joinObj                                */
  /*                                                                      */
  /*      simple way to access other XBase files, one-to-one or           */
  /*      one-to-many supported                                           */
  /************************************************************************/

#ifndef SWIG
  typedef struct {
    char *name;
    char **items, **values; /* items/values (process 1 record at a time) */
    int numitems;

    char *table;
    char *from, *to; /* item names */

    void *joininfo; /* vendor specific (i.e. XBase, MySQL, etc.) stuff to allow for persistant access */

    char *header, *footer;
#ifndef __cplusplus
    char *template;
#else
    char *_template;
#endif

    enum MS_JOIN_TYPE type;
    char *connection;
    enum MS_JOIN_CONNECTION_TYPE connectiontype;
  } joinObj;
#endif

  /************************************************************************/
  /*                           outputFormatObj                            */
  /*                                                                      */
  /*      see mapoutput.c for most related code.                          */
  /************************************************************************/

  typedef struct {
    char *name;
    char *mimetype;
    char *driver;
    char *extension;
    int  renderer;  /* MS_RENDER_WITH_* */
    int  imagemode; /* MS_IMAGEMODE_* value. */
    int  transparent;
    int  bands;
    int  numformatoptions;
    char **formatoptions;
    int  refcount;
    int inmapfile; /* boolean value for writing */
#ifndef SWIG
    rendererVTableObj *vtable;
    void *device; /* for supporting direct rendering onto a device context */
#endif
  } outputFormatObj;

  /* The following is used for "don't care" values in transparent, interlace and
     imagequality values. */
#define MS_NOOVERRIDE  -1111

  /************************************************************************/
  /*                             queryObj                                 */
  /*                                                                      */
  /*      encapsulates the information necessary to perform a query       */
  /************************************************************************/
#ifndef SWIG
  typedef struct {
    int type; /* MS_QUERY_TYPE */
    int mode; /* MS_QUERY_MODE */

    int layer;

    pointObj point; /* by point */
    double buffer;
    int maxresults;

    rectObj rect; /* by rect */
    shapeObj *shape; /* by shape & operator (OGC filter) */

    long shapeindex; /* by index */
    long tileindex;
    int clear_resultcache;

    int  maxfeatures; /* global maxfeatures */    
    int  startindex;
    
    char *item; /* by attribute */
    char *str;

    expressionObj *filter; /* by filter */

    int slayer; /* selection layer, used for msQueryByFeatures() (note this is not a query mode per se) */
  } queryObj;
#endif

  /************************************************************************/
  /*                             queryMapObj                              */
  /*                                                                      */
  /*      used to visualize query results                                 */
  /************************************************************************/
  typedef struct {
    int height, width;
    int status;
    int style; /* HILITE, SELECTED or NORMAL */
    colorObj color;
  } queryMapObj;

  /************************************************************************/
  /*                                webObj                                */
  /*                                                                      */
  /*      holds parameters for a mapserver/mapscript interface            */
  /************************************************************************/

  typedef struct {
    char *log;
    char *imagepath, *imageurl, *temppath;

#ifdef SWIG
    %immutable;
#endif /* SWIG */
    struct mapObj *map;
#ifdef SWIG
    %mutable;
#endif /* SWIG */

#ifndef __cplusplus
    char *template;
#else
    char *_template;
#endif

    char *header, *footer;
    char *empty, *error; /* error handling */
    rectObj extent; /* clipping extent */
    double minscaledenom, maxscaledenom;
    char *mintemplate, *maxtemplate;

    char *queryformat; /* what format is the query to be returned, given as a MIME type */
    char *legendformat;
    char *browseformat;

#ifdef SWIG
    %immutable;
#endif /* SWIG */
    hashTableObj metadata;
    hashTableObj validation;
#ifdef SWIG
    %mutable;
#endif /* SWIG */

  } webObj;

  /************************************************************************/
  /*                               styleObj                               */
  /*                                                                      */
  /*      holds parameters for symbolization, multiple styles may be      */
  /*      applied within a classObj                                       */
  /************************************************************************/

  typedef struct {
#ifdef SWIG
    %immutable;
#endif /* SWIG */
    int refcount;
#ifdef SWIG
    %mutable;
#endif /* SWIG */

#ifndef SWIG
    /* private vars for rfc 48 & 64 */
    expressionObj _geomtransform;
#endif

    /*should an angle be automatically computed*/
    int autoangle;

    colorObj color;
    colorObj backgroundcolor;
    colorObj outlinecolor;

    int opacity;

    /* Stuff to handle Color Range Styles */
    colorObj mincolor;
    colorObj maxcolor;
    double minvalue;
    double maxvalue;
    char *rangeitem;
    int rangeitemindex;

    int symbol;
    char *symbolname;

    double size;
    double minsize, maxsize;

    int patternlength;  /*moved from symbolObj in version 6.0*/
    double pattern[MS_MAXPATTERNLENGTH]; /*moved from symbolObj in version 6.0*/

    double gap; /*moved from symbolObj in version 6.0*/
    double initialgap;
    int position; /*moved from symbolObj in version 6.0*/

    int linecap, linejoin; /*moved from symbolObj in version 6.0*/
    double linejoinmaxsize; /*moved from symbolObj in version 6.0*/

    double width;
    double outlinewidth;
    double minwidth, maxwidth;

    double offsetx, offsety; /* for shadows, hollow symbols, etc... */
    double polaroffsetpixel, polaroffsetangle;

    double angle;

    int antialias;

    double minscaledenom, maxscaledenom;

#ifndef SWIG
    attributeBindingObj bindings[MS_STYLE_BINDING_LENGTH];
    int numbindings;
#endif
  } styleObj;



  /********************************************************************/
  /*                          labelLeaderObj                          */
  /*                                                                  */
  /*  parameters defining how a label or a group of labels may be     */
  /*  offsetted from its original position                            */
  /********************************************************************/

  typedef struct {
    int maxdistance;
    int gridstep;
#ifndef SWIG
    styleObj **styles;
    int maxstyles;
#endif

#ifdef SWIG
    %immutable;
#endif
    int numstyles;
#ifdef SWIG
    %mutable;
#endif

  } labelLeaderObj;


  /************************************************************************/
  /*                               labelObj                               */
  /*                                                                      */
  /*      parameters needed to annotate a layer, legend or scalebar       */
  /************************************************************************/

  typedef struct {
#ifdef SWIG
    %immutable;
#endif /* SWIG */
    int refcount;
#ifdef SWIG
    %mutable;
#endif /* SWIG */

    char *font;
    enum MS_FONT_TYPE type;

    colorObj color;
    colorObj outlinecolor;
    int outlinewidth;

    colorObj shadowcolor;
    int shadowsizex, shadowsizey;

    double size;
    double minsize, maxsize;

    int position;
    int offsetx, offsety;

    double angle;
    int anglemode;

    int buffer; /* space to reserve around a label */

    int antialias;
    int align;

    char wrap;
    int maxlength;
    int minlength;
    double space_size_10; /*cached size of a single space character used for label text alignment of rfc40 */

    int minfeaturesize; /* minimum feature size (in pixels) to label */
    int autominfeaturesize; /* true or false */

    double minscaledenom, maxscaledenom;

    int mindistance;
    int repeatdistance;
    double maxoverlapangle;
    int partials; /* can labels run of an image */

    int force; /* labels *must* be drawn */

    char *encoding;

    int priority;  /* Priority level 1 to MS_MAX_LABEL_PRIORITY, default=1 */

    int status;
#ifndef SWIG
    expressionObj expression;
    expressionObj text;
#endif

#ifndef SWIG
    styleObj **styles;
    int maxstyles;
#endif
    int numstyles;

#ifndef SWIG
    attributeBindingObj bindings[MS_LABEL_BINDING_LENGTH];
    int numbindings;
#endif

    /* book keeping variable- used on a feature-by-feature basis (similar to bindings) */
    char *annotext;
    pointObj annopoint;
    shapeObj *annopoly;

    labelLeaderObj leader;
  } labelObj;

  /************************************************************************/
  /*                               classObj                               */
  /*                                                                      */
  /*      basic symbolization and classification information              */
  /************************************************************************/

  typedef struct classObj {
#ifndef SWIG
    expressionObj expression; /* the expression to be matched */
#endif

    int status;

#ifndef SWIG
    styleObj **styles;
    int maxstyles;
#endif

#ifdef SWIG
    %immutable;
#endif
    int numstyles;
#ifdef SWIG
    %mutable;
#endif

#ifndef SWIG
    labelObj **labels;
    int maxlabels;
#endif
    int numlabels; /* should be immutable */

    char *name; /* should be unique within a layer */
    char *title; /* used for legend labeling */

#ifndef SWIG
    expressionObj text;
#endif /* not SWIG */

#ifndef __cplusplus
    char *template;
#else /* __cplusplus */
    char *_template;
#endif /* __cplusplus */

    int type;

#ifdef SWIG
    %immutable;
#endif /* SWIG */
    hashTableObj metadata;
    hashTableObj validation;
#ifdef SWIG
    %mutable;
#endif /* SWIG */

    double minscaledenom, maxscaledenom;
    int minfeaturesize; /* minimum feature size (in pixels) to shape */
#ifdef SWIG
    %immutable;
#endif /* SWIG */
    int refcount;
    struct layerObj *layer;
#ifdef SWIG
    %mutable;
#endif /* SWIG */
    int debug;

    char *keyimage;

    char *group;
    labelLeaderObj leader;
  } classObj;

  /************************************************************************/
  /*                         labelCacheMemberObj                          */
  /*                                                                      */
  /*      structures to implement label caching and collision             */
  /*      avoidance etc                                                   */
  /*                                                                      */
  /*        Note: These are scriptable, but are read only.                */
  /************************************************************************/

#ifdef SWIG
  %immutable;
#endif /* SWIG */
  typedef struct {
    double featuresize;

    styleObj *styles; /* copied from the classObj, only present if there is a marker to be drawn */
    int numstyles;

    labelObj *labels; /* copied from the classObj (1 or more depending on situation) */
    int numlabels;

    int layerindex; /* indexes */
    int classindex;

    int shapetype; /* source geometry type, can be removed once annotation layers are dropped */

    pointObj point; /* label point */
    shapeObj *poly; /* label bounding box, accumulation of individual label's bounding boxes */

    int status; /* has this label been drawn or not */

#ifndef SWIG
    labelPathObj *labelpath;  /* Path & bounds of curved labels.  Bug #1620 implementation */
#endif /* SWIG */

    int markerid; /* corresponding marker (POINT layers only) */
    lineObj *leaderline;
    rectObj *leaderbbox;
  } labelCacheMemberObj;

  /************************************************************************/
  /*                         markerCacheMemberObj                         */
  /************************************************************************/
  typedef struct {
    int id; /* corresponding label */
    shapeObj *poly; /* marker bounding box (POINT layers only) */
  } markerCacheMemberObj;

  /************************************************************************/
  /*                          labelCacheSlotObj                           */
  /************************************************************************/
  typedef struct {
    labelCacheMemberObj *labels;
    int numlabels;
    int cachesize;
    markerCacheMemberObj *markers;
    int nummarkers;
    int markercachesize;
  } labelCacheSlotObj;

  /************************************************************************/
  /*                            labelCacheObj                             */
  /************************************************************************/
  typedef struct {
    /* One labelCacheSlotObj for each priority level */
    labelCacheSlotObj slots[MS_MAX_LABEL_PRIORITY];
    /* numlabels is deprecated, maintained only for backwards compatibility
     * between MS 4.10 and 5.0 and should be removed in a future release.
     * The slots[].numlabels are the real values to rely on.
     */
    int numlabels;
    int gutter; /* space in pixels around the image where labels cannot be placed */
  } labelCacheObj;

  /************************************************************************/
  /*                         resultObj                                    */
  /************************************************************************/
  typedef struct {
    long shapeindex;
    int tileindex;
    int resultindex;
    int classindex;
  } resultObj;
#ifdef SWIG
  %mutable;
#endif /* SWIG */


  /************************************************************************/
  /*                            resultCacheObj                            */
  /************************************************************************/
  typedef struct {

#ifndef SWIG
    resultObj *results;
    int cachesize;
#endif /* not SWIG */

#ifdef SWIG
    %immutable;
#endif /* SWIG */
    int numresults;
    rectObj bounds;
#ifdef SWIG
    %mutable;
#endif /* SWIG */

    /* TODO: remove for 6.0, confirm with Assefa */
    /*used to force the result retreiving to use getshape instead of resultgetshape*/
    int usegetshape;

  } resultCacheObj;


  /************************************************************************/
  /*                             symbolSetObj                             */
  /************************************************************************/
  typedef struct {
    char *filename;
    int imagecachesize;
#ifdef SWIG
    %immutable;
#endif /* SWIG */
    int numsymbols;
    int maxsymbols;
#ifdef SWIG
    %mutable;
#endif /* SWIG */
#ifndef SWIG
    int refcount;
    symbolObj** symbol;
    struct mapObj *map;
    fontSetObj *fontset; /* a pointer to the main mapObj version */
    struct imageCacheObj *imagecache;
#endif /* not SWIG */
  } symbolSetObj;

  /************************************************************************/
  /*                           referenceMapObj                            */
  /************************************************************************/
  typedef struct {
    rectObj extent;
    int height, width;
    colorObj color;
    colorObj outlinecolor;
    char *image;
    int status;
    int marker;
    char *markername;
    int markersize;
    int minboxsize;
    int maxboxsize;
#ifdef SWIG
    %immutable;
#endif /* SWIG */
    struct mapObj *map;
#ifdef SWIG
    %mutable;
#endif /* SWIG */
  } referenceMapObj;

  /************************************************************************/
  /*                             scalebarObj                              */
  /************************************************************************/
  typedef struct {
    colorObj imagecolor;
    int height, width;
    int style;
    int intervals;
    labelObj label;
    colorObj color;
    colorObj backgroundcolor;
    colorObj outlinecolor;
    int units;
    int status; /* ON, OFF or EMBED */
    int position; /* for embeded scalebars */
#ifndef SWIG
    int transparent;
    int interlace;
#endif /* not SWIG */
    int postlabelcache;
    int align;
  } scalebarObj;

  /************************************************************************/
  /*                              legendObj                               */
  /************************************************************************/

  typedef struct {
    colorObj imagecolor;
#ifdef SWIG
    %immutable;
#endif
    labelObj label;
#ifdef SWIG
    %mutable;
#endif
    int keysizex, keysizey;
    int keyspacingx, keyspacingy;
    colorObj outlinecolor; /* Color of outline of box, -1 for no outline */
    int status; /* ON, OFF or EMBED */
    int height, width;
    int position; /* for embeded legends */
#ifndef SWIG
    int transparent;
    int interlace;
#endif /* not SWIG */
    int postlabelcache;
#ifndef __cplusplus
    char *template;
#else /* __cplusplus */
    char *_template;
#endif /* __cplusplus */
#ifdef SWIG
    %immutable;
#endif /* SWIG */
    struct mapObj *map;
#ifdef SWIG
    %mutable;
#endif /* SWIG */
  } legendObj;

  /************************************************************************/
  /*                             graticuleObj                             */
  /************************************************************************/
#ifndef SWIG
  typedef struct {
    double    dwhichlatitude;
    double    dwhichlongitude;
    double    dstartlatitude;
    double    dstartlongitude;
    double    dendlatitude;
    double    dendlongitude;
    double    dincrementlatitude;
    double    dincrementlongitude;
    double    minarcs;
    double    maxarcs;
    double    minincrement;
    double    maxincrement;
    double    minsubdivides;
    double    maxsubdivides;
    int     bvertical;
    int     blabelaxes;
    int     ilabelstate;
    int     ilabeltype;
    rectObj   extent;
    lineObj   *pboundinglines;
    pointObj  *pboundingpoints;
    char    *labelformat;
  } graticuleObj;

  typedef struct {
    int nTop;
    pointObj *pasTop;
    char  **papszTopLabels;
    int nBottom;
    pointObj *pasBottom;
    char  **papszBottomLabels;
    int nLeft;
    pointObj *pasLeft;
    char  **papszLeftLabels;
    int nRight;
    pointObj *pasRight;
    char  **papszRightLabels;

  } graticuleIntersectionObj;

  struct layerVTable;
  typedef struct layerVTable layerVTableObj;

#endif /*SWIG*/

  /************************************************************************/
  /*                               imageObj                               */
  /*                                                                      */
  /*      A wrapper for GD and other images.                              */
  /************************************************************************/
  typedef struct {
#ifdef SWIG
    %immutable;
#endif
    int width, height;
    double resolution;
    double resolutionfactor;

    char *imagepath, *imageurl;

    outputFormatObj *format;
#ifndef SWIG
    tileCacheObj *tilecache;
    int ntiles;
#endif
#ifdef SWIG
    %mutable;
#endif
#ifndef SWIG
    int size;
#endif

#ifndef SWIG
    union {
      void *plugin;

      char *imagemap;
      short *raw_16bit;
      float *raw_float;
      unsigned char *raw_byte;
    } img;
    ms_bitarray  img_mask;
    pointObj refpt;
#endif
  } imageObj;

  /************************************************************************/
  /*                               layerObj                               */
  /*                                                                      */
  /*      base unit of a map.                                             */
  /************************************************************************/

  typedef struct layerObj {

    char *classitem; /* .DBF item to be used for symbol lookup */

#ifndef SWIG
    int classitemindex;
    resultCacheObj *resultcache; /* holds the results of a query against this layer */
    int annotate; /* boolean flag for annotation */
    double scalefactor; /* computed, not set */
#ifndef __cplusplus
    classObj **class; /* always at least 1 class */
#else /* __cplusplus */
    classObj **_class;
#endif /* __cplusplus */
#endif /* not SWIG */

#ifdef SWIG
    %immutable;
#endif /* SWIG */
    /* reference counting, RFC24 */
    int refcount;
    int numclasses;
    int maxclasses;
    int index;
    struct mapObj *map;
#ifdef SWIG
    %mutable;
#endif /* SWIG */

    char *header, *footer; /* only used with multi result queries */

#ifndef __cplusplus
    char *template; /* global template, used across all classes */
#else /* __cplusplus */
    char *_template;
#endif /* __cplusplus */

    char *name; /* should be unique */
    char *group; /* shouldn't be unique it's supposed to be a group right? */

    int status; /* on or off */
    char *data; /* filename, can be relative or full path */

    enum MS_LAYER_TYPE type;

    double tolerance; /* search buffer for point and line queries (in toleranceunits) */
    int toleranceunits;

    double symbolscaledenom; /* scale at which symbols are default size */
    double minscaledenom, maxscaledenom;
    int minfeaturesize; /* minimum feature size (in pixels) to shape */
    double labelminscaledenom, labelmaxscaledenom;
    double mingeowidth, maxgeowidth; /* map width (in map units) at which the layer should be drawn */

    int sizeunits; /* applies to all classes */

    int maxfeatures;
    int startindex;

    colorObj offsite; /* transparent pixel value for raster images */

    int transform; /* does this layer have to be transformed to file coordinates */

    int labelcache, postlabelcache; /* on or off */

    char *labelitem;
#ifndef SWIG
    int labelitemindex;
#endif /* not SWIG */

    char *tileitem;
    char *tileindex; /* layer index file for tiling support */

#ifndef SWIG
    int tileitemindex;
    projectionObj projection; /* projection information for the layer */
    int project; /* boolean variable, do we need to project this layer or not */
#endif /* not SWIG */

    int units; /* units of the projection */

#ifndef SWIG
    featureListNodeObjPtr features; /* linked list so we don't need a counter */
    featureListNodeObjPtr currentfeature; /* pointer to the current feature */
#endif /* SWIG */

    char *connection;
    char *plugin_library;
    char *plugin_library_original; /* this is needed for mapfile writing */
    enum MS_CONNECTION_TYPE connectiontype;

#ifndef SWIG
    layerVTableObj *vtable;

    /* SDL has converted OracleSpatial, SDE, Graticules */
    void *layerinfo; /* all connection types should use this generic pointer to a vendor specific structure */
    void *wfslayerinfo; /* For WFS layers, will contain a msWFSLayerInfo struct */
#endif /* not SWIG */

    /* attribute/classification handling components */
#ifdef SWIG
    %immutable;
#endif /* SWIG */
    int numitems;
#ifdef SWIG
    %mutable;
#endif /* SWIG */

#ifndef SWIG
    char **items;
    void *iteminfo; /* connection specific information necessary to retrieve values */
    expressionObj filter; /* connection specific attribute filter */
    int bandsitemindex;
    int filteritemindex;
    int styleitemindex;
#endif /* not SWIG */

    char *bandsitem; /* which item in a tile contains bands to use (tiled raster data only) */
    char *filteritem;
    char *styleitem; /* item to be used for style lookup - can also be 'AUTO' */

    char *requires; /* context expressions, simple enough to not use expressionObj */
    char *labelrequires;

#ifdef SWIG
    %immutable;
#endif /* SWIG */
    hashTableObj metadata;
    hashTableObj validation;
    hashTableObj bindvals;
    clusterObj cluster;
#ifdef SWIG
    %mutable;
#endif /* SWIG */

    int opacity; /* opacity (was transparency) value 0-100 */

    int dump;
    int debug;
#ifndef SWIG
    char **processing;
    joinObj *joins;
#endif /* not SWIG */
#ifdef SWIG
    %immutable;
#endif /* SWIG */

    rectObj extent;

    int numprocessing;
    int numjoins;
#ifdef SWIG
    %mutable;
#endif /* SWIG */

    char *classgroup;

#ifndef SWIG
    imageObj *maskimage;
#endif
    char *mask;

  } layerObj;

  /************************************************************************/
  /*                                mapObj                                */
  /*                                                                      */
  /*      encompasses everything used in an Internet mapping              */
  /*      application.                                                    */
  /************************************************************************/

  /* MAP OBJECT -  */
  typedef struct mapObj { /* structure for a map */
    char *name; /* small identifier for naming etc. */
    int status; /* is map creation on or off */
    int height, width;
    int maxsize;

#ifndef SWIG
    layerObj **layers;
#endif /* SWIG */

#ifdef SWIG
    %immutable;
#endif /* SWIG */
    /* reference counting, RFC24 */
    int refcount;
    int numlayers; /* number of layers in mapfile */
    int maxlayers; /* allocated size of layers[] array */

    symbolSetObj symbolset;
    fontSetObj fontset;

    labelCacheObj labelcache; /* we need this here so multiple feature processors can access it */
#ifdef SWIG
    %mutable;
#endif /* SWIG */

    int transparent; /* TODO - Deprecated */
    int interlace; /* TODO - Deprecated */
    int imagequality; /* TODO - Deprecated */

    rectObj extent; /* map extent array */
    double cellsize; /* in map units */


#ifndef SWIG
    geotransformObj gt; /* rotation / geotransform */
    rectObj saved_extent;
#endif /*SWIG*/

    enum MS_UNITS units; /* units of the projection */
    double scaledenom; /* scale of the output image */
    double resolution;
    double defresolution; /* default resolution: used for calculate the scalefactor */

    char *shapepath; /* where are the shape files located */
    char *mappath; /* path of the mapfile, all path are relative to this path */

#ifndef SWIG
    paletteObj palette; /* holds a map palette */
#endif /*SWIG*/
    colorObj imagecolor; /* holds the initial image color value */

#ifdef SWIG
    %immutable;
#endif /* SWIG */
    int numoutputformats;
    outputFormatObj **outputformatlist;
    outputFormatObj *outputformat;

    char *imagetype; /* name of current outputformat */
#ifdef SWIG
    %mutable;
#endif /* SWIG */

#ifndef SWIG
    projectionObj projection; /* projection information for output map */
    projectionObj latlon; /* geographic projection definition */
#endif /* not SWIG */

#ifdef SWIG
    %immutable;
#endif /* SWIG */
    referenceMapObj reference;
    scalebarObj scalebar;
    legendObj legend;

    queryMapObj querymap;

    webObj web;
#ifdef SWIG
    %mutable;
#endif /* SWIG */

    int *layerorder;

    int debug;

    char *datapattern, *templatepattern; /* depricated, use VALIDATION ... END block instead */

#ifdef SWIG
    %immutable;
#endif /* SWIG */
    hashTableObj configoptions;
#ifdef SWIG
    %mutable;
#endif /* SWIG */

#ifndef SWIG
    /* Private encryption key information - see mapcrypto.c */
    int encryption_key_loaded;        /* MS_TRUE once key has been loaded */
    unsigned char encryption_key[MS_ENCRYPTION_KEY_SIZE]; /* 128bits encryption key */

    queryObj query;
#endif
  } mapObj;

  /************************************************************************/
  /*                             layerVTable                              */
  /*                                                                      */
  /*      contains function pointers to the layer operations.  If you     */
  /*      add new functions to here, remember to update                   */
  /*      populateVirtualTable in maplayer.c                              */
  /************************************************************************/
#ifndef SWIG
  struct layerVTable {
    int (*LayerSupportsCommonFilters)(layerObj *layer);
    int (*LayerInitItemInfo)(layerObj *layer);
    void (*LayerFreeItemInfo)(layerObj *layer);
    int (*LayerOpen)(layerObj *layer);
    int (*LayerIsOpen)(layerObj *layer);
    int (*LayerWhichShapes)(layerObj *layer, rectObj rect, int isQuery);
    int (*LayerNextShape)(layerObj *layer, shapeObj *shape);
    int (*LayerGetShape)(layerObj *layer, shapeObj *shape, resultObj *record);
    int (*LayerClose)(layerObj *layer);
    int (*LayerGetItems)(layerObj *layer);
    int (*LayerGetExtent)(layerObj *layer, rectObj *extent);
    int (*LayerGetAutoStyle)(mapObj *map, layerObj *layer, classObj *c, shapeObj *shape);
    int (*LayerCloseConnection)(layerObj *layer);
    int (*LayerSetTimeFilter)(layerObj *layer, const char *timestring, const char *timefield);
    int (*LayerApplyFilterToLayer)(FilterEncodingNode *psNode, mapObj *map, int iLayerIndex);
    int (*LayerCreateItems)(layerObj *layer, int nt);
    int (*LayerGetNumFeatures)(layerObj *layer);
    int (*LayerGetAutoProjection)(layerObj *layer, projectionObj *projection);
    char* (*LayerEscapeSQLParam)(layerObj *layer, const char* pszString);
    char* (*LayerEscapePropertyName)(layerObj *layer, const char* pszString);
    void (*LayerEnablePaging)(layerObj *layer, int value);
    int (*LayerGetPaging)(layerObj *layer);
  };
#endif /*SWIG*/

  /* Function prototypes, wrapable */
  MS_DLL_EXPORT int msSaveImage(mapObj *map, imageObj *img, char *filename);
  MS_DLL_EXPORT void msFreeImage(imageObj *img);
  MS_DLL_EXPORT int msSetup(void);
  MS_DLL_EXPORT void msCleanup(int signal);
  MS_DLL_EXPORT mapObj *msLoadMapFromString(char *buffer, char *new_mappath);

  /* Function prototypes, not wrapable */

#ifndef SWIG

  /*
  ** helper functions not part of the general API but needed in
  ** a few other places (like mapscript)... found in mapfile.c
  */
  int getString(char **s);
  int getDouble(double *d);
  int getInteger(int *i);
  int getSymbol(int n, ...);
  int getCharacter(char *c);

  int msBuildPluginLibraryPath(char **dest, const char *lib_str, mapObj *map);

  MS_DLL_EXPORT int  hex2int(char *hex);

  MS_DLL_EXPORT void initJoin(joinObj *join);
  MS_DLL_EXPORT void initSymbol(symbolObj *s);
  MS_DLL_EXPORT int initMap(mapObj *map);
  MS_DLL_EXPORT layerObj *msGrowMapLayers( mapObj *map );
  MS_DLL_EXPORT int initLayer(layerObj *layer, mapObj *map);
  MS_DLL_EXPORT int freeLayer( layerObj * );
  MS_DLL_EXPORT classObj *msGrowLayerClasses( layerObj *layer );
  MS_DLL_EXPORT int initClass(classObj *_class);
  MS_DLL_EXPORT int freeClass( classObj * );
  MS_DLL_EXPORT styleObj *msGrowClassStyles( classObj *_class );
  MS_DLL_EXPORT labelObj *msGrowClassLabels( classObj *_class );
  MS_DLL_EXPORT styleObj *msGrowLabelStyles( labelObj *label );
  MS_DLL_EXPORT styleObj *msGrowLeaderStyles( labelLeaderObj *leader );
  MS_DLL_EXPORT int msMaybeAllocateClassStyle(classObj* c, int idx);
  MS_DLL_EXPORT void initLabel(labelObj *label);
  MS_DLL_EXPORT int  freeLabel(labelObj *label);
  MS_DLL_EXPORT void resetClassStyle(classObj *_class);
  MS_DLL_EXPORT int initStyle(styleObj *style);
  MS_DLL_EXPORT int freeStyle(styleObj *style);
  MS_DLL_EXPORT void initReferenceMap(referenceMapObj *ref);
  MS_DLL_EXPORT void initScalebar(scalebarObj *scalebar);
  MS_DLL_EXPORT void initGrid( graticuleObj *pGraticule );
  MS_DLL_EXPORT void initWeb(webObj *web);
  MS_DLL_EXPORT void freeWeb(webObj *web);
  MS_DLL_EXPORT void initResultCache(resultCacheObj *resultcache);

  MS_DLL_EXPORT featureListNodeObjPtr insertFeatureList(featureListNodeObjPtr *list, shapeObj *shape);
  MS_DLL_EXPORT void freeFeatureList(featureListNodeObjPtr list);

  /* To be used *only* within the mapfile loading phase */
  MS_DLL_EXPORT int loadExpressionString(expressionObj *exp, char *value);
  /* Use this next, thread safe wrapper, function everywhere else */
  MS_DLL_EXPORT int msLoadExpressionString(expressionObj *exp, char *value);
  MS_DLL_EXPORT char *msGetExpressionString(expressionObj *exp);
  MS_DLL_EXPORT void initExpression(expressionObj *exp);
  MS_DLL_EXPORT void freeExpressionTokens(expressionObj *exp);
  MS_DLL_EXPORT void freeExpression(expressionObj *exp);

  MS_DLL_EXPORT void msApplySubstitutions(mapObj *map, char **names, char **values, int npairs);
  MS_DLL_EXPORT void msApplyDefaultSubstitutions(mapObj *map);

  MS_DLL_EXPORT int getClassIndex(layerObj *layer, char *str);

  /* For maplabel */
  int intersectLabelPolygons(shapeObj *p1, shapeObj *p2);
  pointObj get_metrics_line(pointObj *p, int position, rectObj rect, int ox, int oy, double angle, int buffer, lineObj *poly);
  pointObj get_metrics(pointObj *p, int position, rectObj rect, int ox, int oy, double angle, int buffer, shapeObj *poly);
  double dist(pointObj a, pointObj b);

  /*
  ** Main API Functions
  */

  /* mapobject.c */

  MS_DLL_EXPORT void msFreeMap(mapObj *map);
  MS_DLL_EXPORT mapObj *msNewMapObj(void);
  MS_DLL_EXPORT const char *msGetConfigOption( mapObj *map, const char *key);
  MS_DLL_EXPORT int msSetConfigOption( mapObj *map, const char *key, const char *value);
  MS_DLL_EXPORT int msTestConfigOption( mapObj *map, const char *key,
                                        int default_result );
  MS_DLL_EXPORT void msApplyMapConfigOptions( mapObj *map );
  MS_DLL_EXPORT int msMapComputeGeotransform( mapObj *map );

  MS_DLL_EXPORT void msMapPixelToGeoref( mapObj *map, double *x, double *y );
  MS_DLL_EXPORT void msMapGeorefToPixel( mapObj *map, double *x, double *y );

  MS_DLL_EXPORT int msMapSetExtent(mapObj *map, double minx, double miny,
                                   double maxx, double maxy);
  MS_DLL_EXPORT int msMapOffsetExtent( mapObj *map, double x, double y);
  MS_DLL_EXPORT int msMapScaleExtent( mapObj *map, double zoomfactor,
                                      double minscaledenom, double maxscaledenom);
  MS_DLL_EXPORT int msMapSetCenter( mapObj *map, pointObj *center);
  MS_DLL_EXPORT int msMapSetRotation( mapObj *map, double rotation_angle );
  MS_DLL_EXPORT int msMapSetSize( mapObj *map, int width, int height );
  MS_DLL_EXPORT int msMapSetSize( mapObj *map, int width, int height );
  MS_DLL_EXPORT int msMapSetFakedExtent( mapObj *map );
  MS_DLL_EXPORT int msMapRestoreRealExtent( mapObj *map );
  MS_DLL_EXPORT int msMapLoadOWSParameters( mapObj *map, cgiRequestObj *request,
      const char *wmtver_string );
  MS_DLL_EXPORT int msMapIgnoreMissingData( mapObj *map );

  /* mapfile.c */

  MS_DLL_EXPORT int msValidateParameter(char *value, char *pattern1, char *pattern2, char *pattern3, char *pattern4);
  MS_DLL_EXPORT int msGetLayerIndex(mapObj *map, char *name);
  MS_DLL_EXPORT int msGetSymbolIndex(symbolSetObj *set, char *name, int try_addimage_if_notfound);
  MS_DLL_EXPORT mapObj  *msLoadMap(char *filename, char *new_mappath);
  MS_DLL_EXPORT int msTransformXmlMapfile(const char *stylesheet, const char *xmlMapfile, FILE *tmpfile);
  MS_DLL_EXPORT int msSaveMap(mapObj *map, char *filename);
  MS_DLL_EXPORT void msFreeCharArray(char **array, int num_items);
  MS_DLL_EXPORT int msUpdateScalebarFromString(scalebarObj *scalebar, char *string, int url_string);
  MS_DLL_EXPORT int msUpdateQueryMapFromString(queryMapObj *querymap, char *string, int url_string);
  MS_DLL_EXPORT int msUpdateLabelFromString(labelObj *label, char *string);
  MS_DLL_EXPORT int msUpdateClusterFromString(clusterObj *cluster, char *string);
  MS_DLL_EXPORT int msUpdateReferenceMapFromString(referenceMapObj *ref, char *string, int url_string);
  MS_DLL_EXPORT int msUpdateLegendFromString(legendObj *legend, char *string, int url_string);
  MS_DLL_EXPORT int msUpdateWebFromString(webObj *web, char *string, int url_string);
  MS_DLL_EXPORT int msUpdateStyleFromString(styleObj *style, char *string, int url_string);
  MS_DLL_EXPORT int msUpdateClassFromString(classObj *_class, char *string, int url_string);
  MS_DLL_EXPORT int msUpdateLayerFromString(layerObj *layer, char *string, int url_string);
  MS_DLL_EXPORT int msUpdateMapFromURL(mapObj *map, char *variable, char *string);
  MS_DLL_EXPORT int msEvalRegex(char *e, char *s);
#ifdef USE_MSFREE
  MS_DLL_EXPORT void msFree(void *p);
#else
#define msFree free
#endif
  MS_DLL_EXPORT char **msTokenizeMap(char *filename, int *numtokens);
  MS_DLL_EXPORT int msInitLabelCache(labelCacheObj *cache);
  MS_DLL_EXPORT int msFreeLabelCache(labelCacheObj *cache);
  MS_DLL_EXPORT int msCheckConnection(layerObj * layer); /* connection pooling functions (mapfile.c) */
  MS_DLL_EXPORT void msCloseConnections(mapObj *map);

  MS_DLL_EXPORT void msOGRInitialize(void);
  MS_DLL_EXPORT void msOGRCleanup(void);
  MS_DLL_EXPORT void msGDALCleanup(void);
  MS_DLL_EXPORT void msGDALInitialize(void);

  MS_DLL_EXPORT imageObj *msDrawScalebar(mapObj *map); /* in mapscale.c */
  MS_DLL_EXPORT int msCalculateScale(rectObj extent, int units, int width, int height, double resolution, double *scaledenom);
  MS_DLL_EXPORT double GetDeltaExtentsUsingScale(double scale, int units, double centerLat, int width, double resolution);
  MS_DLL_EXPORT double Pix2Georef(int nPixPos, int nPixMin, int nPixMax, double dfGeoMin, double dfGeoMax, int bULisYOrig);
  MS_DLL_EXPORT double Pix2LayerGeoref(mapObj *map, layerObj *layer, int value);
  MS_DLL_EXPORT double msInchesPerUnit(int units, double center_lat);
  MS_DLL_EXPORT int msEmbedScalebar(mapObj *map, imageObj *img);

  MS_DLL_EXPORT int msPointInRect(pointObj *p, rectObj *rect); /* in mapsearch.c */
  MS_DLL_EXPORT int msRectOverlap(rectObj *a, rectObj *b);
  MS_DLL_EXPORT int msRectContained(rectObj *a, rectObj *b);
  MS_DLL_EXPORT int msRectIntersect(rectObj *a, const rectObj *b);

  MS_DLL_EXPORT void msRectToFormattedString(rectObj *rect, char *format,
      char *buffer, int buffer_length);
  MS_DLL_EXPORT void msPointToFormattedString(pointObj *point, const char*format,
      char *buffer, int buffer_length);
  MS_DLL_EXPORT int msIsDegenerateShape(shapeObj *shape);

  MS_DLL_EXPORT void msMergeRect(rectObj *a, rectObj *b);
  MS_DLL_EXPORT double msDistancePointToPoint(pointObj *a, pointObj *b);
  MS_DLL_EXPORT double msSquareDistancePointToPoint(pointObj *a, pointObj *b);
  MS_DLL_EXPORT double msDistancePointToSegment(pointObj *p, pointObj *a, pointObj *b);
  MS_DLL_EXPORT double msSquareDistancePointToSegment(pointObj *p, pointObj *a, pointObj *b);
  MS_DLL_EXPORT double msDistancePointToShape(pointObj *p, shapeObj *shape);
  MS_DLL_EXPORT double msSquareDistancePointToShape(pointObj *p, shapeObj *shape);
  MS_DLL_EXPORT double msDistanceSegmentToSegment(pointObj *pa, pointObj *pb, pointObj *pc, pointObj *pd);
  MS_DLL_EXPORT double msDistanceShapeToShape(shapeObj *shape1, shapeObj *shape2);
  MS_DLL_EXPORT int msIntersectSegments(pointObj *a, pointObj *b, pointObj *c, pointObj *d);
  MS_DLL_EXPORT int msPointInPolygon(pointObj *p, lineObj *c);
  MS_DLL_EXPORT int msIntersectMultipointPolygon(shapeObj *multipoint, shapeObj *polygon);
  MS_DLL_EXPORT int msIntersectPointPolygon(pointObj *p, shapeObj *polygon);
  MS_DLL_EXPORT int msIntersectPolylinePolygon(shapeObj *line, shapeObj *poly);
  MS_DLL_EXPORT int msIntersectPolygons(shapeObj *p1, shapeObj *p2);
  MS_DLL_EXPORT int msIntersectPolylines(shapeObj *line1, shapeObj *line2);

  MS_DLL_EXPORT int msInitQuery(queryObj *query); /* in mapquery.c */
  MS_DLL_EXPORT void msFreeQuery(queryObj *query);
  MS_DLL_EXPORT int msSaveQuery(mapObj *map, char *filename, int results);
  MS_DLL_EXPORT int msLoadQuery(mapObj *map, char *filename);
  MS_DLL_EXPORT int msExecuteQuery(mapObj *map);

  MS_DLL_EXPORT int msQueryByIndex(mapObj *map); /* various query methods, all rely on the queryObj hung off the mapObj */
  MS_DLL_EXPORT int msQueryByAttributes(mapObj *map);
  MS_DLL_EXPORT int msQueryByPoint(mapObj *map);
  MS_DLL_EXPORT int msQueryByRect(mapObj *map);
  MS_DLL_EXPORT int msQueryByFeatures(mapObj *map);
  MS_DLL_EXPORT int msQueryByShape(mapObj *map);
  MS_DLL_EXPORT int msQueryByFilter(mapObj *map);

  MS_DLL_EXPORT int msGetQueryResultBounds(mapObj *map, rectObj *bounds);
  MS_DLL_EXPORT int msIsLayerQueryable(layerObj *lp);
  MS_DLL_EXPORT void msQueryFree(mapObj *map, int qlayer); /* todo: rename */
  MS_DLL_EXPORT int msRasterQueryByShape(mapObj *map, layerObj *layer, shapeObj *selectshape);
  MS_DLL_EXPORT int msRasterQueryByRect(mapObj *map, layerObj *layer, rectObj queryRect);
  MS_DLL_EXPORT int msRasterQueryByPoint(mapObj *map, layerObj *layer, int mode, pointObj p, double buffer, int maxresults );

  /* in mapstring.c */
  MS_DLL_EXPORT void msStringTrim(char *str);
  MS_DLL_EXPORT void msStringTrimBlanks(char *string);
  MS_DLL_EXPORT char *msStringTrimLeft(char *string);
  MS_DLL_EXPORT char *msStringChop(char *string);
  MS_DLL_EXPORT void msStringTrimEOL(char *string);
  MS_DLL_EXPORT char *msReplaceSubstring(char *str, const char *old, const char *sznew);
  MS_DLL_EXPORT void msReplaceChar(char *str, char old, char sznew);
  MS_DLL_EXPORT char *msCaseReplaceSubstring(char *str, const char *old, const char *sznew);
  MS_DLL_EXPORT char *msStripPath(char *fn);
  MS_DLL_EXPORT char *msGetPath(char *fn);
  MS_DLL_EXPORT char *msBuildPath(char *pszReturnPath, const char *abs_path, const char *path);
  MS_DLL_EXPORT char *msBuildPath3(char *pszReturnPath, const char *abs_path, const char *path1, const char *path2);
  MS_DLL_EXPORT char *msTryBuildPath(char *szReturnPath, const char *abs_path, const char *path);
  MS_DLL_EXPORT char *msTryBuildPath3(char *szReturnPath, const char *abs_path, const char *path1, const char *path2);
  MS_DLL_EXPORT char **msStringSplit(const char *string, char cd, int *num_tokens);
  MS_DLL_EXPORT char ** msStringSplitComplex( const char * pszString, const char * pszDelimiters, int *num_tokens, int nFlags);
  MS_DLL_EXPORT int msStringArrayContains(char **array, const char *element, int numElements);
  MS_DLL_EXPORT char **msStringTokenize( const char *pszLine, const char *pszDelim, int *num_tokens, int preserve_quote);
  MS_DLL_EXPORT int msCountChars(char *str, char ch);
  MS_DLL_EXPORT char *msLongToString(long value);
  MS_DLL_EXPORT char *msDoubleToString(double value, int force_f);
  MS_DLL_EXPORT char *msIntToString(int value);
  MS_DLL_EXPORT void msStringToUpper(char *string);
  MS_DLL_EXPORT void msStringToLower(char *string);
  MS_DLL_EXPORT int msEncodeChar(const char);
  MS_DLL_EXPORT char *msEncodeUrlExcept(const char*, const char);
  MS_DLL_EXPORT char *msEncodeUrl(const char*);
  MS_DLL_EXPORT char *msEncodeHTMLEntities(const char *string);
  MS_DLL_EXPORT void msDecodeHTMLEntities(const char *string);
  MS_DLL_EXPORT int msIsXMLTagValid(const char *string);
  MS_DLL_EXPORT char *msStringConcatenate(char *pszDest, const char *pszSrc);
  MS_DLL_EXPORT char *msJoinStrings(char **array, int arrayLength, const char *delimeter);
  MS_DLL_EXPORT char *msHashString(const char *pszStr);
  MS_DLL_EXPORT char *msCommifyString(char *str);
  MS_DLL_EXPORT int msHexToInt(char *hex);
  MS_DLL_EXPORT char *msGetEncodedString(const char *string, const char *encoding);
  MS_DLL_EXPORT char *msConvertWideStringToUTF8 (const wchar_t* string, const char* encoding);
  MS_DLL_EXPORT int msGetNextGlyph(const char **in_ptr, char *out_string);
  MS_DLL_EXPORT int msGetNumGlyphs(const char *in_ptr);
  MS_DLL_EXPORT int msGetUnicodeEntity(const char *inptr, int *unicode);
  MS_DLL_EXPORT int msStringIsInteger(const char *string);
  MS_DLL_EXPORT int msUTF8ToUniChar(const char *str, int *chPtr); /* maptclutf.c */
  MS_DLL_EXPORT char* msStringEscape( const char * pszString );
  MS_DLL_EXPORT int msStringInArray( const char * pszString, char **array, int numelements);

#ifdef NEED_STRDUP
  MS_DLL_EXPORT char *strdup(char *s);
#endif /* NEED_STRDUP */

#ifdef NEED_STRRSTR
  MS_DLL_EXPORT char *strrstr(char *string, char *find);
#endif /* NEED_STRRSTR */

#ifdef NEED_STRCASESTR
  MS_DLL_EXPORT char *strcasestr(const char *s, const char *find);
#endif /* NEED_STRCASESTR */

#ifdef NEED_STRNCASECMP
  MS_DLL_EXPORT int strncasecmp(const char *s1, const char *s2, int len);
#endif /* NEED_STRNCASECMP */

#ifdef NEED_STRCASECMP
  MS_DLL_EXPORT int strcasecmp(const char *s1, const char *s2);
#endif /* NEED_STRCASECMP */

#ifdef NEED_STRLCAT
  MS_DLL_EXPORT size_t strlcat(char *dst, const char *src, size_t siz);
#endif /* NEED_STRLCAT */

#ifdef NEED_STRLCPY
  MS_DLL_EXPORT size_t strlcpy(char *dst, const char *src, size_t siz);
#endif /* NEED_STRLCAT */

  MS_DLL_EXPORT char *msStrdup( const char * pszString );

  /* in mapsymbol.c */
  /* Use this function *only* with mapfile loading phase */
  MS_DLL_EXPORT int loadSymbolSet(symbolSetObj *symbolset, mapObj *map);
  /* Use this threadsafe wrapper everywhere else */
  MS_DLL_EXPORT int msLoadSymbolSet(symbolSetObj *symbolset, mapObj *map);
  MS_DLL_EXPORT int msCopySymbol(symbolObj *dst, symbolObj *src, mapObj *map);
  MS_DLL_EXPORT int msCopySymbolSet(symbolSetObj *dst, symbolSetObj *src, mapObj *map);
  MS_DLL_EXPORT void msInitSymbolSet(symbolSetObj *symbolset);
  MS_DLL_EXPORT symbolObj *msGrowSymbolSet( symbolSetObj *symbolset );
  MS_DLL_EXPORT int msAddImageSymbol(symbolSetObj *symbolset, char *filename);
  MS_DLL_EXPORT int msFreeSymbolSet(symbolSetObj *symbolset);
  MS_DLL_EXPORT int msFreeSymbol(symbolObj *symbol);
  MS_DLL_EXPORT int msAddNewSymbol(mapObj *map, char *name);
  MS_DLL_EXPORT int msAppendSymbol(symbolSetObj *symbolset, symbolObj *symbol);
  MS_DLL_EXPORT symbolObj *msRemoveSymbol(symbolSetObj *symbolset, int index);
  MS_DLL_EXPORT int msSaveSymbolSet(symbolSetObj *symbolset, const char *filename);
  MS_DLL_EXPORT int msLoadImageSymbol(symbolObj *symbol, const char *filename);
  MS_DLL_EXPORT int msPreloadImageSymbol(rendererVTableObj *renderer, symbolObj *symbol);
  MS_DLL_EXPORT int msPreloadSVGSymbol(symbolObj *symbol);
  MS_DLL_EXPORT symbolObj *msRotateSymbol(symbolObj *symbol, double angle);

  MS_DLL_EXPORT int msGetMarkerSize(symbolSetObj *symbolset, styleObj *style, double *width, double *height, double scalefactor);
  /* MS_DLL_EXPORT int msGetCharacterSize(char *character, int size, char *font, rectObj *rect); */
  MS_DLL_EXPORT double msSymbolGetDefaultSize(symbolObj *s);
  MS_DLL_EXPORT void freeImageCache(struct imageCacheObj *ic);

  MS_DLL_EXPORT imageObj *msDrawLegend(mapObj *map, int scale_independent); /* in maplegend.c */
  MS_DLL_EXPORT int msLegendCalcSize(mapObj *map, int scale_independent, int *size_x, int *size_y,
                                     int *alayers, int numl_ayer);
  MS_DLL_EXPORT int msEmbedLegend(mapObj *map, imageObj *img);
  MS_DLL_EXPORT int msDrawLegendIcon(mapObj* map, layerObj* lp, classObj* myClass, int width, int height, imageObj *img, int dstX, int dstY);
  MS_DLL_EXPORT imageObj *msCreateLegendIcon(mapObj* map, layerObj* lp, classObj* myClass, int width, int height);

  MS_DLL_EXPORT int msLoadFontSet(fontSetObj *fontSet, mapObj *map); /* in maplabel.c */
  MS_DLL_EXPORT int msInitFontSet(fontSetObj *fontset);
  MS_DLL_EXPORT int msFreeFontSet(fontSetObj *fontset);
  MS_DLL_EXPORT char *msFontsetLookupFont(fontSetObj *fontset, char *fontKey);
  MS_DLL_EXPORT int msFontsetLookupFonts(char* fontstring, int *numfonts, fontSetObj *fontset, char **lookedUpFonts);

  MS_DLL_EXPORT char *msTransformLabelText(mapObj *map, labelObj *label, char *text);
  MS_DLL_EXPORT int msGetTruetypeTextBBox(rendererVTableObj *renderer, char* fontstring, fontSetObj *fontset, double size, char *string, rectObj *rect, double **advances, int bAdjustBaseline);

  MS_DLL_EXPORT int msGetLabelSize(mapObj *map, labelObj *label, char *string, double size, rectObj *rect, double **advances);

  MS_DLL_EXPORT int msAddLabel(mapObj *map, labelObj *label, int layerindex, int classindex, shapeObj *shape, pointObj *point, labelPathObj *labelpath, double featuresize);
  MS_DLL_EXPORT int msAddLabelGroup(mapObj *map, int layerindex, int classindex, shapeObj *shape, pointObj *point, double featuresize);
  MS_DLL_EXPORT int msTestLabelCacheCollisions(mapObj *map, labelCacheMemberObj *cachePtr, shapeObj *poly, int mindistance, int current_priority, int current_label);
  MS_DLL_EXPORT labelCacheMemberObj *msGetLabelCacheMember(labelCacheObj *labelcache, int i);

  MS_DLL_EXPORT void msFreeShape(shapeObj *shape); /* in mapprimitive.c */
  MS_DLL_EXPORT void msFreeLabelPathObj(labelPathObj *path);
  MS_DLL_EXPORT shapeObj *msShapeFromWKT(const char *string);
  MS_DLL_EXPORT char *msShapeToWKT(shapeObj *shape);
  MS_DLL_EXPORT void msInitShape(shapeObj *shape);
  MS_DLL_EXPORT void msShapeDeleteLine( shapeObj *shape, int line );
  MS_DLL_EXPORT int msCopyShape(shapeObj *from, shapeObj *to);
  MS_DLL_EXPORT int msIsOuterRing(shapeObj *shape, int r);
  MS_DLL_EXPORT int *msGetOuterList(shapeObj *shape);
  MS_DLL_EXPORT int *msGetInnerList(shapeObj *shape, int r, int *outerlist);
  MS_DLL_EXPORT void msComputeBounds(shapeObj *shape);
  MS_DLL_EXPORT void msRectToPolygon(rectObj rect, shapeObj *poly);
  MS_DLL_EXPORT void msClipPolylineRect(shapeObj *shape, rectObj rect);
  MS_DLL_EXPORT void msClipPolygonRect(shapeObj *shape, rectObj rect);
  MS_DLL_EXPORT void msTransformShape(shapeObj *shape, rectObj extent, double cellsize, imageObj *image);
  MS_DLL_EXPORT void msTransformPoint(pointObj *point, rectObj *extent, double cellsize, imageObj *image);

  MS_DLL_EXPORT void msOffsetPointRelativeTo(pointObj *point, layerObj *layer);
  MS_DLL_EXPORT void msOffsetShapeRelativeTo(shapeObj *shape, layerObj *layer);
  MS_DLL_EXPORT void msTransformShapeSimplify(shapeObj *shape, rectObj extent, double cellsize);
  MS_DLL_EXPORT void msTransformShapeToPixelSnapToGrid(shapeObj *shape, rectObj extent, double cellsize, double grid_resolution);
  MS_DLL_EXPORT void msTransformShapeToPixelRound(shapeObj *shape, rectObj extent, double cellsize);
  MS_DLL_EXPORT void msTransformShapeToPixelDoublePrecision(shapeObj *shape, rectObj extent, double cellsize);

  MS_DLL_EXPORT void msTransformPixelToShape(shapeObj *shape, rectObj extent, double cellsize);
  MS_DLL_EXPORT void msPolylineComputeLineSegments(shapeObj *shape, double ***segment_lengths, double **line_lengths, int *max_line_index, double *max_line_length, int *segment_index, double *total_length);
  MS_DLL_EXPORT pointObj** msPolylineLabelPoint(shapeObj *p, int min_length, int repeat_distance, double ***angles, double ***lengths, int *numpoints, int center_on_longest_segment);
  MS_DLL_EXPORT pointObj** msPolylineLabelPointExtended(shapeObj *p, int min_length, int repeat_distance, double ***angles, double ***lengths, int *numpoints, int *regularLines, int numlines, int center_on_longest_segment);
  MS_DLL_EXPORT void msPolylineLabelPointLineString(shapeObj *p, int min_length, int repeat_distance, double ***angles, double ***lengths, double** segment_lengths,
      int line_index, double line_length, double total_length, int segment_index,
      int* labelpoints_index, int* labelpoints_size, pointObj ***labelpoints, int center_on_longest_segment);
  MS_DLL_EXPORT labelPathObj** msPolylineLabelPath(mapObj *map, imageObj *img, shapeObj *p, int min_length, fontSetObj *fontset, char *string, labelObj *label, double scalefactor, int *numpaths, int** regular_lines, int* num_regular_Lines);
  MS_DLL_EXPORT void msPolylineLabelPathLineString(mapObj *map, imageObj *img, shapeObj *p, int min_length, fontSetObj *fontset, char *string, labelObj *label, double scalefactor,
      int line_index, double** segment_lengths, double line_length, double total_length,
      int* labelpaths_index, int* labelpaths_size, labelPathObj ***labelpaths, int** regular_lines, int *regular_lines_index, int* regular_lines_size);
  MS_DLL_EXPORT int msPolygonLabelPoint(shapeObj *p, pointObj *lp, double min_dimension);
  MS_DLL_EXPORT int msAddLine(shapeObj *p, lineObj *new_line);
  MS_DLL_EXPORT int msAddLineDirectly(shapeObj *p, lineObj *new_line);
  MS_DLL_EXPORT int msAddPointToLine(lineObj *line, pointObj *point );
  MS_DLL_EXPORT double msGetPolygonArea(shapeObj *p);
  MS_DLL_EXPORT int msGetPolygonCentroid(shapeObj *p, pointObj *lp, double *miny, double *maxy);

  MS_DLL_EXPORT int msDrawRasterLayer(mapObj *map, layerObj *layer, imageObj *image); /* in mapraster.c */
  MS_DLL_EXPORT imageObj *msDrawReferenceMap(mapObj *map);

  /* mapbits.c - bit array handling functions and macros */

#define MS_ARRAY_BIT 32

#define MS_GET_BIT(array,i) (array[i>>5] & (1 <<(i & 0x3f)))
#define MS_SET_BIT(array,i) {array[i>>5] |= (1 <<(i & 0x3f));}
#define MS_CLR_BIT(array,i) {array[i>>5] &= (~(1 <<(i & 0x3f)));}

  MS_DLL_EXPORT size_t msGetBitArraySize(int numbits); /* in mapbits.c */
  MS_DLL_EXPORT ms_bitarray msAllocBitArray(int numbits);
  MS_DLL_EXPORT int msGetBit(ms_bitarray array, int index);
  MS_DLL_EXPORT void msSetBit(ms_bitarray array, int index, int value);
  MS_DLL_EXPORT void msSetAllBits(ms_bitarray array, int index, int value);
  MS_DLL_EXPORT void msFlipBit(ms_bitarray array, int index);
  MS_DLL_EXPORT int msGetNextBit(ms_bitarray array, int index, int size);

  /* maplayer.c - layerObj  api */

  MS_DLL_EXPORT int msLayerInitItemInfo(layerObj *layer);
  MS_DLL_EXPORT void msLayerFreeItemInfo(layerObj *layer);

  MS_DLL_EXPORT int msLayerOpen(layerObj *layer); /* in maplayer.c */
  MS_DLL_EXPORT int msClusterLayerOpen(layerObj *layer); /* in mapcluster.c */
  MS_DLL_EXPORT int msLayerIsOpen(layerObj *layer);
  MS_DLL_EXPORT void msLayerClose(layerObj *layer);
  MS_DLL_EXPORT int msLayerWhichShapes(layerObj *layer, rectObj rect, int isQuery);
  MS_DLL_EXPORT int msLayerGetItemIndex(layerObj *layer, char *item);
  MS_DLL_EXPORT int msLayerWhichItems(layerObj *layer, int get_all, char *metadata);
  MS_DLL_EXPORT int msLayerNextShape(layerObj *layer, shapeObj *shape);
  MS_DLL_EXPORT int msLayerGetItems(layerObj *layer);
  MS_DLL_EXPORT int msLayerSetItems(layerObj *layer, char **items, int numitems);
  MS_DLL_EXPORT int msLayerGetShape(layerObj *layer, shapeObj *shape, resultObj *record);
  MS_DLL_EXPORT int msLayerGetExtent(layerObj *layer, rectObj *extent);
  MS_DLL_EXPORT int msLayerSetExtent( layerObj *layer, double minx, double miny, double maxx, double maxy);
  MS_DLL_EXPORT int msLayerGetAutoStyle(mapObj *map, layerObj *layer, classObj *c, shapeObj* shape);
  MS_DLL_EXPORT int msLayerGetFeatureStyle(mapObj *map, layerObj *layer, classObj *c, shapeObj* shape);
  MS_DLL_EXPORT void msLayerAddProcessing( layerObj *layer, const char *directive );
  MS_DLL_EXPORT void msLayerSetProcessingKey( layerObj *layer, const char *key,
      const char *value);
  MS_DLL_EXPORT char *msLayerGetProcessing( layerObj *layer, int proc_index);
  MS_DLL_EXPORT char *msLayerGetProcessingKey( layerObj *layer, const char *);
  MS_DLL_EXPORT int msLayerClearProcessing( layerObj *layer );
  MS_DLL_EXPORT char* msLayerGetFilterString( layerObj *layer );

  MS_DLL_EXPORT int msLayerSupportsCommonFilters(layerObj *layer);
  MS_DLL_EXPORT int msTokenizeExpression(expressionObj *expression, char **list, int *listsize);

  MS_DLL_EXPORT int msLayerSetTimeFilter(layerObj *lp, const char *timestring,
                                         const char *timefield);
  /* Helper functions for layers */
  MS_DLL_EXPORT int msLayerMakeBackticsTimeFilter(layerObj *lp, const char *timestring,
      const char *timefield);

  MS_DLL_EXPORT int msLayerMakePlainTimeFilter(layerObj *lp, const char *timestring,
      const char *timefield);

  MS_DLL_EXPORT int msLayerApplyCondSQLFilterToLayer(FilterEncodingNode *psNode, mapObj *map,
      int iLayerIndex);

  MS_DLL_EXPORT int msLayerApplyPlainFilterToLayer(FilterEncodingNode *psNode, mapObj *map,
      int iLayerIndex);


  /* maplayer.c */
  MS_DLL_EXPORT int msLayerGetNumFeatures(layerObj *layer);

  MS_DLL_EXPORT int msLayerSupportsPaging(layerObj *layer);

  MS_DLL_EXPORT void msLayerEnablePaging(layerObj *layer, int value);
  MS_DLL_EXPORT int msLayerGetPaging(layerObj *layer);

  MS_DLL_EXPORT int msLayerGetMaxFeaturesToDraw(layerObj *layer, outputFormatObj *format);

  MS_DLL_EXPORT char *msLayerEscapeSQLParam(layerObj *layer, const char* pszString);
  MS_DLL_EXPORT char *msLayerEscapePropertyName(layerObj *layer, const char* pszString);

  /* These are special because SWF is using these */
  int msOGRLayerNextShape(layerObj *layer, shapeObj *shape);
  int msOGRLayerGetItems(layerObj *layer);
  void msOGRLayerFreeItemInfo(layerObj *layer);
  int msOGRLayerGetShape(layerObj *layer, shapeObj *shape, resultObj *record);
  int msOGRLayerGetExtent(layerObj *layer, rectObj *extent);

#ifdef USE_OGR
  MS_DLL_EXPORT int msOGRGeometryToShape(OGRGeometryH hGeometry, shapeObj *shape,
                                         OGRwkbGeometryType type);
#endif /* USE_OGR */

  MS_DLL_EXPORT int msInitializeVirtualTable(layerObj *layer);
  MS_DLL_EXPORT int msConnectLayer(layerObj *layer, const int connectiontype,
                                   const char *library_str);

  MS_DLL_EXPORT int msINLINELayerInitializeVirtualTable(layerObj *layer);
  MS_DLL_EXPORT int msSHPLayerInitializeVirtualTable(layerObj *layer);
  MS_DLL_EXPORT int msTiledSHPLayerInitializeVirtualTable(layerObj *layer);
  MS_DLL_EXPORT int msSDELayerInitializeVirtualTable(layerObj *layer);
  MS_DLL_EXPORT int msOGRLayerInitializeVirtualTable(layerObj *layer);
  MS_DLL_EXPORT int msPostGISLayerInitializeVirtualTable(layerObj *layer);
  MS_DLL_EXPORT int msOracleSpatialLayerInitializeVirtualTable(layerObj *layer);
  MS_DLL_EXPORT int msWFSLayerInitializeVirtualTable(layerObj *layer);
  MS_DLL_EXPORT int msGraticuleLayerInitializeVirtualTable(layerObj *layer);
  MS_DLL_EXPORT int msRASTERLayerInitializeVirtualTable(layerObj *layer);
  MS_DLL_EXPORT int msUVRASTERLayerInitializeVirtualTable(layerObj *layer);
  MS_DLL_EXPORT int msPluginLayerInitializeVirtualTable(layerObj *layer);
  MS_DLL_EXPORT int msUnionLayerInitializeVirtualTable(layerObj *layer);
  MS_DLL_EXPORT void msPluginFreeVirtualTableFactory(void);

  /* ==================================================================== */
  /*      Prototypes for functions in mapdraw.c                           */
  /* ==================================================================== */
  MS_DLL_EXPORT void msClearLayerPenValues(layerObj *layer);
  MS_DLL_EXPORT void msClearScalebarPenValues(scalebarObj *scalebar);
  MS_DLL_EXPORT void msClearLegendPenValues(legendObj *legend);
  MS_DLL_EXPORT void msClearReferenceMapPenValues(referenceMapObj *referencemap);
  MS_DLL_EXPORT void msClearQueryMapPenValues(queryMapObj *querymap);
  MS_DLL_EXPORT void msClearPenValues(mapObj *map);

  MS_DLL_EXPORT imageObj *msPrepareImage(mapObj *map, int allow_nonsquare);
  MS_DLL_EXPORT imageObj *msDrawMap(mapObj *map, int querymap);
  MS_DLL_EXPORT int msLayerIsVisible(mapObj *map, layerObj *layer);
  MS_DLL_EXPORT int msDrawLayer(mapObj *map, layerObj *layer, imageObj *image);
  MS_DLL_EXPORT int msDrawVectorLayer(mapObj *map, layerObj *layer, imageObj *image);
  MS_DLL_EXPORT int msDrawQueryLayer(mapObj *map, layerObj *layer, imageObj *image);
  MS_DLL_EXPORT int msDrawWMSLayer(mapObj *map, layerObj *layer, imageObj *image);
  MS_DLL_EXPORT int msDrawWFSLayer(mapObj *map, layerObj *layer, imageObj *image);
  
#define MS_DRAWMODE_FEATURES    0x00001
#define MS_DRAW_FEATURES(mode) (MS_DRAWMODE_FEATURES&(mode))
#define MS_DRAWMODE_LABELS      0x00002
#define MS_DRAW_LABELS(mode) (MS_DRAWMODE_LABELS&(mode))
#define MS_DRAWMODE_SINGLESTYLE 0x00004
#define MS_DRAW_SINGLESTYLE(mode) (MS_DRAWMODE_SINGLESTYLE&(mode))
#define MS_DRAWMODE_QUERY       0x00008
#define MS_DRAW_QUERY(mode) (MS_DRAWMODE_QUERY&(mode))
#define MS_DRAWMODE_UNCLIPPEDLABELS       0x00010
#define MS_DRAW_UNCLIPPED_LABELS(mode) (MS_DRAWMODE_UNCLIPPEDLABELS&(mode))
#define MS_DRAWMODE_UNCLIPPEDLINES       0x00020
#define MS_DRAW_UNCLIPPED_LINES(mode) (MS_DRAWMODE_UNCLIPPEDLINES&(mode))

  MS_DLL_EXPORT int msDrawShape(mapObj *map, layerObj *layer, shapeObj *shape, imageObj *image, int style, int mode);
  MS_DLL_EXPORT int msDrawPoint(mapObj *map, layerObj *layer, pointObj *point, imageObj *image, int classindex, char *labeltext);

  /*Range Support*/
  MS_DLL_EXPORT int msShapeToRange(styleObj *style, shapeObj *shape);
  MS_DLL_EXPORT int msValueToRange(styleObj *style, double fieldVal);

  MS_DLL_EXPORT int msDrawMarkerSymbol(symbolSetObj *symbolset,imageObj *image, pointObj *p, styleObj *style, double scalefactor);
  MS_DLL_EXPORT int msDrawLineSymbol(symbolSetObj *symbolset, imageObj *image, shapeObj *p, styleObj *style, double scalefactor);
  MS_DLL_EXPORT int msDrawShadeSymbol(symbolSetObj *symbolset, imageObj *image, shapeObj *p, styleObj *style, double scalefactor);
  MS_DLL_EXPORT int msCircleDrawLineSymbol(symbolSetObj *symbolset, imageObj *image, pointObj *p, double r, styleObj *style, double scalefactor);
  MS_DLL_EXPORT int msCircleDrawShadeSymbol(symbolSetObj *symbolset, imageObj *image, pointObj *p, double r, styleObj *style, double scalefactor);
  MS_DLL_EXPORT int msDrawPieSlice(symbolSetObj *symbolset, imageObj *image, pointObj *p, styleObj *style, double radius, double start, double end);



  MS_DLL_EXPORT int msDrawLabel(mapObj *map, imageObj *image, pointObj labelPnt, char *string, labelObj *label, double scalefactor);
  MS_DLL_EXPORT int msDrawText(imageObj *image, pointObj labelPnt, char *string, labelObj *label, fontSetObj *fontset, double scalefactor);
  MS_DLL_EXPORT int msDrawTextLine(imageObj *image, char *string, labelObj *label, labelPathObj *labelpath, fontSetObj *fontset, double scalefactor);
  MS_DLL_EXPORT int msDrawLabelCache(imageObj *image, mapObj *map);

  MS_DLL_EXPORT void msImageStartLayer(mapObj *map, layerObj *layer, imageObj *image);
  MS_DLL_EXPORT void msImageEndLayer(mapObj *map, layerObj *layer, imageObj *image);

  MS_DLL_EXPORT void msDrawStartShape(mapObj *map, layerObj *layer, imageObj *image, shapeObj *shape);
  MS_DLL_EXPORT void msDrawEndShape(mapObj *map, layerObj *layer, imageObj *image, shapeObj *shape);
  /* ==================================================================== */
  /*      End of Prototypes for functions in mapdraw.c                    */
  /* ==================================================================== */

  /* ==================================================================== */
  /*      Prototypes for functions in mapgeomutil.cpp                       */
  /* ==================================================================== */
  MS_DLL_EXPORT shapeObj *msRasterizeArc(double x0, double y0, double radius, double startAngle, double endAngle, int isSlice);
  MS_DLL_EXPORT int msHatchPolygon(imageObj *img, shapeObj *poly, double spacing, double width, double *pattern, int patternlength, double angle, colorObj *color);



  /* ==================================================================== */
  /*      Prototypes for functions in mapimagemap.c                       */
  /* ==================================================================== */
  MS_DLL_EXPORT imageObj *msImageCreateIM(int width, int height, outputFormatObj *format, char *imagepath, char *imageurl, double resolution, double defresolution);
#ifdef USE_GD
  MS_DLL_EXPORT imageObj *msImageLoadGD( const char *filename );
  MS_DLL_EXPORT imageObj *msImageLoadGDCtx( gdIOCtx *ctx, const char *driver );
  MS_DLL_EXPORT int msGDSetup();
  MS_DLL_EXPORT void msGDCleanup(int signal);
#else
//#define gdIOCtx void*
#endif
  MS_DLL_EXPORT void msImageStartLayerIM(mapObj *map, layerObj *layer, imageObj *image);
  MS_DLL_EXPORT int msSaveImageIM(imageObj* img, char *filename, outputFormatObj *format);
  MS_DLL_EXPORT void msFreeImageIM(imageObj* img);
  MS_DLL_EXPORT void msDrawMarkerSymbolIM(symbolSetObj *symbolset, imageObj* img, pointObj *p, styleObj *style, double scalefactor);
  MS_DLL_EXPORT void msDrawLineSymbolIM(symbolSetObj *symbolset, imageObj* img, shapeObj *p, styleObj *style, double scalefactor);
  MS_DLL_EXPORT void msDrawShadeSymbolIM(symbolSetObj *symbolset, imageObj* img, shapeObj *p, styleObj *style, double scalefactor);
  MS_DLL_EXPORT int msDrawTextIM(imageObj* img, pointObj labelPnt, char *string, labelObj *label, fontSetObj *fontset, double scalefactor);
  /* ==================================================================== */
  /*      End of Prototypes for functions in mapimagemap.c                */
  /* ==================================================================== */


  /* various JOIN functions (in mapjoin.c) */
  MS_DLL_EXPORT int msJoinConnect(layerObj *layer, joinObj *join);
  MS_DLL_EXPORT int msJoinPrepare(joinObj *join, shapeObj *shape);
  MS_DLL_EXPORT int msJoinNext(joinObj *join);
  MS_DLL_EXPORT int msJoinClose(joinObj *join);

  /*in mapraster.c */
  MS_DLL_EXPORT int msDrawRasterLayerLow(mapObj *map, layerObj *layer, imageObj *image, rasterBufferObj *rb );
#ifdef USE_GD
  MS_DLL_EXPORT int msAddColorGD(mapObj *map, gdImagePtr img, int cmt, int r, int g, int b);
#endif
  MS_DLL_EXPORT int msGetClass(layerObj *layer, colorObj *color, int colormap_index);
  MS_DLL_EXPORT int msGetClass_FloatRGB(layerObj *layer, float fValue,
                                        int red, int green, int blue );

  /* in mapdrawgdal.c */
  MS_DLL_EXPORT int msDrawRasterLayerGDAL(mapObj *map, layerObj *layer, imageObj *image, rasterBufferObj *rb, void *hDSVoid );
  MS_DLL_EXPORT int msGetGDALGeoTransform(void *hDS, mapObj *map, layerObj *layer, double *padfGeoTransform );
  MS_DLL_EXPORT int *msGetGDALBandList( layerObj *layer, void *hDS, int max_bands, int *band_count );
  MS_DLL_EXPORT double msGetGDALNoDataValue( layerObj *layer, void *hBand, int *pbGotNoData );

  /* in mapchart.c */
  MS_DLL_EXPORT int msDrawChartLayer(mapObj *map, layerObj *layer, imageObj *image);

  /* ==================================================================== */
  /*      End of prototypes for functions in mapgd.c                      */
  /* ==================================================================== */

  /* ==================================================================== */
  /*      Prototypes for functions in maputil.c                           */
  /* ==================================================================== */

  MS_DLL_EXPORT int msScaleInBounds(double scale, double minscale, double maxscale);
  MS_DLL_EXPORT void *msSmallMalloc( size_t nSize );
  MS_DLL_EXPORT void * msSmallRealloc( void * pData, size_t nNewSize );
  MS_DLL_EXPORT void *msSmallCalloc( size_t nCount, size_t nSize );
  MS_DLL_EXPORT int msIntegerInArray(const int value, int *array, int numelements);

  MS_DLL_EXPORT int msExtentsOverlap(mapObj *map, layerObj *layer);
  MS_DLL_EXPORT char *msBuildOnlineResource(mapObj *map, cgiRequestObj *req);

  /* For mapswf */
  MS_DLL_EXPORT int getRgbColor(mapObj *map,int i,int *r,int *g,int *b); /* maputil.c */

  MS_DLL_EXPORT int msBindLayerToShape(layerObj *layer, shapeObj *shape, int querymapMode);
  MS_DLL_EXPORT int msValidateContexts(mapObj *map);
  MS_DLL_EXPORT int msEvalContext(mapObj *map, layerObj *layer, char *context);
  MS_DLL_EXPORT int msEvalExpression(layerObj *layer, shapeObj *shape, expressionObj *expression, int itemindex);
  MS_DLL_EXPORT int msShapeGetClass(layerObj *layer, mapObj *map, shapeObj *shape, int *classgroup, int numclasses);
  MS_DLL_EXPORT int msShapeGetAnnotation(layerObj *layer, shapeObj *shape);
  MS_DLL_EXPORT int msShapeCheckSize(shapeObj *shape, double minfeaturesize);
  MS_DLL_EXPORT int msAdjustImage(rectObj rect, int *width, int *height);
  MS_DLL_EXPORT double msAdjustExtent(rectObj *rect, int width, int height);
  MS_DLL_EXPORT int msConstrainExtent(rectObj *bounds, rectObj *rect, double overlay);
  MS_DLL_EXPORT int *msGetLayersIndexByGroup(mapObj *map, char *groupname, int *nCount);
  MS_DLL_EXPORT unsigned char *msSaveImageBuffer(imageObj* image, int *size_ptr, outputFormatObj *format);
  MS_DLL_EXPORT shapeObj* msOffsetPolyline(shapeObj* shape, double offsetx, double offsety);
  MS_DLL_EXPORT int msMapSetLayerProjections(mapObj* map);

  /* Functions to chnage the drawing order of the layers. */
  /* Defined in mapobject.c */
  MS_DLL_EXPORT int msMoveLayerUp(mapObj *map, int nLayerIndex);
  MS_DLL_EXPORT int msMoveLayerDown(mapObj *map, int nLayerIndex);
  MS_DLL_EXPORT int msSetLayersdrawingOrder(mapObj *self, int *panIndexes);
  MS_DLL_EXPORT int msInsertLayer(mapObj *map, layerObj *layer, int nIndex);
  MS_DLL_EXPORT layerObj *msRemoveLayer(mapObj *map, int nIndex);

  /* Defined in layerobject.c */
  MS_DLL_EXPORT int msInsertClass(layerObj *layer,classObj *classobj,int nIndex);
  MS_DLL_EXPORT classObj *msRemoveClass(layerObj *layer, int nIndex);
  MS_DLL_EXPORT int msMoveClassUp(layerObj *layer, int nClassIndex);
  MS_DLL_EXPORT int msMoveClassDown(layerObj *layer, int nClassIndex);

  /* classobject.c */
  MS_DLL_EXPORT int msAddLabelToClass(classObj *classo, labelObj *label);
  MS_DLL_EXPORT labelObj *msRemoveLabelFromClass(classObj *classo, int nLabelIndex);
  MS_DLL_EXPORT int msMoveStyleUp(classObj *classo, int nStyleIndex);
  MS_DLL_EXPORT int msMoveStyleDown(classObj *classo, int nStyleIndex);
  MS_DLL_EXPORT int msDeleteStyle(classObj *classo, int nStyleIndex);
  MS_DLL_EXPORT int msInsertStyle(classObj *classo, styleObj *style, int nStyleIndex);
  MS_DLL_EXPORT styleObj *msRemoveStyle(classObj *classo, int index);

  /* maplabel.c */
  MS_DLL_EXPORT int msInsertLabelStyle(labelObj *label, styleObj *style,
                                       int nStyleIndex);
  MS_DLL_EXPORT int msMoveLabelStyleUp(labelObj *label, int nStyleIndex);
  MS_DLL_EXPORT int msMoveLabelStyleDown(labelObj *label, int nStyleIndex);
  MS_DLL_EXPORT int msDeleteLabelStyle(labelObj *label, int nStyleIndex);
  MS_DLL_EXPORT styleObj *msRemoveLabelStyle(labelObj *label, int nStyleIndex);

  /* Measured shape utility functions. */
  MS_DLL_EXPORT pointObj *msGetPointUsingMeasure(shapeObj *shape, double m);
  MS_DLL_EXPORT pointObj *msGetMeasureUsingPoint(shapeObj *shape, pointObj *point);

  MS_DLL_EXPORT char **msGetAllGroupNames(mapObj* map, int *numTok);
  MS_DLL_EXPORT char *msTmpFile(mapObj *map, const char *mappath, const char *tmppath, const char *ext);
  MS_DLL_EXPORT char *msTmpPath(mapObj *map, const char *mappath, const char *tmppath);
  MS_DLL_EXPORT char *msTmpFilename(const char *ext);
  MS_DLL_EXPORT void msForceTmpFileBase( const char *new_base );


  MS_DLL_EXPORT imageObj *msImageCreate(int width, int height, outputFormatObj *format, char *imagepath, char *imageurl, double resolution, double defresolution, colorObj *bg);

  MS_DLL_EXPORT void msAlphaBlend(
    unsigned char red_src, unsigned char green_src,
    unsigned char blue_src, unsigned char alpha_src,
    unsigned char *red_dst, unsigned char *green_dst,
    unsigned char *blue_dst, unsigned char *alpha_dst );
  MS_DLL_EXPORT void msAlphaBlendPM(
    unsigned char red_src, unsigned char green_src,
    unsigned char blue_src, unsigned char alpha_src,
    unsigned char *red_dst, unsigned char *green_dst,
    unsigned char *blue_dst, unsigned char *alpha_dst );

  MS_DLL_EXPORT int msCheckParentPointer(void* p, char* objname);

  MS_DLL_EXPORT int *msAllocateValidClassGroups(layerObj *lp, int *nclasses);

  MS_DLL_EXPORT void msFreeRasterBuffer(rasterBufferObj *b);
  /* ==================================================================== */
  /*      End of prototypes for functions in maputil.c                    */
  /* ==================================================================== */


  /* ==================================================================== */
  /*      prototypes for functions in mapoutput.c                         */
  /* ==================================================================== */

  MS_DLL_EXPORT void msApplyDefaultOutputFormats( mapObj * );
  MS_DLL_EXPORT void msFreeOutputFormat( outputFormatObj * );
  MS_DLL_EXPORT int msGetOutputFormatIndex(mapObj *map, const char *imagetype);
  MS_DLL_EXPORT int msRemoveOutputFormat(mapObj *map, const char *imagetype);
  MS_DLL_EXPORT int msAppendOutputFormat(mapObj *map, outputFormatObj *format);
  MS_DLL_EXPORT outputFormatObj *msSelectOutputFormat( mapObj *map, const char *imagetype );
  MS_DLL_EXPORT void msApplyOutputFormat( outputFormatObj **target, outputFormatObj *format, int transparent, int interlaced, int imagequality );
  MS_DLL_EXPORT const char *msGetOutputFormatOption( outputFormatObj *format, const char *optionkey, const char *defaultresult );
  MS_DLL_EXPORT outputFormatObj *msCreateDefaultOutputFormat( mapObj *map, const char *driver, const char *name );
  MS_DLL_EXPORT int msPostMapParseOutputFormatSetup( mapObj *map );
  MS_DLL_EXPORT void msSetOutputFormatOption( outputFormatObj *format, const char *key, const char *value );
  MS_DLL_EXPORT void msGetOutputFormatMimeList( mapObj *map, char **mime_list, int max_mime );
  MS_DLL_EXPORT void msGetOutputFormatMimeListImg( mapObj *map, char **mime_list, int max_mime );
  MS_DLL_EXPORT void msGetOutputFormatMimeListWMS( mapObj *map, char **mime_list, int max_mime );
  MS_DLL_EXPORT outputFormatObj *msCloneOutputFormat( outputFormatObj *format );
  MS_DLL_EXPORT int msOutputFormatValidate( outputFormatObj *format,
      int issue_error );

  /* ==================================================================== */
  /*      End of prototypes for functions in mapoutput.c                  */
  /* ==================================================================== */

  /* ==================================================================== */
  /*      prototypes for functions in mapgdal.c                           */
  /* ==================================================================== */
  MS_DLL_EXPORT int msSaveImageGDAL( mapObj *map, imageObj *image, char *filename );
  MS_DLL_EXPORT int msInitDefaultGDALOutputFormat( outputFormatObj *format );

  /* ==================================================================== */
  /*      prototypes for functions in mapogroutput.c                      */
  /* ==================================================================== */
  MS_DLL_EXPORT int msInitDefaultOGROutputFormat( outputFormatObj *format );
  MS_DLL_EXPORT int msOGRWriteFromQuery( mapObj *map, outputFormatObj *format,
                                         int sendheaders );

  /* ==================================================================== */
  /*      Public prototype for mapogr.cpp functions.                      */
  /* ==================================================================== */
  int MS_DLL_EXPORT msOGRLayerWhichShapes(layerObj *layer, rectObj rect, int isQuery);
  int MS_DLL_EXPORT msOGRLayerOpen(layerObj *layer, const char *pszOverrideConnection); /* in mapogr.cpp */
  int MS_DLL_EXPORT msOGRLayerClose(layerObj *layer);

  char MS_DLL_EXPORT *msOGRShapeToWKT(shapeObj *shape);
  shapeObj MS_DLL_EXPORT *msOGRShapeFromWKT(const char *string);
  int msOGRUpdateStyleFromString(mapObj *map, layerObj *layer, classObj *c,
                                 const char *stylestring);

  /* ==================================================================== */
  /*      prototypes for functions in mapcopy                             */
  /* ==================================================================== */
  MS_DLL_EXPORT int msCopyMap(mapObj *dst, mapObj *src);
  MS_DLL_EXPORT int msCopyLayer(layerObj *dst, layerObj *src);
  MS_DLL_EXPORT int msCopyPoint(pointObj *dst, pointObj *src);
  MS_DLL_EXPORT int msCopyFontSet(fontSetObj *dst, fontSetObj *src, mapObj *map);
  MS_DLL_EXPORT void copyProperty(void *dst, void *src, int size);
  MS_DLL_EXPORT char *copyStringProperty(char **dst, char *src);
  MS_DLL_EXPORT int msCopyClass(classObj *dst, classObj *src, layerObj *layer);
  MS_DLL_EXPORT int msCopyStyle(styleObj *dst, styleObj *src);
  MS_DLL_EXPORT int msCopyLabel(labelObj *dst, labelObj *src);
  MS_DLL_EXPORT int msCopyLine(lineObj *dst, lineObj *src);
  MS_DLL_EXPORT int msCopyProjection(projectionObj *dst, projectionObj *src);
  int msCopyExpression(expressionObj *dst, expressionObj *src);
  int msCopyProjection(projectionObj *dst, projectionObj *src);

  /* ==================================================================== */
  /*      end prototypes for functions in mapcopy                         */
  /* ==================================================================== */

  /* ==================================================================== */
  /*      mappool.c: connection pooling API.                              */
  /* ==================================================================== */
  MS_DLL_EXPORT void *msConnPoolRequest( layerObj *layer );
  MS_DLL_EXPORT void msConnPoolRelease( layerObj *layer, void * );
  MS_DLL_EXPORT void msConnPoolRegister( layerObj *layer,
                                         void *conn_handle,
                                         void (*close)( void * ) );
  MS_DLL_EXPORT void msConnPoolCloseUnreferenced( void );
  MS_DLL_EXPORT void msConnPoolFinalCleanup( void );

  /* ==================================================================== */
  /*      prototypes for functions in mapcpl.c                            */
  /* ==================================================================== */
  MS_DLL_EXPORT const char *msGetBasename( const char *pszFullFilename );
  MS_DLL_EXPORT void *msGetSymbol(const char *pszLibrary,
                                  const char *pszEntryPoint);

  /* ==================================================================== */
  /*      include definitions from mapows.h                               */
  /* ==================================================================== */
#include "mapows.h"

  /* ==================================================================== */
  /*      prototypes for functions in mapgeos.c                         */
  /* ==================================================================== */
  MS_DLL_EXPORT void msGEOSSetup(void);
  MS_DLL_EXPORT void msGEOSCleanup(void);
  MS_DLL_EXPORT void msGEOSFreeGeometry(shapeObj *shape);

  MS_DLL_EXPORT shapeObj *msGEOSShapeFromWKT(const char *string);
  MS_DLL_EXPORT char *msGEOSShapeToWKT(shapeObj *shape);
  MS_DLL_EXPORT void msGEOSFreeWKT(char* pszGEOSWKT);

  MS_DLL_EXPORT shapeObj *msGEOSBuffer(shapeObj *shape, double width);
  MS_DLL_EXPORT shapeObj *msGEOSSimplify(shapeObj *shape, double tolerance);
  MS_DLL_EXPORT shapeObj *msGEOSTopologyPreservingSimplify(shapeObj *shape, double tolerance);
  MS_DLL_EXPORT shapeObj *msGEOSConvexHull(shapeObj *shape);
  MS_DLL_EXPORT shapeObj *msGEOSBoundary(shapeObj *shape);
  MS_DLL_EXPORT pointObj *msGEOSGetCentroid(shapeObj *shape);
  MS_DLL_EXPORT shapeObj *msGEOSUnion(shapeObj *shape1, shapeObj *shape2);
  MS_DLL_EXPORT shapeObj *msGEOSIntersection(shapeObj *shape1, shapeObj *shape2);
  MS_DLL_EXPORT shapeObj *msGEOSDifference(shapeObj *shape1, shapeObj *shape2);
  MS_DLL_EXPORT shapeObj *msGEOSSymDifference(shapeObj *shape1, shapeObj *shape2);

  MS_DLL_EXPORT int msGEOSContains(shapeObj *shape1, shapeObj *shape2);
  MS_DLL_EXPORT int msGEOSOverlaps(shapeObj *shape1, shapeObj *shape2);
  MS_DLL_EXPORT int msGEOSWithin(shapeObj *shape1, shapeObj *shape2);
  MS_DLL_EXPORT int msGEOSCrosses(shapeObj *shape1, shapeObj *shape2);
  MS_DLL_EXPORT int msGEOSIntersects(shapeObj *shape1, shapeObj *shape2);
  MS_DLL_EXPORT int msGEOSTouches(shapeObj *shape1, shapeObj *shape2);
  MS_DLL_EXPORT int msGEOSEquals(shapeObj *shape1, shapeObj *shape2);
  MS_DLL_EXPORT int msGEOSDisjoint(shapeObj *shape1, shapeObj *shape2);

  MS_DLL_EXPORT double msGEOSArea(shapeObj *shape);
  MS_DLL_EXPORT double msGEOSLength(shapeObj *shape);
  MS_DLL_EXPORT double msGEOSDistance(shapeObj *shape1, shapeObj *shape2);

  /* ==================================================================== */
  /*      prototypes for functions in mapcrypto.c                         */
  /* ==================================================================== */
  MS_DLL_EXPORT int msGenerateEncryptionKey(unsigned char *k);
  MS_DLL_EXPORT int msReadEncryptionKeyFromFile(const char *keyfile, unsigned char *k);
  MS_DLL_EXPORT void msEncryptStringWithKey(const unsigned char *key, const char *in, char *out);
  MS_DLL_EXPORT void msDecryptStringWithKey(const unsigned char *key, const char *in, char *out);
  MS_DLL_EXPORT char *msDecryptStringTokens(mapObj *map, const char *in);
  MS_DLL_EXPORT void msHexEncode(const unsigned char *in, char *out, int numbytes);
  MS_DLL_EXPORT int msHexDecode(const char *in, unsigned char *out, int numchars);

  /* ==================================================================== */
  /*      prototypes for functions in mapxmp.c                            */
  /* ==================================================================== */
  MS_DLL_EXPORT int msXmpPresent(mapObj *map);
  MS_DLL_EXPORT int msXmpWrite(mapObj *map, const char *filename);

  /* ==================================================================== */
  /*      prototypes for functions in mapgeomtransform.c                  */
  /* ==================================================================== */
  enum MS_GEOMTRANSFORM_TYPE {
    MS_GEOMTRANSFORM_NONE,
    MS_GEOMTRANSFORM_EXPRESSION,
    MS_GEOMTRANSFORM_START,
    MS_GEOMTRANSFORM_END,
    MS_GEOMTRANSFORM_VERTICES,
    MS_GEOMTRANSFORM_BBOX,
    MS_GEOMTRANSFORM_CENTROID,
    MS_GEOMTRANSFORM_BUFFER,
    MS_GEOMTRANSFORM_CONVEXHULL,
    MS_GEOMTRANSFORM_LABELPOINT,
    MS_GEOMTRANSFORM_LABELPOLY
  };

  MS_DLL_EXPORT int msDrawTransformedShape(mapObj *map, symbolSetObj *symbolset, imageObj *image, shapeObj *shape, styleObj *style, double scalefactor);
  MS_DLL_EXPORT void msStyleSetGeomTransform(styleObj *style, char *transform);
  MS_DLL_EXPORT char *msStyleGetGeomTransform(styleObj *style);
  /* ==================================================================== */
  /*      end of prototypes for functions in mapgeomtransform.c                 */
  /* ==================================================================== */


  /* ==================================================================== */
  /*      prototypes for functions in mapgraticule.c                      */
  /* ==================================================================== */
  MS_DLL_EXPORT graticuleIntersectionObj *msGraticuleLayerGetIntersectionPoints(mapObj *map, layerObj *layer);
  MS_DLL_EXPORT void msGraticuleLayerFreeIntersectionPoints( graticuleIntersectionObj *psValue);

  /* ==================================================================== */
  /*      end of prototypes for functions in mapgraticule.c               */
  /* ==================================================================== */

#endif



  /*
   * strokeStyleObj
   */
  typedef struct {
    double width; /* line width in pixels */

    /* line pattern, e.g. dots, dashes, etc.. */
    int patternlength;
    double pattern[MS_MAXPATTERNLENGTH];
    double patternoffset;

    /* must be a valid color if not NULL */
    /* color.alpha must be used if supported by the renderer */
    colorObj *color;

    int linecap; /* MS_CJC_TRIANGLE, MS_CJC_SQUARE, MS_CJC_ROUND, MS_CJC_BUTT */
    int linejoin; /* MS_CJC_BEVEL MS_CJC_ROUND MS_CJC_MITER */
    double linejoinmaxsize;
  } strokeStyleObj;

#define INIT_STROKE_STYLE(s) { (s).width=0; (s).patternlength=0; (s).color=NULL; (s).linecap=MS_CJC_ROUND; (s).linejoin=MS_CJC_ROUND; (s).linejoinmaxsize=0;}


  /*
   * symbolStyleObj
   */
  typedef struct {
    /* must be valid colors if not NULL */
    /* color.alpha must be used if supported by the renderer */
    colorObj *color;
    colorObj *backgroundcolor;

    double outlinewidth;
    colorObj *outlinecolor;

    /* scalefactor to be applied on the tile or symbol*/
    double scale;

    /* rotation to apply on the symbol (and the tile?)
     * in radians */
    double rotation;

    /* the gap to space symbols appart when used as a polygon tile
     */
    double gap;

    /* style object, necessary for vector type renderers to be able
     * to render symbols through other renders such as cairo/agg */
    styleObj *style;
  } symbolStyleObj;

#define INIT_SYMBOL_STYLE(s) {(s).color=NULL; (s).backgroundcolor=NULL; (s).outlinewidth=0; (s).outlinecolor=NULL; (s).scale=1.0; (s).rotation=0; (s).style=NULL;}

  struct tileCacheObj {
    symbolObj *symbol;
    int width;
    int height;
    colorObj color, outlinecolor, backgroundcolor;
    double outlinewidth, rotation,scale;
    imageObj *image;
    tileCacheObj *next;
  };


  /*
   * labelStyleObj
   */
  typedef struct {
    /* full paths to truetype font file */
    char* fonts[MS_MAX_LABEL_FONTS];
    int numfonts;
    double size;
    double rotation;
    colorObj *color;
    double outlinewidth;
    colorObj *outlinecolor;
    int antialias; /*only for GD*/
  } labelStyleObj;

#define INIT_LABEL_STYLE(s) {memset(&(s),'\0',sizeof(labelStyleObj));}

#ifndef SWIG
  MS_DLL_EXPORT int msInitializeDummyRenderer(rendererVTableObj *vtable);
  MS_DLL_EXPORT int msInitializeRendererVTable(outputFormatObj *outputformat);
  MS_DLL_EXPORT int msPopulateRendererVTableCairoRaster( rendererVTableObj *renderer );
  MS_DLL_EXPORT int msPopulateRendererVTableCairoSVG( rendererVTableObj *renderer );
  MS_DLL_EXPORT int msPopulateRendererVTableCairoPDF( rendererVTableObj *renderer );
  MS_DLL_EXPORT int msPopulateRendererVTableOGL( rendererVTableObj *renderer );
  MS_DLL_EXPORT int msPopulateRendererVTableAGG( rendererVTableObj *renderer );
  MS_DLL_EXPORT int msPopulateRendererVTableGD( rendererVTableObj *renderer );
  MS_DLL_EXPORT int msPopulateRendererVTableKML( rendererVTableObj *renderer );
  MS_DLL_EXPORT int msPopulateRendererVTableOGR( rendererVTableObj *renderer );
#ifdef USE_CAIRO
  MS_DLL_EXPORT void msCairoCleanup(void);
#endif

  /* allocate 50k for starters */
#define MS_DEFAULT_BUFFER_ALLOC 50000

  typedef struct _autobuffer {
    unsigned char *data;
    size_t size;
    size_t available;
    size_t _next_allocation_size;
  } bufferObj;


  /* in mapimageio.c */
  int msQuantizeRasterBuffer(rasterBufferObj *rb, unsigned int *reqcolors, rgbaPixel *palette,
                             rgbaPixel *forced_palette, int num_forced_palette_entries,
                             unsigned int *palette_scaling_maxval);
  int msClassifyRasterBuffer(rasterBufferObj *rb, rasterBufferObj *qrb);
  int msSaveRasterBuffer(mapObj *map, rasterBufferObj *data, FILE *stream, outputFormatObj *format);
  int msSaveRasterBufferToBuffer(rasterBufferObj *data, bufferObj *buffer, outputFormatObj *format);
  int msLoadMSRasterBufferFromFile(char *path, rasterBufferObj *rb);
#ifdef USE_GD
  int msLoadGDRasterBufferFromFile(char *path, rasterBufferObj *rb);
  int saveGdImage(gdImagePtr ip, FILE *fp, outputFormatObj *format);
  int saveGdImageBuffer(gdImagePtr ip, bufferObj *buffer, outputFormatObj *format);
#endif

  void msBufferInit(bufferObj *buffer);
  void msBufferResize(bufferObj *buffer, size_t target_size);
  MS_DLL_EXPORT void msBufferFree(bufferObj *buffer);
  MS_DLL_EXPORT void msBufferAppend(bufferObj *buffer, void *data, size_t length);

  typedef struct {
    int charWidth, charHeight;
  } fontMetrics;

  struct rendererVTableObj {
    int supports_transparent_layers;
    int supports_pixel_buffer;
    int supports_clipping;
    int supports_bitmap_fonts;
    int supports_svg;
    int use_imagecache;
    enum MS_TRANSFORM_MODE default_transform_mode;
    enum MS_TRANSFORM_MODE transform_mode;
    double default_approximation_scale;
    double approximation_scale;

    void *renderer_data;

    fontMetrics* bitmapFontMetrics[5];

    int (*renderLine)(imageObj *img, shapeObj *p, strokeStyleObj *style);
    int (*renderPolygon)(imageObj *img, shapeObj *p, colorObj *color);
    int (*renderPolygonTiled)(imageObj *img, shapeObj *p, imageObj *tile);
    int (*renderLineTiled)(imageObj *img, shapeObj *p, imageObj *tile);

    int (*renderBitmapGlyphs)(imageObj *img, double x, double y,
                              labelStyleObj *style, char *text);

    int (*renderGlyphs)(imageObj *img, double x, double y,
                        labelStyleObj *style, char *text);

    int (*renderGlyphsLine)(imageObj *img, labelPathObj *labelpath,
                            labelStyleObj *style, char *text);

    int (*renderVectorSymbol)(imageObj *img, double x, double y,
                              symbolObj *symbol, symbolStyleObj *style);

    void* (*createVectorSymbolTile)(int width, int height,
                                    symbolObj *symbol, symbolStyleObj *style);

    int (*renderPixmapSymbol)(imageObj *img, double x, double y,
                              symbolObj *symbol, symbolStyleObj *style);

    void* (*createPixmapSymbolTile)(int width, int height,
                                    symbolObj *symbol, symbolStyleObj *style);

    int (*renderEllipseSymbol)(imageObj *image, double x, double y,
                               symbolObj *symbol, symbolStyleObj *style);

    void* (*createEllipseSymbolTile)(int width, int height,
                                     symbolObj *symbol, symbolStyleObj *style);

    int (*renderTruetypeSymbol)(imageObj *img, double x, double y,
                                symbolObj *symbol, symbolStyleObj *style);

    void* (*createTruetypeSymbolTile)(int width, int height,
                                      symbolObj *symbol, symbolStyleObj *style);

    int (*renderSVGSymbol)(imageObj *img, double x, double y,
                           symbolObj *symbol, symbolStyleObj *style);

    void* (*createSVGSymbolTile)(int width, int height,
                                 symbolObj *symbol, symbolStyleObj *style);

    int (*renderTile)(imageObj *img, imageObj *tile, double x, double y);

    int (*loadImageFromFile)(char *path, rasterBufferObj *rb);


    int (*getRasterBufferHandle)(imageObj *img, rasterBufferObj *rb);
    int (*getRasterBufferCopy)(imageObj *img, rasterBufferObj *rb);
    int (*initializeRasterBuffer)(rasterBufferObj *rb, int width, int height, int mode);

    int (*mergeRasterBuffer)(imageObj *dest, rasterBufferObj *overlay, double opacity, int srcX, int srcY, int dstX, int dstY, int width, int height);


    /* image i/o */
    imageObj* (*createImage)(int width, int height, outputFormatObj *format, colorObj* bg);
    int (*saveImage)(imageObj *img, mapObj *map, FILE *fp, outputFormatObj *format);
    unsigned char* (*saveImageBuffer)(imageObj *img, int *size_ptr, outputFormatObj *format);
    /*...*/

    /* helper functions */
    int (*getTruetypeTextBBox)(rendererVTableObj *renderer, char **fonts, int numfonts, double size, char *string, rectObj *rect, double **advances, int bAdjustBaseline);

    int (*startLayer)(imageObj *img, mapObj *map, layerObj *layer);
    int (*endLayer)(imageObj *img, mapObj *map, layerObj *layer);

    int (*startShape)(imageObj *img, shapeObj *shape);
    int (*endShape)(imageObj *img, shapeObj *shape);
    int (*setClip)(imageObj *img, rectObj clipRect);
    int (*resetClip)(imageObj *img);

    int (*freeImage)(imageObj *image);
    int (*freeSymbol)(symbolObj *symbol);
    int (*cleanup)(void *renderer_data);
  } ;
  MS_DLL_EXPORT int msRenderRasterizedSVGSymbol(imageObj* img, double x, double y, symbolObj* symbol, symbolStyleObj* style);

#endif /* SWIG */

#define MS_IMAGE_RENDERER(im) ((im)->format->vtable)
#define MS_RENDERER_CACHE(renderer) ((renderer)->renderer_data)
#define MS_IMAGE_RENDERER_CACHE(im) MS_RENDERER_CACHE(MS_IMAGE_RENDERER((im)))
#define MS_MAP_RENDERER(map) ((map)->outputformat->vtable)

#ifdef __cplusplus
}
#endif

#endif /* MAP_H */<|MERGE_RESOLUTION|>--- conflicted
+++ resolved
@@ -32,11 +32,7 @@
 /*
 ** MapServer version - to be updated for every release
 */
-<<<<<<< HEAD
 #define MS_VERSION "6.3-dev"
-=======
-#define MS_VERSION "6.2.0-beta4"
->>>>>>> 5553e9c9
 
 #define MS_VERSION_MAJOR    6
 #define MS_VERSION_MINOR    3

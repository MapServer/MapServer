/******************************************************************************
 * $Id$
 *
 * Project:  MapServer
 * Purpose:  Primary MapServer include file.
 * Author:   Steve Lime and the MapServer team.
 *
 ******************************************************************************
 * Copyright (c) 1996-2005 Regents of the University of Minnesota.
 *
 * copy of this software and associated documentation files (the "Software"),
 * to deal in the Software without restriction, including without limitation
 * the rights to use, copy, modify, merge, publish, distribute, sublicense,
 * and/or sell copies of the Software, and to permit persons to whom the
 * Software is furnished to do so, subject to the following conditions:
 *
 * The above copyright notice and this permission notice shall be included in
 * all copies of this Software or works derived from this Software.
 *
 * THE SOFTWARE IS PROVIDED "AS IS", WITHOUT WARRANTY OF ANY KIND, EXPRESS
 * OR IMPLIED, INCLUDING BUT NOT LIMITED TO THE WARRANTIES OF MERCHANTABILITY,
 * FITNESS FOR A PARTICULAR PURPOSE AND NONINFRINGEMENT. IN NO EVENT SHALL
 * THE AUTHORS OR COPYRIGHT HOLDERS BE LIABLE FOR ANY CLAIM, DAMAGES OR OTHER
 * LIABILITY, WHETHER IN AN ACTION OF CONTRACT, TORT OR OTHERWISE, ARISING
 * FROM, OUT OF OR IN CONNECTION WITH THE SOFTWARE OR THE USE OR OTHER
 * DEALINGS IN THE SOFTWARE.
 *****************************************************************************/

#ifndef MAP_H
#define MAP_H

#include "mapserver-config.h"

/*
** Main includes. If a particular header was needed by several .c files then
** I just put it here. What the hell, it works and it's all right here. -SDL-
*/
#if defined(HAVE_STRCASESTR) && !defined(_GNU_SOURCE)
#define _GNU_SOURCE /* Required for <string.h> strcasestr() defn */
#endif

#include <stdio.h>
#include <stdlib.h>
#include <string.h>
#include <math.h>
#include <time.h>

#if defined(_WIN32) && !defined(__CYGWIN__)
#include <direct.h>
#include <memory.h>
#include <malloc.h>
#include <process.h>
#include <float.h>
#else
#include <unistd.h>
#endif

#if defined(_WIN32) && !defined(__CYGWIN__)
#  define MS_DLL_EXPORT     __declspec(dllexport)
#define USE_MSFREE
#else
#define  MS_DLL_EXPORT
#endif

#if defined(__GNUC__)
#define WARN_UNUSED __attribute__((warn_unused_result))
#define LIKELY(x)   __builtin_expect((x),1)
#define UNLIKELY(x) __builtin_expect((x),0)
#else
#define WARN_UNUSED
#define LIKELY(x) (x)
#define UNLIKELY(x) (x)
#endif

/* definition of  ms_int32/ms_uint32 */
#include <limits.h>
#ifndef _WIN32
#include <stdint.h>
#endif

#ifdef _WIN32
#ifndef SIZE_MAX
#ifdef _WIN64
#define SIZE_MAX _UI64_MAX
#else
#define SIZE_MAX UINT_MAX
#endif
#endif
#endif

#if ULONG_MAX == 0xffffffff
typedef long            ms_int32;
typedef unsigned long   ms_uint32;
#elif UINT_MAX == 0xffffffff
typedef int             ms_int32;
typedef unsigned int    ms_uint32;
#else
typedef int32_t         ms_int32;
typedef uint32_t        ms_uint32;
#endif

#if defined(_WIN32) && !defined(__CYGWIN__)
/* Need to use _vsnprintf() with VS2003 */
#define vsnprintf _vsnprintf
#endif

#include "mapserver-api.h"

#ifndef SWIG
/*forward declaration of rendering object*/
typedef struct rendererVTableObj rendererVTableObj;
typedef struct tileCacheObj tileCacheObj;
typedef struct textPathObj textPathObj;
typedef struct textRunObj textRunObj;
typedef struct glyph_element glyph_element;
typedef struct face_element face_element;
#endif


/* ms_bitarray is used by the bit mask in mapbit.c */
typedef ms_uint32 *     ms_bitarray;
typedef const ms_uint32 *ms_const_bitarray;

#include "maperror.h"
#include "mapprimitive.h"
#include "mapshape.h"
#include "mapsymbol.h"
#include "maptree.h" /* quadtree spatial index */
#include "maphash.h"
#include "mapio.h"
#include <assert.h>
#include "mapproject.h"
#include "cgiutil.h"


#include <sys/types.h> /* regular expression support */

/* The regex lib from the system and the regex lib from PHP needs to
 * be separated here. We separate here via its directory location.
 */
#include "mapregex.h"


#ifdef USE_OGR
#define CPL_SUPRESS_CPLUSPLUS
#include "ogr_api.h"
#endif


/* EQUAL and EQUALN are defined in cpl_port.h, so add them in here if ogr was not included */

#ifndef EQUAL
#if defined(WIN32) || defined(WIN32CE)
#  define EQUAL(a,b)              (stricmp(a,b)==0)
#else
#  define EQUAL(a,b)              (strcasecmp(a,b)==0)
#endif
#endif

#ifndef EQUALN
#if defined(WIN32) || defined(WIN32CE)
#  define EQUALN(a,b,n)           (strnicmp(a,b,n)==0)
#else
#  define EQUALN(a,b,n)           (strncasecmp(a,b,n)==0)
#endif
#endif


#if defined(_WIN32) && !defined(__CYGWIN__)
#if (defined(_MSC_VER) && (_MSC_VER < 1900)) || !defined(_MSC_VER)
#define snprintf _snprintf
#endif
#endif

#ifdef __cplusplus
extern "C" {
#endif

// hide from swig or ruby will choke on the __FUNCTION__ name
#ifndef SWIG
  /* Memory allocation check utility */
#ifndef __FUNCTION__
#   define __FUNCTION__ "MapServer"
#endif
#endif

#define MS_CHECK_ALLOC(var, size, retval)     \
    if (!var) {   \
        msSetError(MS_MEMERR, "%s: %d: Out of memory allocating %u bytes.\n", __FUNCTION__, \
                   __FILE__, __LINE__, (unsigned int)(size));  \
        return retval;                         \
    }

#define MS_CHECK_ALLOC_NO_RET(var, size)                                   \
    if (!var) {                                                       \
        msSetError(MS_MEMERR, "%s: %d: Out of memory allocating %u bytes.\n", __FUNCTION__, \
                   __FILE__, __LINE__, (unsigned int)(size));                           \
        return;                                                         \
    }

  /* General defines, wrapable */

#define MS_TRUE 1 /* logical control variables */
#define MS_FALSE 0
#define MS_UNKNOWN -1
#define MS_ON 1
#define MS_OFF 0
#define MS_DEFAULT 2
#define MS_EMBED 3
#define MS_DELETE 4
#define MS_YES 1
#define MS_NO 0


  /* Number of layer, class and style ptrs to alloc at once in the
     corresponding msGrow...() functions. Replaces former MS_MAXLAYERS,
     MS_MAXCLASSES and MS_MAXSTYLES with dynamic allocation (see RFC-17). */
#define MS_LAYER_ALLOCSIZE 64
#define MS_CLASS_ALLOCSIZE 8
#define MS_STYLE_ALLOCSIZE 4
#define MS_LABEL_ALLOCSIZE 2 /* not too common */

#define MS_MAX_LABEL_PRIORITY     10
#define MS_MAX_LABEL_FONTS     5
#define MS_DEFAULT_LABEL_PRIORITY 1
#define MS_LABEL_FORCE_GROUP 2 /* other values are MS_ON/MS_OFF */

  /* General defines, not wrapable */
#ifndef SWIG
#ifdef USE_XMLMAPFILE
#define MS_DEFAULT_MAPFILE_PATTERN "\\.(map|xml)$"
#define MS_DEFAULT_XMLMAPFILE_PATTERN "\\.xml$"
#else
#define MS_DEFAULT_MAPFILE_PATTERN "\\.map$"
#endif
#define MS_TEMPLATE_MAGIC_STRING "MapServer Template"
#define MS_TEMPLATE_EXPR "\\.(xml|wml|html|htm|svg|kml|gml|js|tmpl)$"

#define MS_INDEX_EXTENSION ".qix"

#define MS_QUERY_RESULTS_MAGIC_STRING "MapServer Query Results"
#define MS_QUERY_PARAMS_MAGIC_STRING "MapServer Query Params"
#define MS_QUERY_EXTENSION ".qy"

#define MS_DEG_TO_RAD .0174532925199432958
#define MS_RAD_TO_DEG   57.29577951

#define MS_DEFAULT_RESOLUTION 72

#define MS_RED 0
#define MS_GREEN 1
#define MS_BLUE 2

#define MS_MAXCOLORS 256

#define MS_MISSING_DATA_IGNORE 0
#define MS_MISSING_DATA_FAIL 1
#define MS_MISSING_DATA_LOG 2

#define MS_BUFFER_LENGTH 2048 /* maximum input line length */
#define MS_URL_LENGTH 1024
#define MS_MAXPATHLEN 1024

#define MS_MAXIMAGESIZE_DEFAULT 4096

#define MS_MAXPROJARGS 20
#define MS_MAXJOINS 20
#define MS_ITEMNAMELEN 32
#define MS_NAMELEN 20

#define MS_MINSYMBOLSIZE 0   /* in pixels */
#define MS_MAXSYMBOLSIZE 500

#define MS_MINSYMBOLWIDTH 0   /* in pixels */
#define MS_MAXSYMBOLWIDTH 32

#define MS_URL 0 /* template types */
#define MS_FILE 1

#define MS_MINFONTSIZE 4
#define MS_MAXFONTSIZE 256

#define MS_LABELCACHEINITSIZE 100
#define MS_LABELCACHEINCREMENT 10

#define MS_RESULTCACHEINITSIZE 10
#define MS_RESULTCACHEINCREMENT 10

#define MS_FEATUREINITSIZE 10 /* how many points initially can a feature have */
#define MS_FEATUREINCREMENT 10

#define MS_EXPRESSION 2000 /* todo: make this an enum */
#define MS_REGEX 2001
#define MS_STRING 2002
#define MS_NUMBER 2003
#define MS_COMMENT 2004
#define MS_IREGEX 2005
#define MS_ISTRING 2006
#define MS_BINDING 2007
#define MS_LIST 2008

  /* string split flags */
#define MS_HONOURSTRINGS      0x0001
#define MS_ALLOWEMPTYTOKENS   0x0002
#define MS_PRESERVEQUOTES     0x0004
#define MS_PRESERVEESCAPES    0x0008
#define MS_STRIPLEADSPACES    0x0010
#define MS_STRIPENDSPACES     0x0020

  /* boolean options for the expression object. */
#define MS_EXP_INSENSITIVE 1

  /* General macro definitions */
#define MS_MIN(a,b) (((a)<(b))?(a):(b))
#define MS_MAX(a,b) (((a)>(b))?(a):(b))
#define MS_ABS(a) (((a)<0) ? -(a) : (a))
#define MS_SGN(a) (((a)<0) ? -1 : 1)

#define MS_STRING_IS_NULL_OR_EMPTY(s) ((!s || s[0] == '\0') ? MS_TRUE:MS_FALSE)

#define MS_NINT_GENERIC(x) ((x) >= 0.0 ? ((long) ((x)+.5)) : ((long) ((x)-.5)))

#ifdef _MSC_VER
#define msIsNan(x) _isnan(x)
#else
#define msIsNan(x) isnan(x)
#endif

  /* see http://mega-nerd.com/FPcast/ for some discussion of fast
     conversion to nearest int.  We avoid lrint() for now because it
     would be hard to include math.h "properly". */

#if defined(HAVE_LRINT) && !defined(USE_GENERIC_MS_NINT)
#   define MS_NINT(x) lrint(x)
  /*#   define MS_NINT(x) lround(x) */
/* note that lrint rounds .5 to the nearest *even* integer, i.e. lrint(0.5)=0,lrint(1.5)=2 */
#elif defined(_MSC_VER) && defined(_WIN32) && !defined(USE_GENERIC_MS_NINT)
  static __inline long int MS_NINT (double flt)
  {
    int intgr;

    _asm {
      fld flt
      fistp intgr
    } ;

    return intgr ;
  }
#elif defined(i386) && defined(__GNUC_PREREQ) && !defined(USE_GENERIC_MS_NINT)
  static __inline long int MS_NINT( double __x )
  {
    long int __lrintres;
    __asm__ __volatile__
    ("fistpl %0"
     : "=m" (__lrintres) : "t" (__x) : "st");
    return __lrintres;
  }
#else
#  define MS_NINT(x)      MS_NINT_GENERIC(x)
#endif


  /* #define MS_VALID_EXTENT(minx, miny, maxx, maxy)  (((minx<maxx) && (miny<maxy))?MS_TRUE:MS_FALSE) */
#define MS_VALID_EXTENT(rect)  (((rect.minx < rect.maxx && rect.miny < rect.maxy))?MS_TRUE:MS_FALSE)

#define MS_INIT_COLOR(color,r,g,b,a) { (color).red = r; (color).green = g; (color).blue = b; (color).alpha=a; }
#define MS_VALID_COLOR(color) (((color).red==-1 || (color).green==-1 || (color).blue==-1)?MS_FALSE:MS_TRUE)
#define MS_COMPARE_COLOR(color1, color2) (((color2).red==(color1).red && (color2).green==(color1).green && (color2).blue==(color1).blue)?MS_TRUE:MS_FALSE)
#define MS_TRANSPARENT_COLOR(color) (((color).alpha==0 || (color).red==-255 || (color).green==-255 || (color).blue==-255)?MS_TRUE:MS_FALSE)
#define MS_COMPARE_COLORS(a,b) (((a).red!=(b).red || (a).green!=(b).green || (a).blue!=(b).blue)?MS_FALSE:MS_TRUE)
#define MS_COLOR_GETRGB(color) (MS_VALID_COLOR(color)?((color).red *0x10000 + (color).green *0x100 + (color).blue):-1)

#define MS_IMAGE_MIME_TYPE(format) (format->mimetype ? format->mimetype : "unknown")
#define MS_IMAGE_EXTENSION(format)  (format->extension ? format->extension : "unknown")
#define MS_DRIVER_SWF(format) (strncasecmp((format)->driver,"swf",3)==0)
#define MS_DRIVER_GDAL(format)  (strncasecmp((format)->driver,"gdal/",5)==0)
#define MS_DRIVER_IMAGEMAP(format)  (strncasecmp((format)->driver,"imagemap",8)==0)
#define MS_DRIVER_AGG(format) (strncasecmp((format)->driver,"agg/",4)==0)
#define MS_DRIVER_CAIRO(format) (strncasecmp((format)->driver,"cairo/",6)==0)
#define MS_DRIVER_OGL(format) (strncasecmp((format)->driver,"ogl/",4)==0)
#define MS_DRIVER_TEMPLATE(format) (strncasecmp((format)->driver,"template",8)==0)

#endif /*SWIG*/

#define MS_RENDER_WITH_SWF      2
#define MS_RENDER_WITH_RAWDATA  3
#define MS_RENDER_WITH_IMAGEMAP 5
#define MS_RENDER_WITH_TEMPLATE 8 /* query results only */
#define MS_RENDER_WITH_OGR 16

#define MS_RENDER_WITH_PLUGIN 100
#define MS_RENDER_WITH_CAIRO_RASTER   101
#define MS_RENDER_WITH_CAIRO_PDF 102
#define MS_RENDER_WITH_CAIRO_SVG 103
#define MS_RENDER_WITH_OGL      104
#define MS_RENDER_WITH_AGG 105
#define MS_RENDER_WITH_KML 106
#define MS_RENDER_WITH_UTFGRID 107

#ifndef SWIG

#define MS_RENDERER_SWF(format) ((format)->renderer == MS_RENDER_WITH_SWF)
#define MS_RENDERER_RAWDATA(format) ((format)->renderer == MS_RENDER_WITH_RAWDATA)
#define MS_RENDERER_IMAGEMAP(format) ((format)->renderer == MS_RENDER_WITH_IMAGEMAP)
#define MS_RENDERER_TEMPLATE(format) ((format)->renderer == MS_RENDER_WITH_TEMPLATE)
#define MS_RENDERER_KML(format) ((format)->renderer == MS_RENDER_WITH_KML)
#define MS_RENDERER_OGR(format) ((format)->renderer == MS_RENDER_WITH_OGR)

#define MS_RENDERER_PLUGIN(format) ((format)->renderer > MS_RENDER_WITH_PLUGIN)

#define MS_CELLSIZE(min,max,d) (((max) - (min))/((d)-1)) /* where min/max are from an MapServer pixel center-to-pixel center extent */
#define MS_OWS_CELLSIZE(min,max,d) (((max) - (min))/(d)) /* where min/max are from an OGC pixel outside edge-to-pixel outside edge extent */
#define MS_MAP2IMAGE_X(x,minx,cx) (MS_NINT(((x) - (minx))/(cx)))
#define MS_MAP2IMAGE_Y(y,maxy,cy) (MS_NINT(((maxy) - (y))/(cy)))
#define MS_IMAGE2MAP_X(x,minx,cx) ((minx) + (cx)*(x))
#define MS_IMAGE2MAP_Y(y,maxy,cy) ((maxy) - (cy)*(y))

  /* these versions of MS_MAP2IMAGE takes 1/cellsize and is much faster */
#define MS_MAP2IMAGE_X_IC(x,minx,icx) (MS_NINT(((x) - (minx))*(icx)))
#define MS_MAP2IMAGE_Y_IC(y,maxy,icy) (MS_NINT(((maxy) - (y))*(icy)))
#define MS_MAP2IMAGE_XCELL_IC(x,minx,icx) ((int)(((x) - (minx))*(icx)))
#define MS_MAP2IMAGE_YCELL_IC(y,maxy,icy) ((int)(((maxy) - (y))*(icy)))

#define MS_MAP2IMAGE_X_IC_DBL(x,minx,icx) (((x) - (minx))*(icx))
#define MS_MAP2IMAGE_Y_IC_DBL(y,maxy,icy) (((maxy) - (y))*(icy))

#define MS_MAP2IMAGE_X_IC_SNAP(x,minx,icx,res) ((MS_NINT(((x) - (minx))*(icx)*(res)))/(res))
#define MS_MAP2IMAGE_Y_IC_SNAP(y,maxy,icy,res) ((MS_NINT(((maxy) - (y))*(icy)*(res)))/(res))

  /* For CARTO symbols */
#define MS_PI    3.14159265358979323846
#define MS_PI2   1.57079632679489661923  /* (MS_PI / 2) */
#define MS_3PI2  4.71238898038468985769  /* (3 * MS_PI2) */
#define MS_2PI   6.28318530717958647693  /* (2 * MS_PI) */

#define MS_ENCRYPTION_KEY_SIZE  16   /* Key size: 128 bits = 16 bytes */

#define GET_LAYER(map, pos) map->layers[pos]
#define GET_CLASS(map, lid, cid) map->layers[lid]->class[cid]

#ifdef USE_THREAD
#if defined(HAVE_SYNC_FETCH_AND_ADD)
#define MS_REFCNT_INCR(obj) __sync_fetch_and_add(&obj->refcount, +1)
#define MS_REFCNT_DECR(obj) __sync_sub_and_fetch(&obj->refcount, +1)
#define MS_REFCNT_INIT(obj) obj->refcount=1, __sync_synchronize()
#elif defined(_MSC_VER) && (defined(_M_IX86) || defined(_M_X64))
#pragma intrinsic (_InterlockedExchangeAdd)
#if defined(_MSC_VER) && (_MSC_VER <= 1200)
#define MS_REFCNT_INCR(obj) ( _InterlockedExchangeAdd((long*)(&obj->refcount), (long)(+1)) +1 )
#define MS_REFCNT_DECR(obj) ( _InterlockedExchangeAdd((long*)(&obj->refcount), (long)(-1)) -1 )
#define MS_REFCNT_INIT(obj) obj->refcount=1
#else
#define MS_REFCNT_INCR(obj) ( _InterlockedExchangeAdd((volatile long*)(&obj->refcount), (long)(+1)) +1 )
#define MS_REFCNT_DECR(obj) ( _InterlockedExchangeAdd((volatile long*)(&obj->refcount), (long)(-1)) -1 )
#define MS_REFCNT_INIT(obj) obj->refcount=1
#endif
#elif defined(__MINGW32__) && defined(__i386__)
#define MS_REFCNT_INCR(obj) ( InterlockedExchangeAdd((long*)(&obj->refcount), (long)(+1)) +1 )
#define MS_REFCNT_DECR(obj) ( InterlockedExchangeAdd((long*)(&obj->refcount), (long)(-1)) -1 )
#define MS_REFCNT_INIT(obj) obj->refcount=1
#else
  // unsafe fallback
#define MS_REFCNT_INCR(obj) obj->refcount++
#define MS_REFCNT_DECR(obj) (--(obj->refcount))
#define MS_REFCNT_INIT(obj) obj->refcount=1
#endif // close if defined(_MSC..
#else /*USE_THREAD*/
#define MS_REFCNT_INCR(obj) obj->refcount++
#define MS_REFCNT_DECR(obj) (--(obj->refcount))
#define MS_REFCNT_INIT(obj) obj->refcount=1
#endif /*USE_THREAD*/

#define MS_REFCNT_DECR_IS_NOT_ZERO(obj) (MS_REFCNT_DECR(obj))>0
#define MS_REFCNT_DECR_IS_ZERO(obj) (MS_REFCNT_DECR(obj))<=0

#define MS_IS_VALID_ARRAY_INDEX(index, size) ((index<0 || index>=size)?MS_FALSE:MS_TRUE)

#define MS_CONVERT_UNIT(src_unit, dst_unit, value) (value * msInchesPerUnit(src_unit,0) / msInchesPerUnit(dst_unit,0))

#define MS_INIT_INVALID_RECT { -1e300, -1e300, 1e300, 1e300 }

#endif

  /* General enumerated types - needed by scripts */
  enum MS_FILE_TYPE {MS_FILE_MAP, MS_FILE_SYMBOL};
  enum MS_UNITS {MS_INCHES, MS_FEET, MS_MILES, MS_METERS, MS_KILOMETERS, MS_DD, MS_PIXELS, MS_PERCENTAGES, MS_NAUTICALMILES};
  enum MS_SHAPE_TYPE {MS_SHAPE_POINT, MS_SHAPE_LINE, MS_SHAPE_POLYGON, MS_SHAPE_NULL};
  enum MS_LAYER_TYPE {MS_LAYER_POINT, MS_LAYER_LINE, MS_LAYER_POLYGON, MS_LAYER_RASTER, MS_LAYER_ANNOTATION /* only used for parser backwards compatibility */, MS_LAYER_QUERY, MS_LAYER_CIRCLE, MS_LAYER_TILEINDEX, MS_LAYER_CHART};
  enum MS_FONT_TYPE {MS_TRUETYPE, MS_BITMAP};

#define MS_POSITIONS_LENGTH 14
  enum MS_POSITIONS_ENUM {MS_UL=101, MS_LR, MS_UR, MS_LL, MS_CR, MS_CL, MS_UC, MS_LC, MS_CC, MS_AUTO, MS_XY, MS_NONE, MS_AUTO2,MS_FOLLOW};
#define MS_TINY 5
#define MS_SMALL 7
#define MS_MEDIUM 10
#define MS_LARGE 13
#define MS_GIANT 16
  enum MS_QUERYMAP_STYLES {MS_NORMAL, MS_HILITE, MS_SELECTED};
  enum MS_CONNECTION_TYPE {MS_INLINE, MS_SHAPEFILE, MS_TILED_SHAPEFILE, MS_UNUSED_2, MS_OGR, MS_UNUSED_1, MS_POSTGIS, MS_WMS, MS_ORACLESPATIAL, MS_WFS, MS_GRATICULE, MS_MYSQL, MS_RASTER, MS_PLUGIN, MS_UNION, MS_UVRASTER, MS_CONTOUR, MS_KERNELDENSITY };
#define IS_THIRDPARTY_LAYER_CONNECTIONTYPE(type) ((type) == MS_UNION || (type) == MS_KERNELDENSITY)
  enum MS_JOIN_CONNECTION_TYPE {MS_DB_XBASE, MS_DB_CSV, MS_DB_MYSQL, MS_DB_ORACLE, MS_DB_POSTGRES};
  enum MS_JOIN_TYPE {MS_JOIN_ONE_TO_ONE, MS_JOIN_ONE_TO_MANY};

#define MS_SINGLE 0 /* modes for searching (spatial/database) */
#define MS_MULTIPLE 1

  enum MS_QUERY_MODE {MS_QUERY_SINGLE, MS_QUERY_MULTIPLE};
  enum MS_QUERY_TYPE {MS_QUERY_IS_NULL, MS_QUERY_BY_POINT, MS_QUERY_BY_RECT, MS_QUERY_BY_SHAPE, MS_QUERY_BY_ATTRIBUTE, MS_QUERY_BY_INDEX, MS_QUERY_BY_FILTER};

  enum MS_ALIGN_VALUE {MS_ALIGN_DEFAULT, MS_ALIGN_LEFT, MS_ALIGN_CENTER, MS_ALIGN_RIGHT};

  enum MS_CAPS_JOINS_AND_CORNERS {MS_CJC_NONE, MS_CJC_BEVEL, MS_CJC_BUTT, MS_CJC_MITER, MS_CJC_ROUND, MS_CJC_SQUARE, MS_CJC_TRIANGLE};

#define MS_CJC_DEFAULT_CAPS MS_CJC_ROUND
#define MS_CJC_DEFAULT_JOINS MS_CJC_NONE
#define MS_CJC_DEFAULT_JOIN_MAXSIZE 3

  enum MS_RETURN_VALUE {MS_SUCCESS, MS_FAILURE, MS_DONE};
  enum MS_IMAGEMODE { MS_IMAGEMODE_PC256, MS_IMAGEMODE_RGB, MS_IMAGEMODE_RGBA, MS_IMAGEMODE_INT16, MS_IMAGEMODE_FLOAT32, MS_IMAGEMODE_BYTE, MS_IMAGEMODE_FEATURE, MS_IMAGEMODE_NULL };

  enum MS_GEOS_OPERATOR {MS_GEOS_EQUALS, MS_GEOS_DISJOINT, MS_GEOS_TOUCHES, MS_GEOS_OVERLAPS, MS_GEOS_CROSSES, MS_GEOS_INTERSECTS, MS_GEOS_WITHIN, MS_GEOS_CONTAINS, MS_GEOS_BEYOND, MS_GEOS_DWITHIN};
#define MS_FILE_DEFAULT MS_FILE_MAP

#if defined(_MSC_VER) && (_MSC_VER <= 1310)
#define MS_DEBUG msDebug2
#else
#ifdef USE_EXTENDED_DEBUG
#define MS_DEBUG(level,elt,fmt, ...) if((elt)->debug >= (level)) msDebug(fmt,##__VA_ARGS__)
#else
#define MS_DEBUG(level,elt,fmt, ...) /* no-op */
#endif
#endif

  /* coordinate to pixel simplification modes, used in msTransformShape */
  enum MS_TRANSFORM_MODE {
    MS_TRANSFORM_NONE, /* no geographic to pixel transformation */
    MS_TRANSFORM_ROUND, /* round to integer, might create degenerate geometries (used for GD)*/
    MS_TRANSFORM_SNAPTOGRID, /* snap to a grid, should be user configurable in the future*/
    MS_TRANSFORM_FULLRESOLUTION, /* keep full resolution */
    MS_TRANSFORM_SIMPLIFY /* keep full resolution */
  };

  typedef enum {
        MS_COMPOP_CLEAR,
        MS_COMPOP_SRC,
        MS_COMPOP_DST,
        MS_COMPOP_SRC_OVER,
        MS_COMPOP_DST_OVER,
        MS_COMPOP_SRC_IN,
        MS_COMPOP_DST_IN,
        MS_COMPOP_SRC_OUT,
        MS_COMPOP_DST_OUT,
        MS_COMPOP_SRC_ATOP,
        MS_COMPOP_DST_ATOP,
        MS_COMPOP_XOR,
        MS_COMPOP_PLUS,
        MS_COMPOP_MINUS,
        MS_COMPOP_MULTIPLY,
        MS_COMPOP_SCREEN,
        MS_COMPOP_OVERLAY,
        MS_COMPOP_DARKEN,
        MS_COMPOP_LIGHTEN,
        MS_COMPOP_COLOR_DODGE,
        MS_COMPOP_COLOR_BURN,
        MS_COMPOP_HARD_LIGHT,
        MS_COMPOP_SOFT_LIGHT,
        MS_COMPOP_DIFFERENCE,
        MS_COMPOP_EXCLUSION,
        MS_COMPOP_CONTRAST,
        MS_COMPOP_INVERT,
        MS_COMPOP_INVERT_RGB
  } CompositingOperation;

  typedef struct _CompositingFilter{
    char *filter;
    struct _CompositingFilter *next;
  } CompositingFilter;
  
  typedef struct _LayerCompositer{
    CompositingOperation comp_op;
    int opacity;
    CompositingFilter *filter;
    struct _LayerCompositer *next;
  } LayerCompositer;

#ifndef SWIG
  /* Filter object */
  typedef enum {
    FILTER_NODE_TYPE_UNDEFINED = -1,
    FILTER_NODE_TYPE_LOGICAL = 0,
    FILTER_NODE_TYPE_SPATIAL = 1,
    FILTER_NODE_TYPE_COMPARISON = 2,
    FILTER_NODE_TYPE_PROPERTYNAME = 3,
    FILTER_NODE_TYPE_BBOX = 4,
    FILTER_NODE_TYPE_LITERAL = 5,
    FILTER_NODE_TYPE_BOUNDARY = 6,
    FILTER_NODE_TYPE_GEOMETRY_POINT = 7,
    FILTER_NODE_TYPE_GEOMETRY_LINE = 8,
    FILTER_NODE_TYPE_GEOMETRY_POLYGON = 9,
    FILTER_NODE_TYPE_FEATUREID = 10,
    FILTER_NODE_TYPE_TEMPORAL = 11,
    FILTER_NODE_TYPE_TIME_PERIOD = 12
  } FilterNodeType;


  /************************************************************************/
  /*                          FilterEncodingNode                          */
  /************************************************************************/

  typedef struct _FilterNode {
    FilterNodeType      eType;
    char                *pszValue;
    void                *pOther;
    char                *pszSRS;
    struct _FilterNode  *psLeftNode;
    struct _FilterNode  *psRightNode;
  } FilterEncodingNode;
#endif /*SWIG*/

  /* Define supported bindings here (only covers existing bindings at first). Not accessible directly using MapScript. */
#define MS_STYLE_BINDING_LENGTH 12
  enum MS_STYLE_BINDING_ENUM { MS_STYLE_BINDING_SIZE, MS_STYLE_BINDING_WIDTH, MS_STYLE_BINDING_ANGLE, MS_STYLE_BINDING_COLOR, MS_STYLE_BINDING_OUTLINECOLOR, MS_STYLE_BINDING_SYMBOL, MS_STYLE_BINDING_OUTLINEWIDTH, MS_STYLE_BINDING_OPACITY, MS_STYLE_BINDING_OFFSET_X, MS_STYLE_BINDING_OFFSET_Y, MS_STYLE_BINDING_POLAROFFSET_PIXEL, MS_STYLE_BINDING_POLAROFFSET_ANGLE };
#define MS_LABEL_BINDING_LENGTH 9
  enum MS_LABEL_BINDING_ENUM { MS_LABEL_BINDING_SIZE, MS_LABEL_BINDING_ANGLE, MS_LABEL_BINDING_COLOR, MS_LABEL_BINDING_OUTLINECOLOR, MS_LABEL_BINDING_FONT, MS_LABEL_BINDING_PRIORITY, MS_LABEL_BINDING_POSITION, MS_LABEL_BINDING_SHADOWSIZEX, MS_LABEL_BINDING_SHADOWSIZEY };

  /************************************************************************/
  /*                         attributeBindingObj                          */
  /************************************************************************/
#ifndef SWIG
  typedef struct {
    char *item;
    int index;
  } attributeBindingObj;
#endif /*SWIG*/

  /************************************************************************/
  /*                             labelPathObj                             */
  /*                                                                      */
  /*      Label path object - used to hold path and bounds of curved      */
  /*      labels - Bug #1620 implementation.                              */
  /************************************************************************/
#ifndef SWIG
  typedef struct {
    multipointObj path;
    shapeObj bounds;
    double *angles;
  } labelPathObj;
#endif /*SWIG*/

  /************************************************************************/
  /*                              fontSetObj                              */
  /*                                                                      */
  /*      used to hold aliases for TRUETYPE fonts                         */
  /************************************************************************/

  typedef struct {
#ifdef SWIG
    %immutable;
#endif
    char *filename;
    int numfonts;
    hashTableObj fonts;
#ifdef SWIG
    %mutable;
#endif

#ifndef SWIG
    struct mapObj *map;
#endif
  } fontSetObj;

  /************************************************************************/
  /*                         featureListNodeObj                           */
  /*                                                                      */
  /*      for inline features, shape caches and queries                   */
  /************************************************************************/
#ifndef SWIG
  typedef struct listNode {
    shapeObj shape;
    struct listNode *next;
    struct listNode *tailifhead; /* this is the tail node in the list, if this is the head element, otherwise NULL */
  } featureListNodeObj;

  typedef featureListNodeObj * featureListNodeObjPtr;
#endif

  /************************************************************************/
  /*                              paletteObj                              */
  /*                                                                      */
  /*      used to hold colors while a map file is read                    */
  /************************************************************************/
#ifndef SWIG
  typedef struct {
    colorObj colors[MS_MAXCOLORS-1];
    int      colorvalue[MS_MAXCOLORS-1];
    int numcolors;
  } paletteObj;
#endif

  /************************************************************************/
  /*                     expressionObj & tokenObj                         */
  /************************************************************************/

  enum MS_TOKEN_LOGICAL_ENUM { MS_TOKEN_LOGICAL_AND=300, MS_TOKEN_LOGICAL_OR, MS_TOKEN_LOGICAL_NOT };
  enum MS_TOKEN_LITERAL_ENUM { MS_TOKEN_LITERAL_NUMBER=310, MS_TOKEN_LITERAL_STRING, MS_TOKEN_LITERAL_TIME, MS_TOKEN_LITERAL_SHAPE, MS_TOKEN_LITERAL_BOOLEAN };
  enum MS_TOKEN_COMPARISON_ENUM {
    MS_TOKEN_COMPARISON_EQ=320, MS_TOKEN_COMPARISON_NE, MS_TOKEN_COMPARISON_GT, MS_TOKEN_COMPARISON_LT, MS_TOKEN_COMPARISON_LE, MS_TOKEN_COMPARISON_GE, MS_TOKEN_COMPARISON_IEQ,
    MS_TOKEN_COMPARISON_RE, MS_TOKEN_COMPARISON_IRE,
    MS_TOKEN_COMPARISON_IN, MS_TOKEN_COMPARISON_LIKE,
    MS_TOKEN_COMPARISON_INTERSECTS, MS_TOKEN_COMPARISON_DISJOINT, MS_TOKEN_COMPARISON_TOUCHES, MS_TOKEN_COMPARISON_OVERLAPS, MS_TOKEN_COMPARISON_CROSSES, MS_TOKEN_COMPARISON_WITHIN, MS_TOKEN_COMPARISON_CONTAINS, MS_TOKEN_COMPARISON_EQUALS, MS_TOKEN_COMPARISON_BEYOND, MS_TOKEN_COMPARISON_DWITHIN
  };
  enum MS_TOKEN_FUNCTION_ENUM {
    MS_TOKEN_FUNCTION_LENGTH=350, MS_TOKEN_FUNCTION_TOSTRING, MS_TOKEN_FUNCTION_COMMIFY, MS_TOKEN_FUNCTION_AREA, MS_TOKEN_FUNCTION_ROUND, MS_TOKEN_FUNCTION_FROMTEXT,
    MS_TOKEN_FUNCTION_BUFFER, MS_TOKEN_FUNCTION_DIFFERENCE, MS_TOKEN_FUNCTION_SIMPLIFY, MS_TOKEN_FUNCTION_SIMPLIFYPT, MS_TOKEN_FUNCTION_GENERALIZE, MS_TOKEN_FUNCTION_SMOOTHSIA, MS_TOKEN_FUNCTION_JAVASCRIPT,
    MS_TOKEN_FUNCTION_UPPER, MS_TOKEN_FUNCTION_LOWER, MS_TOKEN_FUNCTION_INITCAP, MS_TOKEN_FUNCTION_FIRSTCAP
  };
  enum MS_TOKEN_BINDING_ENUM { MS_TOKEN_BINDING_DOUBLE=370, MS_TOKEN_BINDING_INTEGER, MS_TOKEN_BINDING_STRING, MS_TOKEN_BINDING_TIME, MS_TOKEN_BINDING_SHAPE, MS_TOKEN_BINDING_MAP_CELLSIZE, MS_TOKEN_BINDING_DATA_CELLSIZE };
  enum MS_PARSE_TYPE_ENUM { MS_PARSE_TYPE_BOOLEAN, MS_PARSE_TYPE_STRING, MS_PARSE_TYPE_SHAPE };

#ifndef SWIG
  typedef union {
    int intval;
    char *strval;
    shapeObj *shpval;
  } parseResultObj;

  typedef union {
    double dblval;
    int intval;
    char *strval;
    struct tm tmval;
    shapeObj *shpval;
    attributeBindingObj bindval;
  } tokenValueObj;

  typedef struct tokenListNode {
    int token;
    tokenValueObj tokenval;
    char *tokensrc; /* on occassion we may want to access to the original source string (e.g. date/time) */
    struct tokenListNode *next;
    struct tokenListNode *tailifhead; /* this is the tail node in the list if this is the head element, otherwise NULL */
  } tokenListNodeObj;

  typedef tokenListNodeObj * tokenListNodeObjPtr;

  typedef struct {
    char *string;
    int type;
    /* container for expression options such as case-insensitiveness */
    /* This is a boolean container. */
    int flags;

    /* logical expression options */
    tokenListNodeObjPtr tokens;
    tokenListNodeObjPtr curtoken;

    /* regular expression options */
    ms_regex_t regex; /* compiled regular expression to be matched */
    int compiled;

    char *native_string; /* RFC 91 */
  } expressionObj;

  typedef struct {
    colorObj *pixel; /* for raster layers */
    shapeObj *shape; /* for vector layers */
    double dblval; /* for map cellsize used by simplify */
    double dblval2; /* for data cellsize */    
    expressionObj *expr; /* expression to be evaluated (contains tokens) */
    int type; /* type of parse: boolean, string/text or shape/geometry */
    parseResultObj result; /* parse result */
  } parseObj;
#endif

  /* MS RFC 69*/
  typedef struct {
    double maxdistance; /* max distance between clusters */
    double buffer;      /* the buffer size around the selection area */
    char* region;       /* type of the cluster region (rectangle or ellipse) */
#ifndef SWIG
    expressionObj group; /* expression to identify the groups */
    expressionObj filter; /* expression for filtering the shapes */
#endif
  } clusterObj;

  /************************************************************************/
  /*                               joinObj                                */
  /*                                                                      */
  /*      simple way to access other XBase files, one-to-one or           */
  /*      one-to-many supported                                           */
  /************************************************************************/

#ifndef SWIG
  typedef struct {
    char *name;
    char **items, **values; /* items/values (process 1 record at a time) */
    int numitems;

    char *table;
    char *from, *to; /* item names */

    void *joininfo; /* vendor specific (i.e. XBase, MySQL, etc.) stuff to allow for persistant access */

    char *header, *footer;
#ifndef __cplusplus
    char *template;
#else
    char *_template;
#endif

    enum MS_JOIN_TYPE type;
    char *connection;
    enum MS_JOIN_CONNECTION_TYPE connectiontype;
  } joinObj;
#endif

  /************************************************************************/
  /*                           outputFormatObj                            */
  /*                                                                      */
  /*      see mapoutput.c for most related code.                          */
  /************************************************************************/

  typedef struct {
#ifndef SWIG
    int refcount;
    char **formatoptions;
#endif /* SWIG */
#ifdef SWIG
    %immutable;
#endif /* SWIG */
    int  numformatoptions;
#ifdef SWIG
    %mutable;
#endif /* SWIG */
    char *name;
    char *mimetype;
    char *driver;
    char *extension;
    int  renderer;  /* MS_RENDER_WITH_* */
    int  imagemode; /* MS_IMAGEMODE_* value. */
    int  transparent;
    int  bands;
    int inmapfile; /* boolean value for writing */
#ifndef SWIG
    rendererVTableObj *vtable;
    void *device; /* for supporting direct rendering onto a device context */
#endif
  } outputFormatObj;

  /* The following is used for "don't care" values in transparent, interlace and
     imagequality values. */
#define MS_NOOVERRIDE  -1111

  /************************************************************************/
  /*                             queryObj                                 */
  /*                                                                      */
  /*      encapsulates the information necessary to perform a query       */
  /************************************************************************/
#ifndef SWIG
  typedef struct {
    int type; /* MS_QUERY_TYPE */
    int mode; /* MS_QUERY_MODE */

    int layer;

    pointObj point; /* by point */
    double buffer;
    int maxresults;

    rectObj rect; /* by rect */
    shapeObj *shape; /* by shape & operator (OGC filter) */

    long shapeindex; /* by index */
    long tileindex;
    int clear_resultcache;

    int  maxfeatures; /* global maxfeatures */    
    int  startindex;
    int  only_cache_result_count; /* set to 1 sometimes by WFS 2.0 GetFeature request */
    
    expressionObj filter; /* by filter */
    char *filteritem;

    int slayer; /* selection layer, used for msQueryByFeatures() (note this is not a query mode per se) */

    int cache_shapes; /* whether to cache shapes in resultCacheObj */
    int max_cached_shape_count; /* maximum number of shapes cached in the total number of resultCacheObj */
    int max_cached_shape_ram_amount; /* maximum number of bytes taken by shapes cached in the total number of resultCacheObj */
  } queryObj;
#endif

  /************************************************************************/
  /*                             queryMapObj                              */
  /*                                                                      */
  /*      used to visualize query results                                 */
  /************************************************************************/
  typedef struct {
    int height, width;
    int status;
    int style; /* HILITE, SELECTED or NORMAL */
    colorObj color;
  } queryMapObj;

  /************************************************************************/
  /*                                webObj                                */
  /*                                                                      */
  /*      holds parameters for a mapserver/mapscript interface            */
  /************************************************************************/

  typedef struct {
    char *log;
    char *imagepath, *imageurl, *temppath;

#ifdef SWIG
    %immutable;
#endif /* SWIG */
    struct mapObj *map;
#ifdef SWIG
    %mutable;
#endif /* SWIG */

#ifndef __cplusplus
    char *template;
#else
    char *_template;
#endif

    char *header, *footer;
    char *empty, *error; /* error handling */
    rectObj extent; /* clipping extent */
    double minscaledenom, maxscaledenom;
    char *mintemplate, *maxtemplate;

    char *queryformat; /* what format is the query to be returned, given as a MIME type */
    char *legendformat;
    char *browseformat;

#ifdef SWIG
    %immutable;
#endif /* SWIG */
    hashTableObj metadata;
    hashTableObj validation;
#ifdef SWIG
    %mutable;
#endif /* SWIG */

  } webObj;

  /************************************************************************/
  /*                               styleObj                               */
  /*                                                                      */
  /*      holds parameters for symbolization, multiple styles may be      */
  /*      applied within a classObj                                       */
  /************************************************************************/

  struct styleObj{
#ifdef SWIG
    %immutable;
#endif /* SWIG */
    int refcount;
#ifdef SWIG
    %mutable;
#endif /* SWIG */

#ifndef SWIG
    /* private vars for rfc 48 & 64 */
    expressionObj _geomtransform;
#endif

    /*should an angle be automatically computed*/
    int autoangle;

    colorObj color;
    colorObj backgroundcolor;
    colorObj outlinecolor;

    int opacity;

    /* Stuff to handle Color Range Styles */
    colorObj mincolor;
    colorObj maxcolor;
    double minvalue;
    double maxvalue;
    char *rangeitem;
    int rangeitemindex;

    int symbol;
    char *symbolname;

    double size;
    double minsize, maxsize;

#if defined(SWIG) && defined(SWIGPYTHON) /* would probably make sense to mark it immutable for other binding languages than Python */
  %immutable;
#endif
    int patternlength;  /*moved from symbolObj in version 6.0*/
#if defined(SWIG) && defined(SWIGPYTHON)
  %mutable;
#endif
#if !(defined(SWIG) && defined(SWIGPYTHON)) /* in Python we use a special typemap for this */
    double pattern[MS_MAXPATTERNLENGTH]; /*moved from symbolObj in version 6.0*/
#endif

    double gap; /*moved from symbolObj in version 6.0*/
    double initialgap;
    int position; /*moved from symbolObj in version 6.0*/

    int linecap, linejoin; /*moved from symbolObj in version 6.0*/
    double linejoinmaxsize; /*moved from symbolObj in version 6.0*/

    double width;
    double outlinewidth;
    double minwidth, maxwidth;

    double offsetx, offsety; /* for shadows, hollow symbols, etc... */
    double polaroffsetpixel, polaroffsetangle;

    double angle;

    double minscaledenom, maxscaledenom;

#ifndef SWIG
    attributeBindingObj bindings[MS_STYLE_BINDING_LENGTH];
    int numbindings;
#endif
  };

#define MS_STYLE_SINGLE_SIDED_OFFSET -99
#define MS_STYLE_DOUBLE_SIDED_OFFSET -999
#define IS_PARALLEL_OFFSET(offsety) ((offsety) == MS_STYLE_SINGLE_SIDED_OFFSET || (offsety) == MS_STYLE_DOUBLE_SIDED_OFFSET)

  /********************************************************************/
  /*                          labelLeaderObj                          */
  /*                                                                  */
  /*  parameters defining how a label or a group of labels may be     */
  /*  offsetted from its original position                            */
  /********************************************************************/

  typedef struct {
    int maxdistance;
    int gridstep;
#ifndef SWIG
    styleObj **styles;
    int maxstyles;
#endif

#ifdef SWIG
    %immutable;
#endif
    int numstyles;
#ifdef SWIG
    %mutable;
#endif

  } labelLeaderObj;


  /************************************************************************/
  /*                               labelObj                               */
  /*                                                                      */
  /*      parameters needed to annotate a layer, legend or scalebar       */
  /************************************************************************/

  struct labelObj{
#ifdef SWIG
    %immutable;
#endif /* SWIG */
    int refcount;
#ifdef SWIG
    %mutable;
#endif /* SWIG */

    char *font;
    colorObj color;
    colorObj outlinecolor;
    int outlinewidth;

    colorObj shadowcolor;
    int shadowsizex, shadowsizey;

    int size;
    int minsize, maxsize;

    int position;
    int offsetx, offsety;

    double angle;
    enum MS_POSITIONS_ENUM anglemode;

    int buffer; /* space to reserve around a label */

    int align;

    char wrap;
    int maxlength;
    int minlength;
    double space_size_10; /*cached size of a single space character used for label text alignment of rfc40 */

    int minfeaturesize; /* minimum feature size (in pixels) to label */
    int autominfeaturesize; /* true or false */

    double minscaledenom, maxscaledenom;

    int mindistance;
    int repeatdistance;
    double maxoverlapangle;
    int partials; /* can labels run of an image */

    int force; /* labels *must* be drawn */

    char *encoding;

    int priority;  /* Priority level 1 to MS_MAX_LABEL_PRIORITY, default=1 */

#ifndef SWIG
    expressionObj expression;
    expressionObj text;
#endif

#ifndef SWIG
    styleObj **styles;
    int maxstyles;
#endif
    int numstyles;

#ifndef SWIG
    attributeBindingObj bindings[MS_LABEL_BINDING_LENGTH];
    int numbindings;
#endif

    labelLeaderObj *leader;
  };
  
#ifdef SWIG
#ifdef	__cplusplus
extern "C" {
#endif
typedef struct labelObj labelObj;
#ifdef	__cplusplus
}
#endif
#endif

#ifndef SWIG
  /* lightweight structure containing information to render a labelObj */
  typedef struct {
    lineObj *poly;
    rectObj bbox;
  } label_bounds;
  
  typedef struct {
    labelObj *label;
    char *annotext;
    double scalefactor,resolutionfactor;
    pointObj annopoint;
    double rotation;
    textPathObj *textpath;
    //rectObj bbox;
    label_bounds **style_bounds;
  } textSymbolObj;
#endif

#define MS_LABEL_PERPENDICULAR_OFFSET -99
#define MS_LABEL_PERPENDICULAR_TOP_OFFSET 99
#define IS_PERPENDICULAR_OFFSET(offsety) ((offsety) == MS_LABEL_PERPENDICULAR_OFFSET || (offsety) == MS_LABEL_PERPENDICULAR_TOP_OFFSET)


  /************************************************************************/
  /*                               classObj                               */
  /*                                                                      */
  /*      basic symbolization and classification information              */
  /************************************************************************/
  
  struct classObj {
#ifndef SWIG
    expressionObj expression; /* the expression to be matched */
#endif

    int status;

#ifndef SWIG
    styleObj **styles;
    int maxstyles;
#endif

#ifdef SWIG
    %immutable;
#endif
    int numstyles;
#ifdef SWIG
    %mutable;
#endif

#ifndef SWIG
    labelObj **labels;
    int maxlabels;
#endif
    int numlabels; /* should be immutable */

    char *name; /* should be unique within a layer */
    char *title; /* used for legend labeling */

#ifndef SWIG
    expressionObj text;
#endif /* not SWIG */

#ifndef __cplusplus
    char *template;
#else /* __cplusplus */
    char *_template;
#endif /* __cplusplus */

#ifdef SWIG
    %immutable;
#endif /* SWIG */
    hashTableObj metadata;
    hashTableObj validation;
#ifdef SWIG
    %mutable;
#endif /* SWIG */

    double minscaledenom, maxscaledenom;
    int minfeaturesize; /* minimum feature size (in pixels) to shape */
#ifdef SWIG
    %immutable;
#endif /* SWIG */
    int refcount;
    struct layerObj *layer;
#ifdef SWIG
    %mutable;
#endif /* SWIG */
    int debug;

    char *keyimage;

    char *group;
    labelLeaderObj *leader;
  };

  /************************************************************************/
  /*                         labelCacheMemberObj                          */
  /*                                                                      */
  /*      structures to implement label caching and collision             */
  /*      avoidance etc                                                   */
  /*                                                                      */
  /*        Note: These are scriptable, but are read only.                */
  /************************************************************************/


#ifdef SWIG
  %immutable;
#endif /* SWIG */
  typedef struct {
#ifdef include_deprecated
    styleObj *styles; /* copied from the classObj, only present if there is a marker to be drawn */
    int numstyles;
#endif

    textSymbolObj **textsymbols;
    int numtextsymbols;

    int layerindex; /* indexes */
    int classindex;

#ifdef include_deprecated
    int shapetype; /* source geometry type, can be removed once annotation layers are dropped */
#endif

    pointObj point; /* label point */
    rectObj bbox; /* bounds of the whole cachePtr. Individual text and symbol sub bounds are found in the textsymbols */

    int status; /* has this label been drawn or not */

    int markerid; /* corresponding marker (POINT layers only) */
    lineObj *leaderline;
    rectObj *leaderbbox;
  } labelCacheMemberObj;

  /************************************************************************/
  /*                         markerCacheMemberObj                         */
  /************************************************************************/
  typedef struct {
    int id; /* corresponding label */
    rectObj bounds;
  } markerCacheMemberObj;

  /************************************************************************/
  /*                          labelCacheSlotObj                           */
  /************************************************************************/
  typedef struct {
    labelCacheMemberObj *labels;
    int numlabels;
    int cachesize;
    markerCacheMemberObj *markers;
    int nummarkers;
    int markercachesize;
  } labelCacheSlotObj;

  /************************************************************************/
  /*                            labelCacheObj                             */
  /************************************************************************/
  typedef struct {
    /* One labelCacheSlotObj for each priority level */
    labelCacheSlotObj slots[MS_MAX_LABEL_PRIORITY];
    int gutter; /* space in pixels around the image where labels cannot be placed */
    labelCacheMemberObj **rendered_text_symbols;
    int num_allocated_rendered_members;
    int num_rendered_members;
  } labelCacheObj;

  /************************************************************************/
  /*                         resultObj                                    */
  /************************************************************************/
  typedef struct {
    long shapeindex;
    int tileindex;
    int resultindex;
    int classindex;
#ifndef SWIG
    shapeObj* shape;
#endif
  } resultObj;
#ifdef SWIG
  %mutable;
#endif /* SWIG */


  /************************************************************************/
  /*                            resultCacheObj                            */
  /************************************************************************/
  typedef struct {

#ifndef SWIG
    resultObj *results;
    int cachesize;
#endif /* not SWIG */

#ifdef SWIG
    %immutable;
#endif /* SWIG */
    int numresults;
    rectObj bounds;
#ifndef SWIG
    rectObj previousBounds; /* bounds at previous iteration */
#endif
#ifdef SWIG
    %mutable;
#endif /* SWIG */

    /* TODO: remove for 6.0, confirm with Assefa */
    /*used to force the result retreiving to use getshape instead of resultgetshape*/
    int usegetshape;

  } resultCacheObj;


  /************************************************************************/
  /*                             symbolSetObj                             */
  /************************************************************************/
  typedef struct {
    char *filename;
    int imagecachesize;
#ifdef SWIG
    %immutable;
#endif /* SWIG */
    int numsymbols;
    int maxsymbols;
#ifdef SWIG
    %mutable;
#endif /* SWIG */
#ifndef SWIG
    int refcount;
    symbolObj** symbol;
    struct mapObj *map;
    fontSetObj *fontset; /* a pointer to the main mapObj version */
    struct imageCacheObj *imagecache;
#endif /* not SWIG */
  } symbolSetObj;

  /************************************************************************/
  /*                           referenceMapObj                            */
  /************************************************************************/
  typedef struct {
    rectObj extent;
    int height, width;
    colorObj color;
    colorObj outlinecolor;
    char *image;
    int status;
    int marker;
    char *markername;
    int markersize;
    int minboxsize;
    int maxboxsize;
#ifdef SWIG
    %immutable;
#endif /* SWIG */
    struct mapObj *map;
#ifdef SWIG
    %mutable;
#endif /* SWIG */
  } referenceMapObj;

  /************************************************************************/
  /*                             scalebarObj                              */
  /************************************************************************/
  typedef struct {
    colorObj imagecolor;
    int height, width;
    int style;
    int intervals;
    labelObj label;
    colorObj color;
    colorObj backgroundcolor;
    colorObj outlinecolor;
    int units;
    int status; /* ON, OFF or EMBED */
    int position; /* for embeded scalebars */
#ifndef SWIG
    int transparent;
    int interlace;
#endif /* not SWIG */
    int postlabelcache;
    int align;
    int offsetx;
    int offsety;
  } scalebarObj;

  /************************************************************************/
  /*                              legendObj                               */
  /************************************************************************/

  typedef struct {
    colorObj imagecolor;
#ifdef SWIG
    %immutable;
#endif
    labelObj label;
#ifdef SWIG
    %mutable;
#endif
    int keysizex, keysizey;
    int keyspacingx, keyspacingy;
    colorObj outlinecolor; /* Color of outline of box, -1 for no outline */
    int status; /* ON, OFF or EMBED */
    int height, width;
    int position; /* for embeded legends */
#ifndef SWIG
    int transparent;
    int interlace;
#endif /* not SWIG */
    int postlabelcache;
#ifndef __cplusplus
    char *template;
#else /* __cplusplus */
    char *_template;
#endif /* __cplusplus */
#ifdef SWIG
    %immutable;
#endif /* SWIG */
    struct mapObj *map;
#ifdef SWIG
    %mutable;
#endif /* SWIG */
  } legendObj;

  /************************************************************************/
  /*                             graticuleObj                             */
  /************************************************************************/
#ifndef SWIG
  typedef struct {
    double    dwhichlatitude;
    double    dwhichlongitude;
    double    dstartlatitude;
    double    dstartlongitude;
    double    dendlatitude;
    double    dendlongitude;
    double    dincrementlatitude;
    double    dincrementlongitude;
    double    minarcs;
    double    maxarcs;
    double    minincrement;
    double    maxincrement;
    double    minsubdivides;
    double    maxsubdivides;
    int     bvertical;
    int     blabelaxes;
    int     ilabelstate;
    int     ilabeltype;
    rectObj   extent;
    lineObj   *pboundinglines;
    pointObj  *pboundingpoints;
    char    *labelformat;
  } graticuleObj;

  typedef struct {
    int nTop;
    pointObj *pasTop;
    char  **papszTopLabels;
    int nBottom;
    pointObj *pasBottom;
    char  **papszBottomLabels;
    int nLeft;
    pointObj *pasLeft;
    char  **papszLeftLabels;
    int nRight;
    pointObj *pasRight;
    char  **papszRightLabels;

  } graticuleIntersectionObj;

  struct layerVTable;
  typedef struct layerVTable layerVTableObj;

#endif /*SWIG*/

  /************************************************************************/
  /*                               imageObj                               */
  /*                                                                      */
  /*      A wrapper for GD and other images.                              */
  /************************************************************************/
  struct imageObj{
#ifdef SWIG
    %immutable;
#endif
    int width, height;
    double resolution;
    double resolutionfactor;

    char *imagepath, *imageurl;

    outputFormatObj *format;
#ifndef SWIG
    tileCacheObj *tilecache;
    int ntiles;
#endif
#ifdef SWIG
    %mutable;
#endif
#ifndef SWIG
    int size;
#endif

#ifndef SWIG
    union {
      void *plugin;

      char *imagemap;
      short *raw_16bit;
      float *raw_float;
      unsigned char *raw_byte;
    } img;
    ms_bitarray  img_mask;
    pointObj refpt;
    mapObj *map;
#endif
  };

  /************************************************************************/
  /*                               layerObj                               */
  /*                                                                      */
  /*      base unit of a map.                                             */
  /************************************************************************/

  typedef struct {
    double minscale;
    double maxscale;
    char *value;
  } scaleTokenEntryObj;
  
  typedef struct {
     char *name;
     int n_entries;
     scaleTokenEntryObj *tokens;
  } scaleTokenObj;

#ifndef SWIG
  typedef enum {
      SORT_ASC,
      SORT_DESC
  } sortOrderEnum;

  typedef struct {
      char* item;
      sortOrderEnum sortOrder;
  } sortByProperties;

  typedef struct {
      int nProperties;
      sortByProperties* properties;
  } sortByClause;

  typedef struct {
    /* The following store original members if they have been modified at runtime by a rfc86 scaletoken */
    char *data;
    char *tileitem;
    char *tileindex;
    char *filteritem;
    char *filter;
    char **processing;
    int *processing_idx;
    int n_processing;
  } originalScaleTokenStrings;
#endif

  struct layerObj {

    char *classitem; /* .DBF item to be used for symbol lookup */

#ifndef SWIG
    int classitemindex;
    resultCacheObj *resultcache; /* holds the results of a query against this layer */
    double scalefactor; /* computed, not set */
#ifndef __cplusplus
    classObj **class; /* always at least 1 class */
#else /* __cplusplus */
    classObj **_class;
#endif /* __cplusplus */
#endif /* not SWIG */

#ifdef SWIG
    %immutable;
#endif /* SWIG */
    /* reference counting, RFC24 */
    int refcount;
    int numclasses;
    int maxclasses;
    int index;
    struct mapObj *map;
#ifdef SWIG
    %mutable;
#endif /* SWIG */

    char *header, *footer; /* only used with multi result queries */

#ifndef __cplusplus
    char *template; /* global template, used across all classes */
#else /* __cplusplus */
    char *_template;
#endif /* __cplusplus */

    char *name; /* should be unique */
    char *group; /* shouldn't be unique it's supposed to be a group right? */

    int status; /* on or off */

#ifndef SWIG
    /* RFC86 Scale-dependent token replacements */
    scaleTokenObj *scaletokens;
    int numscaletokens;
    originalScaleTokenStrings *orig_st;
    
#endif

    char *data; /* filename, can be relative or full path */

    enum MS_LAYER_TYPE type;

    double tolerance; /* search buffer for point and line queries (in toleranceunits) */
    int toleranceunits;

    double symbolscaledenom; /* scale at which symbols are default size */
    double minscaledenom, maxscaledenom;
    int minfeaturesize; /* minimum feature size (in pixels) to shape */
    double labelminscaledenom, labelmaxscaledenom;
    double mingeowidth, maxgeowidth; /* map width (in map units) at which the layer should be drawn */

    int sizeunits; /* applies to all classes */

    int maxfeatures;
    int startindex;

    colorObj offsite; /* transparent pixel value for raster images */

    int transform; /* does this layer have to be transformed to file coordinates */

    int labelcache, postlabelcache; /* on or off */

    char *labelitem;
#ifndef SWIG
    int labelitemindex;
#endif /* not SWIG */

    char *tileitem;
    char *tileindex; /* layer index file for tiling support */
    char *tilesrs;

#ifndef SWIG
    int tileitemindex;
    projectionObj projection; /* projection information for the layer */
    int project; /* boolean variable, do we need to project this layer or not */
#endif /* not SWIG */

    int units; /* units of the projection */

#ifndef SWIG
    featureListNodeObjPtr features; /* linked list so we don't need a counter */
    featureListNodeObjPtr currentfeature; /* pointer to the current feature */
#endif /* SWIG */

    char *connection;
    char *plugin_library;
    char *plugin_library_original; /* this is needed for mapfile writing */
    enum MS_CONNECTION_TYPE connectiontype;

#ifndef SWIG
    layerVTableObj *vtable;

    /* SDL has converted OracleSpatial, SDE, Graticules */
    void *layerinfo; /* all connection types should use this generic pointer to a vendor specific structure */
    void *wfslayerinfo; /* For WFS layers, will contain a msWFSLayerInfo struct */
#endif /* not SWIG */

    /* attribute/classification handling components */
#ifdef SWIG
    %immutable;
#endif /* SWIG */
    int numitems;
#ifdef SWIG
    %mutable;
#endif /* SWIG */

#ifndef SWIG
    char **items;
    void *iteminfo; /* connection specific information necessary to retrieve values */
    expressionObj filter; /* connection specific attribute filter */
    int bandsitemindex;
    int filteritemindex;
    int styleitemindex;
#endif /* not SWIG */

    char *bandsitem; /* which item in a tile contains bands to use (tiled raster data only) */
    char *filteritem;
    char *styleitem; /* item to be used for style lookup - can also be 'AUTO' */

    char *requires; /* context expressions, simple enough to not use expressionObj */
    char *labelrequires;

#ifdef SWIG
    %immutable;
#endif /* SWIG */
    hashTableObj metadata;
    hashTableObj validation;
    hashTableObj bindvals;
    clusterObj cluster;
#ifdef SWIG
    %mutable;
#endif /* SWIG */

    int dump;
    int debug;
#ifndef SWIG
    char **processing;
    joinObj *joins;
#endif /* not SWIG */
#ifdef SWIG
    %immutable;
#endif /* SWIG */

    rectObj extent;

    int numprocessing;
    int numjoins;
#ifdef SWIG
    %mutable;
#endif /* SWIG */

    char *classgroup;

#ifndef SWIG
    imageObj *maskimage;
    graticuleObj* grid;
#endif
    char *mask;

#ifndef SWIG    
    expressionObj _geomtransform;
#endif

    char *encoding; /* for iconving shape attributes. ignored if NULL or "utf-8" */

  /* RFC93 UTFGrid support */
    char *utfitem;
    int utfitemindex;
    expressionObj utfdata;

#ifndef SWIG
    sortByClause sortBy;
#endif
    
    LayerCompositer *compositer;
  };


#ifndef SWIG
void msFontCacheSetup();
void msFontCacheCleanup();

typedef struct {
  double minx,miny,maxx,maxy,advance;
} glyph_metrics;

typedef struct {
  glyph_element *glyph;
  face_element *face;
  pointObj pnt;
  double rot;
} glyphObj;

struct textPathObj{
  int numglyphs;
  int numlines;
  int line_height;
  int glyph_size;
  int absolute; /* are the glyph positions absolutely placed, or relative to the origin */
  glyphObj *glyphs;
  label_bounds bounds;
};

typedef enum {
  duplicate_never,
  duplicate_always,
  duplicate_if_needed
} label_cache_mode;

void initTextPath(textPathObj *tp);
int WARN_UNUSED msComputeTextPath(mapObj *map, textSymbolObj *ts);
void msCopyTextPath(textPathObj *dst, textPathObj *src);
void freeTextPath(textPathObj *tp);
void initTextSymbol(textSymbolObj *ts);
void freeTextSymbol(textSymbolObj *ts);
void msCopyTextSymbol(textSymbolObj *dst, textSymbolObj *src);
void msPopulateTextSymbolForLabelAndString(textSymbolObj *ts, labelObj *l, char *string, double scalefactor, double resolutionfactor, label_cache_mode cache);
#endif /* SWIG */


  /************************************************************************/
  /*                                mapObj                                */
  /*                                                                      */
  /*      encompasses everything used in an Internet mapping              */
  /*      application.                                                    */
  /************************************************************************/

  /* MAP OBJECT -  */
  struct mapObj { /* structure for a map */
    char *name; /* small identifier for naming etc. */
    int status; /* is map creation on or off */
    int height, width;
    int maxsize;

#ifndef SWIG
    layerObj **layers;
#endif /* SWIG */

#ifdef SWIG
    %immutable;
#endif /* SWIG */
    /* reference counting, RFC24 */
    int refcount;
    int numlayers; /* number of layers in mapfile */
    int maxlayers; /* allocated size of layers[] array */

    symbolSetObj symbolset;
    fontSetObj fontset;

    labelCacheObj labelcache; /* we need this here so multiple feature processors can access it */
#ifdef SWIG
    %mutable;
#endif /* SWIG */

    int transparent; /* TODO - Deprecated */
    int interlace; /* TODO - Deprecated */
    int imagequality; /* TODO - Deprecated */

    rectObj extent; /* map extent array */
    double cellsize; /* in map units */


#ifndef SWIG
    geotransformObj gt; /* rotation / geotransform */
    rectObj saved_extent;
#endif /*SWIG*/

    enum MS_UNITS units; /* units of the projection */
    double scaledenom; /* scale of the output image */
    double resolution;
    double defresolution; /* default resolution: used for calculate the scalefactor */

    char *shapepath; /* where are the shape files located */
    char *mappath; /* path of the mapfile, all path are relative to this path */

#ifndef SWIG
    paletteObj palette; /* holds a map palette */
#endif /*SWIG*/
    colorObj imagecolor; /* holds the initial image color value */

#ifdef SWIG
    %immutable;
#endif /* SWIG */
    int numoutputformats;
#ifndef SWIG
    outputFormatObj **outputformatlist;
#endif /*SWIG*/
    outputFormatObj *outputformat;

    char *imagetype; /* name of current outputformat */
#ifdef SWIG
    %mutable;
#endif /* SWIG */

#ifndef SWIG
    projectionObj projection; /* projection information for output map */
    projectionObj latlon; /* geographic projection definition */
#endif /* not SWIG */

#ifdef SWIG
    %immutable;
#endif /* SWIG */
    referenceMapObj reference;
    scalebarObj scalebar;
    legendObj legend;

    queryMapObj querymap;

    webObj web;
#ifdef SWIG
    %mutable;
#endif /* SWIG */

    int *layerorder;

    int debug;

    char *datapattern, *templatepattern; /* depricated, use VALIDATION ... END block instead */

#ifdef SWIG
    %immutable;
#endif /* SWIG */
    hashTableObj configoptions;
#ifdef SWIG
    %mutable;
#endif /* SWIG */

#ifndef SWIG
    /* Private encryption key information - see mapcrypto.c */
    int encryption_key_loaded;        /* MS_TRUE once key has been loaded */
    unsigned char encryption_key[MS_ENCRYPTION_KEY_SIZE]; /* 128bits encryption key */

    queryObj query;
#endif

#ifdef USE_V8_MAPSCRIPT
    void *v8context;
#endif
  };

  /************************************************************************/
  /*                             layerVTable                              */
  /*                                                                      */
  /*      contains function pointers to the layer operations.  If you     */
  /*      add new functions to here, remember to update                   */
  /*      populateVirtualTable in maplayer.c                              */
  /************************************************************************/
#ifndef SWIG
  struct layerVTable {
    int (*LayerTranslateFilter)(layerObj *layer, expressionObj *filter, char *filteritem);
    int (*LayerSupportsCommonFilters)(layerObj *layer);
    int (*LayerInitItemInfo)(layerObj *layer);
    void (*LayerFreeItemInfo)(layerObj *layer);
    int (*LayerOpen)(layerObj *layer);
    int (*LayerIsOpen)(layerObj *layer);
    int (*LayerWhichShapes)(layerObj *layer, rectObj rect, int isQuery);
    int (*LayerNextShape)(layerObj *layer, shapeObj *shape);
    int (*LayerGetShape)(layerObj *layer, shapeObj *shape, resultObj *record);
    int (*LayerGetShapeCount)(layerObj *layer, rectObj rect, projectionObj *rectProjection);
    int (*LayerClose)(layerObj *layer);
    int (*LayerGetItems)(layerObj *layer);
    int (*LayerGetExtent)(layerObj *layer, rectObj *extent);
    int (*LayerGetAutoStyle)(mapObj *map, layerObj *layer, classObj *c, shapeObj *shape);
    int (*LayerCloseConnection)(layerObj *layer);
    int (*LayerSetTimeFilter)(layerObj *layer, const char *timestring, const char *timefield);
    int (*LayerApplyFilterToLayer)(FilterEncodingNode *psNode, mapObj *map, int iLayerIndex);
    int (*LayerCreateItems)(layerObj *layer, int nt);
    int (*LayerGetNumFeatures)(layerObj *layer);
    int (*LayerGetAutoProjection)(layerObj *layer, projectionObj *projection);
    char* (*LayerEscapeSQLParam)(layerObj *layer, const char* pszString);
    char* (*LayerEscapePropertyName)(layerObj *layer, const char* pszString);
    void (*LayerEnablePaging)(layerObj *layer, int value);
    int (*LayerGetPaging)(layerObj *layer);
  };
#endif /*SWIG*/

  /* Function prototypes, wrapable */
  MS_DLL_EXPORT int msSaveImage(mapObj *map, imageObj *img, char *filename);
  MS_DLL_EXPORT void msFreeImage(imageObj *img);
  MS_DLL_EXPORT int msSetup(void);
  MS_DLL_EXPORT void msCleanup(void);
  MS_DLL_EXPORT mapObj *msLoadMapFromString(char *buffer, char *new_mappath);

  /* Function prototypes, not wrapable */

#ifndef SWIG

  /*
  ** helper functions not part of the general API but needed in
  ** a few other places (like mapscript)... found in mapfile.c
  */
  int getString(char **s);
  int getDouble(double *d);
  int getInteger(int *i);
  int getSymbol(int n, ...);
  int getCharacter(char *c);

  int msBuildPluginLibraryPath(char **dest, const char *lib_str, mapObj *map);

  MS_DLL_EXPORT int  hex2int(char *hex);

  MS_DLL_EXPORT void initJoin(joinObj *join);
  MS_DLL_EXPORT void initSymbol(symbolObj *s);
  MS_DLL_EXPORT int initMap(mapObj *map);
  MS_DLL_EXPORT layerObj *msGrowMapLayers( mapObj *map );
  MS_DLL_EXPORT int initLayer(layerObj *layer, mapObj *map);
  MS_DLL_EXPORT int freeLayer( layerObj * );
  MS_DLL_EXPORT classObj *msGrowLayerClasses( layerObj *layer );
  MS_DLL_EXPORT scaleTokenObj *msGrowLayerScaletokens( layerObj *layer );
  MS_DLL_EXPORT int initScaleToken(scaleTokenObj *scaleToken);
  MS_DLL_EXPORT int initClass(classObj *_class);
  MS_DLL_EXPORT int freeClass( classObj * );
  MS_DLL_EXPORT styleObj *msGrowClassStyles( classObj *_class );
  MS_DLL_EXPORT labelObj *msGrowClassLabels( classObj *_class );
  MS_DLL_EXPORT styleObj *msGrowLabelStyles( labelObj *label );
  MS_DLL_EXPORT styleObj *msGrowLeaderStyles( labelLeaderObj *leader );
  MS_DLL_EXPORT int msMaybeAllocateClassStyle(classObj* c, int idx);
  MS_DLL_EXPORT void initLabel(labelObj *label);
  MS_DLL_EXPORT int  freeLabel(labelObj *label);
  MS_DLL_EXPORT int  freeLabelLeader(labelLeaderObj *leader);
  MS_DLL_EXPORT void resetClassStyle(classObj *_class);
  MS_DLL_EXPORT int initStyle(styleObj *style);
  MS_DLL_EXPORT int freeStyle(styleObj *style);
  MS_DLL_EXPORT void initReferenceMap(referenceMapObj *ref);
  MS_DLL_EXPORT void initScalebar(scalebarObj *scalebar);
  MS_DLL_EXPORT void initGrid( graticuleObj *pGraticule );
  MS_DLL_EXPORT void initWeb(webObj *web);
  MS_DLL_EXPORT void freeWeb(webObj *web);
  MS_DLL_EXPORT void initResultCache(resultCacheObj *resultcache);
  void cleanupResultCache(resultCacheObj *resultcache);
  MS_DLL_EXPORT int initLayerCompositer(LayerCompositer *compositer);
  MS_DLL_EXPORT void initLeader(labelLeaderObj *leader);
  MS_DLL_EXPORT void freeGrid( graticuleObj *pGraticule);

  MS_DLL_EXPORT featureListNodeObjPtr insertFeatureList(featureListNodeObjPtr *list, shapeObj *shape);
  MS_DLL_EXPORT void freeFeatureList(featureListNodeObjPtr list);

  /* To be used *only* within the mapfile loading phase */
  MS_DLL_EXPORT int loadExpressionString(expressionObj *exp, char *value);
  /* Use this next, thread safe wrapper, function everywhere else */
  MS_DLL_EXPORT int msLoadExpressionString(expressionObj *exp, char *value);
  MS_DLL_EXPORT char *msGetExpressionString(expressionObj *exp);
  MS_DLL_EXPORT void msInitExpression(expressionObj *exp);
  MS_DLL_EXPORT void msFreeExpressionTokens(expressionObj *exp);
  MS_DLL_EXPORT void msFreeExpression(expressionObj *exp);

  MS_DLL_EXPORT void msApplySubstitutions(mapObj *map, char **names, char **values, int npairs);
  MS_DLL_EXPORT void msApplyDefaultSubstitutions(mapObj *map);

  MS_DLL_EXPORT int getClassIndex(layerObj *layer, char *str);

  /* For maplabel */
  int intersectLabelPolygons(lineObj *p1, rectObj *r1, lineObj *p2, rectObj *r2);
  int intersectTextSymbol(textSymbolObj *ts, label_bounds *lb);
  pointObj get_metrics(pointObj *p, int position, textPathObj *tp, int ox, int oy, double rotation, int buffer, label_bounds *metrics);
  double dist(pointObj a, pointObj b);
  void fastComputeBounds(lineObj *line, rectObj *bounds);

  /*
  ** Main API Functions
  */

  /* mapobject.c */

  MS_DLL_EXPORT void msFreeMap(mapObj *map);
  MS_DLL_EXPORT mapObj *msNewMapObj(void);
  MS_DLL_EXPORT const char *msGetConfigOption( mapObj *map, const char *key);
  MS_DLL_EXPORT int msSetConfigOption( mapObj *map, const char *key, const char *value);
  MS_DLL_EXPORT int msTestConfigOption( mapObj *map, const char *key,
                                        int default_result );
  MS_DLL_EXPORT void msApplyMapConfigOptions( mapObj *map );
  MS_DLL_EXPORT int msMapComputeGeotransform( mapObj *map );

  MS_DLL_EXPORT void msMapPixelToGeoref( mapObj *map, double *x, double *y );
  MS_DLL_EXPORT void msMapGeorefToPixel( mapObj *map, double *x, double *y );

  MS_DLL_EXPORT int msMapSetExtent(mapObj *map, double minx, double miny,
                                   double maxx, double maxy);
  MS_DLL_EXPORT int msMapOffsetExtent( mapObj *map, double x, double y);
  MS_DLL_EXPORT int msMapScaleExtent( mapObj *map, double zoomfactor,
                                      double minscaledenom, double maxscaledenom);
  MS_DLL_EXPORT int msMapSetCenter( mapObj *map, pointObj *center);
  MS_DLL_EXPORT int msMapSetRotation( mapObj *map, double rotation_angle );
  MS_DLL_EXPORT int msMapSetSize( mapObj *map, int width, int height );
  MS_DLL_EXPORT int msMapSetSize( mapObj *map, int width, int height );
  MS_DLL_EXPORT int msMapSetFakedExtent( mapObj *map );
  MS_DLL_EXPORT int msMapRestoreRealExtent( mapObj *map );
  MS_DLL_EXPORT int msMapLoadOWSParameters( mapObj *map, cgiRequestObj *request,
      const char *wmtver_string );
  MS_DLL_EXPORT int msMapIgnoreMissingData( mapObj *map );

  /* mapfile.c */

  MS_DLL_EXPORT int msValidateParameter(char *value, char *pattern1, char *pattern2, char *pattern3, char *pattern4);
  MS_DLL_EXPORT int msGetLayerIndex(mapObj *map, const char *name);
  MS_DLL_EXPORT int msGetSymbolIndex(symbolSetObj *set, char *name, int try_addimage_if_notfound);
  MS_DLL_EXPORT mapObj  *msLoadMap(char *filename, char *new_mappath);
  MS_DLL_EXPORT int msTransformXmlMapfile(const char *stylesheet, const char *xmlMapfile, FILE *tmpfile);
  MS_DLL_EXPORT int msSaveMap(mapObj *map, char *filename);
  MS_DLL_EXPORT void msFreeCharArray(char **array, int num_items);
  MS_DLL_EXPORT int msUpdateScalebarFromString(scalebarObj *scalebar, char *string, int url_string);
  MS_DLL_EXPORT int msUpdateQueryMapFromString(queryMapObj *querymap, char *string, int url_string);
  MS_DLL_EXPORT int msUpdateLabelFromString(labelObj *label, char *string, int url_string);
  MS_DLL_EXPORT int msUpdateClusterFromString(clusterObj *cluster, char *string);
  MS_DLL_EXPORT int msUpdateReferenceMapFromString(referenceMapObj *ref, char *string, int url_string);
  MS_DLL_EXPORT int msUpdateLegendFromString(legendObj *legend, char *string, int url_string);
  MS_DLL_EXPORT int msUpdateWebFromString(webObj *web, char *string, int url_string);
  MS_DLL_EXPORT int msUpdateStyleFromString(styleObj *style, char *string, int url_string);
  MS_DLL_EXPORT int msUpdateClassFromString(classObj *_class, char *string, int url_string);
  MS_DLL_EXPORT int msUpdateLayerFromString(layerObj *layer, char *string, int url_string);
  MS_DLL_EXPORT int msUpdateMapFromURL(mapObj *map, char *variable, char *string);
  MS_DLL_EXPORT char *msWriteLayerToString(layerObj *layer);
  MS_DLL_EXPORT char *msWriteMapToString(mapObj *map);
  MS_DLL_EXPORT char *msWriteClassToString(classObj *_class);
  MS_DLL_EXPORT char *msWriteStyleToString(styleObj *style);
  MS_DLL_EXPORT char *msWriteLabelToString(labelObj *label);
  MS_DLL_EXPORT char *msWriteWebToString(webObj *web);
  MS_DLL_EXPORT char *msWriteScalebarToString(scalebarObj *scalebar);
  MS_DLL_EXPORT char *msWriteQueryMapToString(queryMapObj *querymap);
  MS_DLL_EXPORT char *msWriteReferenceMapToString(referenceMapObj *ref);
  MS_DLL_EXPORT char *msWriteLegendToString(legendObj *legend);
  MS_DLL_EXPORT char *msWriteClusterToString(clusterObj *cluster);
  MS_DLL_EXPORT int msEvalRegex(const char *e, const char *s);
#ifdef USE_MSFREE
  MS_DLL_EXPORT void msFree(void *p);
#else
#define msFree free
#endif
  MS_DLL_EXPORT char **msTokenizeMap(char *filename, int *numtokens);
  MS_DLL_EXPORT int msInitLabelCache(labelCacheObj *cache);
  MS_DLL_EXPORT int msFreeLabelCache(labelCacheObj *cache);
  MS_DLL_EXPORT int msCheckConnection(layerObj * layer); /* connection pooling functions (mapfile.c) */
  MS_DLL_EXPORT void msCloseConnections(mapObj *map);

  MS_DLL_EXPORT void msOGRInitialize(void);
  MS_DLL_EXPORT void msOGRCleanup(void);
  MS_DLL_EXPORT void msGDALCleanup(void);
  MS_DLL_EXPORT void msGDALInitialize(void);

  MS_DLL_EXPORT imageObj *msDrawScalebar(mapObj *map); /* in mapscale.c */
  MS_DLL_EXPORT int msCalculateScale(rectObj extent, int units, int width, int height, double resolution, double *scaledenom);
  MS_DLL_EXPORT double GetDeltaExtentsUsingScale(double scale, int units, double centerLat, int width, double resolution);
  MS_DLL_EXPORT double Pix2Georef(int nPixPos, int nPixMin, int nPixMax, double dfGeoMin, double dfGeoMax, int bULisYOrig);
  MS_DLL_EXPORT double Pix2LayerGeoref(mapObj *map, layerObj *layer, int value);
  MS_DLL_EXPORT double msInchesPerUnit(int units, double center_lat);
  MS_DLL_EXPORT int msEmbedScalebar(mapObj *map, imageObj *img);

  MS_DLL_EXPORT int msPointInRect(const pointObj *p, const rectObj *rect); /* in mapsearch.c */
  MS_DLL_EXPORT int msRectOverlap(const rectObj *a, const rectObj *b);
  MS_DLL_EXPORT int msRectContained(const rectObj *a, const rectObj *b);
  MS_DLL_EXPORT int msRectIntersect(rectObj *a, const rectObj *b);

  MS_DLL_EXPORT void msRectToFormattedString(rectObj *rect, char *format,
      char *buffer, int buffer_length);
  MS_DLL_EXPORT void msPointToFormattedString(pointObj *point, const char*format,
      char *buffer, int buffer_length);
  MS_DLL_EXPORT int msIsDegenerateShape(shapeObj *shape);

  MS_DLL_EXPORT void msMergeRect(rectObj *a, rectObj *b);
  MS_DLL_EXPORT double msDistancePointToPoint(pointObj *a, pointObj *b);
  MS_DLL_EXPORT double msSquareDistancePointToPoint(pointObj *a, pointObj *b);
  MS_DLL_EXPORT double msDistancePointToSegment(pointObj *p, pointObj *a, pointObj *b);
  MS_DLL_EXPORT double msSquareDistancePointToSegment(pointObj *p, pointObj *a, pointObj *b);
  MS_DLL_EXPORT double msDistancePointToShape(pointObj *p, shapeObj *shape);
  MS_DLL_EXPORT double msSquareDistancePointToShape(pointObj *p, shapeObj *shape);
  MS_DLL_EXPORT double msDistanceSegmentToSegment(pointObj *pa, pointObj *pb, pointObj *pc, pointObj *pd);
  MS_DLL_EXPORT double msDistanceShapeToShape(shapeObj *shape1, shapeObj *shape2);
  MS_DLL_EXPORT int msIntersectSegments(const pointObj *a, const pointObj *b, const pointObj *c, const pointObj *d);
  MS_DLL_EXPORT int msPointInPolygon(pointObj *p, lineObj *c);
  MS_DLL_EXPORT int msIntersectMultipointPolygon(shapeObj *multipoint, shapeObj *polygon);
  MS_DLL_EXPORT int msIntersectPointPolygon(pointObj *p, shapeObj *polygon);
  MS_DLL_EXPORT int msIntersectPolylinePolygon(shapeObj *line, shapeObj *poly);
  MS_DLL_EXPORT int msIntersectPolygons(shapeObj *p1, shapeObj *p2);
  MS_DLL_EXPORT int msIntersectPolylines(shapeObj *line1, shapeObj *line2);

  MS_DLL_EXPORT int msInitQuery(queryObj *query); /* in mapquery.c */
  MS_DLL_EXPORT void msFreeQuery(queryObj *query);
  MS_DLL_EXPORT int msSaveQuery(mapObj *map, char *filename, int results);
  MS_DLL_EXPORT int msLoadQuery(mapObj *map, char *filename);
  MS_DLL_EXPORT int msExecuteQuery(mapObj *map);

  MS_DLL_EXPORT int msQueryByIndex(mapObj *map); /* various query methods, all rely on the queryObj hung off the mapObj */
  MS_DLL_EXPORT int msQueryByAttributes(mapObj *map);
  MS_DLL_EXPORT int msQueryByPoint(mapObj *map);
  MS_DLL_EXPORT int msQueryByRect(mapObj *map);
  MS_DLL_EXPORT int msQueryByFeatures(mapObj *map);
  MS_DLL_EXPORT int msQueryByShape(mapObj *map);
  MS_DLL_EXPORT int msQueryByFilter(mapObj *map);

  MS_DLL_EXPORT int msGetQueryResultBounds(mapObj *map, rectObj *bounds);
  MS_DLL_EXPORT int msIsLayerQueryable(layerObj *lp);
  MS_DLL_EXPORT void msQueryFree(mapObj *map, int qlayer); /* todo: rename */
  MS_DLL_EXPORT int msRasterQueryByShape(mapObj *map, layerObj *layer, shapeObj *selectshape);
  MS_DLL_EXPORT int msRasterQueryByRect(mapObj *map, layerObj *layer, rectObj queryRect);
  MS_DLL_EXPORT int msRasterQueryByPoint(mapObj *map, layerObj *layer, int mode, pointObj p, double buffer, int maxresults );

  /* in mapstring.c */
  MS_DLL_EXPORT void msStringTrim(char *str);
  MS_DLL_EXPORT void msStringTrimBlanks(char *string);
  MS_DLL_EXPORT char *msStringTrimLeft(char *string);
  MS_DLL_EXPORT char *msStringChop(char *string);
  MS_DLL_EXPORT void msStringTrimEOL(char *string);
  MS_DLL_EXPORT char *msReplaceSubstring(char *str, const char *old, const char *sznew);
  MS_DLL_EXPORT void msReplaceChar(char *str, char old, char sznew);
  MS_DLL_EXPORT char *msCaseReplaceSubstring(char *str, const char *old, const char *sznew);
  MS_DLL_EXPORT char *msStripPath(char *fn);
  MS_DLL_EXPORT char *msGetPath(char *fn);
  MS_DLL_EXPORT char *msBuildPath(char *pszReturnPath, const char *abs_path, const char *path);
  MS_DLL_EXPORT char *msBuildPath3(char *pszReturnPath, const char *abs_path, const char *path1, const char *path2);
  MS_DLL_EXPORT char *msTryBuildPath(char *szReturnPath, const char *abs_path, const char *path);
  MS_DLL_EXPORT char *msTryBuildPath3(char *szReturnPath, const char *abs_path, const char *path1, const char *path2);
  MS_DLL_EXPORT char **msStringSplit(const char *string, char cd, int *num_tokens);
  MS_DLL_EXPORT char ** msStringSplitComplex( const char * pszString, const char * pszDelimiters, int *num_tokens, int nFlags);
  MS_DLL_EXPORT int msStringArrayContains(char **array, const char *element, int numElements);
  MS_DLL_EXPORT char **msStringTokenize( const char *pszLine, const char *pszDelim, int *num_tokens, int preserve_quote);
  MS_DLL_EXPORT int msCountChars(char *str, char ch);
  MS_DLL_EXPORT char *msLongToString(long value);
  MS_DLL_EXPORT char *msDoubleToString(double value, int force_f);
  MS_DLL_EXPORT char *msIntToString(int value);
  MS_DLL_EXPORT void msStringToUpper(char *string);
  MS_DLL_EXPORT void msStringToLower(char *string);
  MS_DLL_EXPORT void msStringInitCap(char *string);
  MS_DLL_EXPORT void msStringFirstCap(char *string);
  MS_DLL_EXPORT int msEncodeChar(const char);
  MS_DLL_EXPORT char *msEncodeUrlExcept(const char*, const char);
  MS_DLL_EXPORT char *msEncodeUrl(const char*);
  MS_DLL_EXPORT char *msEscapeJSonString(const char* pszJSonString);
  MS_DLL_EXPORT char *msEncodeHTMLEntities(const char *string);
  MS_DLL_EXPORT void msDecodeHTMLEntities(const char *string);
  MS_DLL_EXPORT int msIsXMLTagValid(const char *string);
  MS_DLL_EXPORT char *msStringConcatenate(char *pszDest, const char *pszSrc);
  MS_DLL_EXPORT char *msJoinStrings(char **array, int arrayLength, const char *delimeter);
  MS_DLL_EXPORT char *msHashString(const char *pszStr);
  MS_DLL_EXPORT char *msCommifyString(char *str);
  MS_DLL_EXPORT int msHexToInt(char *hex);
  MS_DLL_EXPORT char *msGetEncodedString(const char *string, const char *encoding);
  MS_DLL_EXPORT char *msConvertWideStringToUTF8 (const wchar_t* string, const char* encoding);
  MS_DLL_EXPORT int msGetNextGlyph(const char **in_ptr, char *out_string);
  MS_DLL_EXPORT int msGetNumGlyphs(const char *in_ptr);
  MS_DLL_EXPORT int msGetUnicodeEntity(const char *inptr, unsigned int *unicode);
  MS_DLL_EXPORT int msStringIsInteger(const char *string);
  MS_DLL_EXPORT int msUTF8ToUniChar(const char *str, unsigned int *chPtr); /* maptclutf.c */
  MS_DLL_EXPORT char* msStringEscape( const char * pszString );
  MS_DLL_EXPORT int msStringInArray( const char * pszString, char **array, int numelements);

#ifndef HAVE_STRRSTR
  MS_DLL_EXPORT char *strrstr(char *string, char *find);
#endif /* NEED_STRRSTR */

#ifndef HAVE_STRCASESTR
  MS_DLL_EXPORT char *strcasestr(const char *s, const char *find);
#endif /* NEED_STRCASESTR */

#ifndef HAVE_STRNCASECMP
  MS_DLL_EXPORT int strncasecmp(const char *s1, const char *s2, int len);
#endif /* NEED_STRNCASECMP */

#ifndef HAVE_STRCASECMP
  MS_DLL_EXPORT int strcasecmp(const char *s1, const char *s2);
#endif /* NEED_STRCASECMP */

#ifndef HAVE_STRLCAT
  MS_DLL_EXPORT size_t strlcat(char *dst, const char *src, size_t siz);
#endif /* NEED_STRLCAT */

#ifndef HAVE_STRLCPY
  MS_DLL_EXPORT size_t strlcpy(char *dst, const char *src, size_t siz);
#endif /* NEED_STRLCAT */

  MS_DLL_EXPORT char *msStrdup( const char * pszString );

#include "hittest.h"

  /* in mapsymbol.c */
  /* Use this function *only* with mapfile loading phase */
  MS_DLL_EXPORT int loadSymbolSet(symbolSetObj *symbolset, mapObj *map);
  /* Use this threadsafe wrapper everywhere else */
  MS_DLL_EXPORT int msLoadSymbolSet(symbolSetObj *symbolset, mapObj *map);
  MS_DLL_EXPORT int msCopySymbol(symbolObj *dst, symbolObj *src, mapObj *map);
  MS_DLL_EXPORT int msCopySymbolSet(symbolSetObj *dst, symbolSetObj *src, mapObj *map);
  MS_DLL_EXPORT int msCopyHashTable(hashTableObj *dst, hashTableObj *src);
  MS_DLL_EXPORT void msInitSymbolSet(symbolSetObj *symbolset);
  MS_DLL_EXPORT symbolObj *msGrowSymbolSet( symbolSetObj *symbolset );
  MS_DLL_EXPORT int msAddImageSymbol(symbolSetObj *symbolset, char *filename);
  MS_DLL_EXPORT int msFreeSymbolSet(symbolSetObj *symbolset);
  MS_DLL_EXPORT int msFreeSymbol(symbolObj *symbol);
  MS_DLL_EXPORT int msAddNewSymbol(mapObj *map, char *name);
  MS_DLL_EXPORT int msAppendSymbol(symbolSetObj *symbolset, symbolObj *symbol);
  MS_DLL_EXPORT symbolObj *msRemoveSymbol(symbolSetObj *symbolset, int index);
  MS_DLL_EXPORT int msSaveSymbolSet(symbolSetObj *symbolset, const char *filename);
  MS_DLL_EXPORT int msLoadImageSymbol(symbolObj *symbol, const char *filename);
  MS_DLL_EXPORT int msPreloadImageSymbol(rendererVTableObj *renderer, symbolObj *symbol);
  MS_DLL_EXPORT int msPreloadSVGSymbol(symbolObj *symbol);
  MS_DLL_EXPORT symbolObj *msRotateSymbol(symbolObj *symbol, double angle);

  MS_DLL_EXPORT int WARN_UNUSED msGetCharacterSize(mapObj *map, char* font, int size, char *character, rectObj *r);
  MS_DLL_EXPORT int WARN_UNUSED msGetMarkerSize(mapObj *map, styleObj *style, double *width, double *height, double scalefactor);
  /* MS_DLL_EXPORT int msGetCharacterSize(char *character, int size, char *font, rectObj *rect); */
  MS_DLL_EXPORT double msSymbolGetDefaultSize(symbolObj *s);
  MS_DLL_EXPORT void freeImageCache(struct imageCacheObj *ic);

  MS_DLL_EXPORT imageObj WARN_UNUSED *msDrawLegend(mapObj *map, int scale_independent, map_hittest *hittest); /* in maplegend.c */
  MS_DLL_EXPORT int WARN_UNUSED msLegendCalcSize(mapObj *map, int scale_independent, int *size_x, int *size_y,
                                     int *alayers, int numl_ayer, map_hittest *hittest, double resolutionfactor);
  MS_DLL_EXPORT int WARN_UNUSED msEmbedLegend(mapObj *map, imageObj *img);
  MS_DLL_EXPORT int WARN_UNUSED msDrawLegendIcon(mapObj* map, layerObj* lp, classObj* myClass, int width, int height, imageObj *img, int dstX, int dstY, int scale_independant, class_hittest *hittest);
  MS_DLL_EXPORT imageObj WARN_UNUSED *msCreateLegendIcon(mapObj* map, layerObj* lp, classObj* myClass, int width, int height, int scale_independant);

  MS_DLL_EXPORT int msLoadFontSet(fontSetObj *fontSet, mapObj *map); /* in maplabel.c */
  MS_DLL_EXPORT int msInitFontSet(fontSetObj *fontset);
  MS_DLL_EXPORT int msFreeFontSet(fontSetObj *fontset);

  MS_DLL_EXPORT int WARN_UNUSED msGetTextSymbolSize(mapObj *map, textSymbolObj *ts, rectObj *r);
  MS_DLL_EXPORT int WARN_UNUSED msGetStringSize(mapObj *map, labelObj *label, int size, char *string, rectObj *r);

  MS_DLL_EXPORT int WARN_UNUSED msAddLabel(mapObj *map, imageObj *image, labelObj *label, int layerindex, int classindex, shapeObj *shape, pointObj *point, double featuresize, textSymbolObj *ts);
  MS_DLL_EXPORT int WARN_UNUSED msAddLabelGroup(mapObj *map, imageObj *image, layerObj *layer, int classindex, shapeObj *shape, pointObj *point, double featuresize);
  MS_DLL_EXPORT void insertRenderedLabelMember(mapObj *map, labelCacheMemberObj *cachePtr);
  MS_DLL_EXPORT int msTestLabelCacheCollisions(mapObj *map, labelCacheMemberObj *cachePtr, label_bounds *lb, int current_priority, int current_label);
  MS_DLL_EXPORT int msTestLabelCacheLeaderCollision(mapObj *map, pointObj *lp1, pointObj *lp2);
  MS_DLL_EXPORT labelCacheMemberObj *msGetLabelCacheMember(labelCacheObj *labelcache, int i);

  MS_DLL_EXPORT void msFreeShape(shapeObj *shape); /* in mapprimitive.c */
  int msGetShapeRAMSize(shapeObj* shape); /* in mapprimitive.c */
  MS_DLL_EXPORT void msFreeLabelPathObj(labelPathObj *path);
  MS_DLL_EXPORT shapeObj *msShapeFromWKT(const char *string);
  MS_DLL_EXPORT char *msShapeToWKT(shapeObj *shape);
  MS_DLL_EXPORT void msInitShape(shapeObj *shape);
  MS_DLL_EXPORT void msShapeDeleteLine( shapeObj *shape, int line );
  MS_DLL_EXPORT int msCopyShape(shapeObj *from, shapeObj *to);
  MS_DLL_EXPORT int msIsOuterRing(shapeObj *shape, int r);
  MS_DLL_EXPORT int *msGetOuterList(shapeObj *shape);
  MS_DLL_EXPORT int *msGetInnerList(shapeObj *shape, int r, int *outerlist);
  MS_DLL_EXPORT void msComputeBounds(shapeObj *shape);
  MS_DLL_EXPORT void msRectToPolygon(rectObj rect, shapeObj *poly);
  MS_DLL_EXPORT void msClipPolylineRect(shapeObj *shape, rectObj rect);
  MS_DLL_EXPORT void msClipPolygonRect(shapeObj *shape, rectObj rect);
  MS_DLL_EXPORT void msTransformShape(shapeObj *shape, rectObj extent, double cellsize, imageObj *image);
  MS_DLL_EXPORT void msTransformPoint(pointObj *point, rectObj *extent, double cellsize, imageObj *image);

  MS_DLL_EXPORT void msOffsetPointRelativeTo(pointObj *point, layerObj *layer);
  MS_DLL_EXPORT void msOffsetShapeRelativeTo(shapeObj *shape, layerObj *layer);
  MS_DLL_EXPORT void msTransformShapeSimplify(shapeObj *shape, rectObj extent, double cellsize);
  MS_DLL_EXPORT void msTransformShapeToPixelSnapToGrid(shapeObj *shape, rectObj extent, double cellsize, double grid_resolution);
  MS_DLL_EXPORT void msTransformShapeToPixelRound(shapeObj *shape, rectObj extent, double cellsize);
  MS_DLL_EXPORT void msTransformShapeToPixelDoublePrecision(shapeObj *shape, rectObj extent, double cellsize);

#ifndef SWIG

  struct line_lengths {
    double *segment_lengths;
    double total_length;
    int longest_segment_index;
  };

  struct polyline_lengths {
    struct line_lengths *ll;
    double total_length;
    int longest_line_index;
    int longest_segment_line_index, longest_segment_point_index;
  };

  struct label_auto_result {
    pointObj *label_points;
    double *angles;
    int num_label_points;
  };

  struct label_follow_result {
    textSymbolObj **follow_labels;
    int num_follow_labels;
    struct label_auto_result lar;
  };

#endif

  MS_DLL_EXPORT void msTransformPixelToShape(shapeObj *shape, rectObj extent, double cellsize);
  MS_DLL_EXPORT void msPolylineComputeLineSegments(shapeObj *shape, struct polyline_lengths *pll);
  MS_DLL_EXPORT int msPolylineLabelPath(mapObj *map, imageObj *image, shapeObj *p, textSymbolObj *ts, labelObj *label, struct label_follow_result *lfr);
  MS_DLL_EXPORT int WARN_UNUSED msPolylineLabelPoint(mapObj *map, shapeObj *p, textSymbolObj *ts, labelObj *label, struct label_auto_result *lar, double resolutionfactor);
  MS_DLL_EXPORT int WARN_UNUSED msLineLabelPath(mapObj *map, imageObj *img, lineObj *p, textSymbolObj *ts, struct line_lengths *ll, struct label_follow_result *lfr, labelObj *lbl);
  MS_DLL_EXPORT int WARN_UNUSED msLineLabelPoint(mapObj *map, lineObj *p, textSymbolObj *ts, struct line_lengths *ll, struct label_auto_result *lar, labelObj *lbl, double resolutionfactor);
  MS_DLL_EXPORT int msPolygonLabelPoint(shapeObj *p, pointObj *lp, double min_dimension);
  MS_DLL_EXPORT int msAddLine(shapeObj *p, lineObj *new_line);
  MS_DLL_EXPORT int msAddLineDirectly(shapeObj *p, lineObj *new_line);
  MS_DLL_EXPORT int msAddPointToLine(lineObj *line, pointObj *point );
  MS_DLL_EXPORT double msGetPolygonArea(shapeObj *p);
  MS_DLL_EXPORT int msGetPolygonCentroid(shapeObj *p, pointObj *lp, double *miny, double *maxy);

  MS_DLL_EXPORT int msDrawRasterLayer(mapObj *map, layerObj *layer, imageObj *image); /* in mapraster.c */
  MS_DLL_EXPORT imageObj *msDrawReferenceMap(mapObj *map);

  /* mapbits.c - bit array handling functions and macros */

#define MS_ARRAY_BIT 32

#define MS_GET_BIT(array,i) (array[i>>5] & (1 <<(i & 0x3f)))
#define MS_SET_BIT(array,i) {array[i>>5] |= (1 <<(i & 0x3f));}
#define MS_CLR_BIT(array,i) {array[i>>5] &= (~(1 <<(i & 0x3f)));}

  MS_DLL_EXPORT size_t msGetBitArraySize(int numbits); /* in mapbits.c */
  MS_DLL_EXPORT ms_bitarray msAllocBitArray(int numbits);
  MS_DLL_EXPORT int msGetBit(ms_const_bitarray array, int index);
  MS_DLL_EXPORT void msSetBit(ms_bitarray array, int index, int value);
  MS_DLL_EXPORT void msSetAllBits(ms_bitarray array, int index, int value);
  MS_DLL_EXPORT void msFlipBit(ms_bitarray array, int index);
  MS_DLL_EXPORT int msGetNextBit(ms_const_bitarray array, int index, int size);

  /* maplayer.c - layerObj  api */

  MS_DLL_EXPORT int msLayerInitItemInfo(layerObj *layer);
  MS_DLL_EXPORT void msLayerFreeItemInfo(layerObj *layer);

  MS_DLL_EXPORT int msLayerOpen(layerObj *layer); /* in maplayer.c */
  MS_DLL_EXPORT int msLayerApplyScaletokens(layerObj *layer, double scale);
  MS_DLL_EXPORT int msLayerRestoreFromScaletokens(layerObj *layer);
  MS_DLL_EXPORT int msClusterLayerOpen(layerObj *layer); /* in mapcluster.c */
  MS_DLL_EXPORT int msLayerIsOpen(layerObj *layer);
  MS_DLL_EXPORT void msLayerClose(layerObj *layer);
  MS_DLL_EXPORT void msLayerFreeExpressions(layerObj *layer);
  MS_DLL_EXPORT int msLayerWhichShapes(layerObj *layer, rectObj rect, int isQuery);
  MS_DLL_EXPORT int msLayerGetItemIndex(layerObj *layer, char *item);
  MS_DLL_EXPORT int msLayerWhichItems(layerObj *layer, int get_all, const char *metadata);
  MS_DLL_EXPORT int msLayerNextShape(layerObj *layer, shapeObj *shape);
  MS_DLL_EXPORT int msLayerGetItems(layerObj *layer);
  MS_DLL_EXPORT int msLayerSetItems(layerObj *layer, char **items, int numitems);
  MS_DLL_EXPORT int msLayerGetShape(layerObj *layer, shapeObj *shape, resultObj *record);
  MS_DLL_EXPORT int msLayerGetShapeCount(layerObj *layer, rectObj rect, projectionObj *rectProjection);
  MS_DLL_EXPORT int msLayerGetExtent(layerObj *layer, rectObj *extent);
  MS_DLL_EXPORT int msLayerSetExtent( layerObj *layer, double minx, double miny, double maxx, double maxy);
  MS_DLL_EXPORT int msLayerGetAutoStyle(mapObj *map, layerObj *layer, classObj *c, shapeObj* shape);
  MS_DLL_EXPORT int msLayerGetFeatureStyle(mapObj *map, layerObj *layer, classObj *c, shapeObj* shape);
  MS_DLL_EXPORT void msLayerAddProcessing( layerObj *layer, const char *directive );
  MS_DLL_EXPORT void msLayerSetProcessingKey( layerObj *layer, const char *key, const char *value);
  MS_DLL_EXPORT char *msLayerGetProcessing( layerObj *layer, int proc_index);
  MS_DLL_EXPORT char *msLayerGetProcessingKey( layerObj *layer, const char *);
  MS_DLL_EXPORT int msLayerClearProcessing( layerObj *layer );
  MS_DLL_EXPORT void msLayerSubstituteProcessing( layerObj *layer, const char *from, const char *to );
  MS_DLL_EXPORT char *msLayerGetFilterString( layerObj *layer );
  MS_DLL_EXPORT int msLayerEncodeShapeAttributes( layerObj *layer, shapeObj *shape);

  MS_DLL_EXPORT int msLayerTranslateFilter(layerObj *layer, expressionObj *filter, char *filteritem);
  MS_DLL_EXPORT int msLayerSupportsCommonFilters(layerObj *layer);
  MS_DLL_EXPORT const char *msExpressionTokenToString(int token);
  MS_DLL_EXPORT int msTokenizeExpression(expressionObj *expression, char **list, int *listsize);

  MS_DLL_EXPORT int msLayerSetTimeFilter(layerObj *lp, const char *timestring, const char *timefield);
  MS_DLL_EXPORT int msLayerMakeBackticsTimeFilter(layerObj *lp, const char *timestring, const char *timefield);
  MS_DLL_EXPORT int msLayerMakePlainTimeFilter(layerObj *lp, const char *timestring, const char *timefield);

  MS_DLL_EXPORT int msLayerApplyCondSQLFilterToLayer(FilterEncodingNode *psNode, mapObj *map, int iLayerIndex);
  MS_DLL_EXPORT int msLayerApplyPlainFilterToLayer(FilterEncodingNode *psNode, mapObj *map, int iLayerIndex);

  /* maplayer.c */
  MS_DLL_EXPORT int msLayerGetNumFeatures(layerObj *layer);

  MS_DLL_EXPORT int msLayerSupportsPaging(layerObj *layer);

  MS_DLL_EXPORT void msLayerEnablePaging(layerObj *layer, int value);
  MS_DLL_EXPORT int msLayerGetPaging(layerObj *layer);

  MS_DLL_EXPORT int msLayerGetMaxFeaturesToDraw(layerObj *layer, outputFormatObj *format);

  MS_DLL_EXPORT char *msLayerEscapeSQLParam(layerObj *layer, const char* pszString);
  MS_DLL_EXPORT char *msLayerEscapePropertyName(layerObj *layer, const char* pszString);

  int msLayerSupportsSorting(layerObj *layer);
  void msLayerSetSort(layerObj *layer, const sortByClause* sortBy);
  MS_DLL_EXPORT char* msLayerBuildSQLOrderBy(layerObj *layer);

  /* These are special because SWF is using these */
  int msOGRLayerNextShape(layerObj *layer, shapeObj *shape);
  int msOGRLayerGetItems(layerObj *layer);
  void msOGRLayerFreeItemInfo(layerObj *layer);
  int msOGRLayerGetShape(layerObj *layer, shapeObj *shape, resultObj *record);
  int msOGRLayerGetExtent(layerObj *layer, rectObj *extent);

#ifdef USE_OGR
  MS_DLL_EXPORT int msOGRGeometryToShape(OGRGeometryH hGeometry, shapeObj *shape,
                                         OGRwkbGeometryType type);
#endif /* USE_OGR */

  MS_DLL_EXPORT int msInitializeVirtualTable(layerObj *layer);
  MS_DLL_EXPORT int msConnectLayer(layerObj *layer, const int connectiontype,
                                   const char *library_str);

  MS_DLL_EXPORT int msINLINELayerInitializeVirtualTable(layerObj *layer);
  MS_DLL_EXPORT int msSHPLayerInitializeVirtualTable(layerObj *layer);
  MS_DLL_EXPORT int msTiledSHPLayerInitializeVirtualTable(layerObj *layer);
  MS_DLL_EXPORT int msOGRLayerInitializeVirtualTable(layerObj *layer);
  MS_DLL_EXPORT int msPostGISLayerInitializeVirtualTable(layerObj *layer);
  MS_DLL_EXPORT int msOracleSpatialLayerInitializeVirtualTable(layerObj *layer);
  MS_DLL_EXPORT int msWFSLayerInitializeVirtualTable(layerObj *layer);
  MS_DLL_EXPORT int msGraticuleLayerInitializeVirtualTable(layerObj *layer);
  MS_DLL_EXPORT int msRASTERLayerInitializeVirtualTable(layerObj *layer);
  MS_DLL_EXPORT int msUVRASTERLayerInitializeVirtualTable(layerObj *layer);
  MS_DLL_EXPORT int msContourLayerInitializeVirtualTable(layerObj *layer);  
  MS_DLL_EXPORT int msPluginLayerInitializeVirtualTable(layerObj *layer);
  MS_DLL_EXPORT int msUnionLayerInitializeVirtualTable(layerObj *layer);
  MS_DLL_EXPORT void msPluginFreeVirtualTableFactory(void);

<<<<<<< HEAD
  int LayerDefaultGetShapeCount(layerObj *layer, rectObj rect, projectionObj *rectProjection);
=======
  void msUVRASTERLayerUseMapExtentAndProjectionForNextWhichShapes(layerObj* layer, mapObj* map);
>>>>>>> 116c7d23

  /* ==================================================================== */
  /*      Prototypes for functions in mapdraw.c                           */
  /* ==================================================================== */

  MS_DLL_EXPORT imageObj *msPrepareImage(mapObj *map, int allow_nonsquare);
  MS_DLL_EXPORT imageObj *msDrawMap(mapObj *map, int querymap);
  MS_DLL_EXPORT int msLayerIsVisible(mapObj *map, layerObj *layer);
  MS_DLL_EXPORT int msDrawLayer(mapObj *map, layerObj *layer, imageObj *image);
  MS_DLL_EXPORT int msDrawVectorLayer(mapObj *map, layerObj *layer, imageObj *image);
  MS_DLL_EXPORT int msDrawQueryLayer(mapObj *map, layerObj *layer, imageObj *image);
  MS_DLL_EXPORT int msDrawWMSLayer(mapObj *map, layerObj *layer, imageObj *image);
  MS_DLL_EXPORT int msDrawWFSLayer(mapObj *map, layerObj *layer, imageObj *image);
  
#define MS_DRAWMODE_FEATURES    0x00001
#define MS_DRAW_FEATURES(mode) (MS_DRAWMODE_FEATURES&(mode))
#define MS_DRAWMODE_LABELS      0x00002
#define MS_DRAW_LABELS(mode) (MS_DRAWMODE_LABELS&(mode))
#define MS_DRAWMODE_SINGLESTYLE 0x00004
#define MS_DRAW_SINGLESTYLE(mode) (MS_DRAWMODE_SINGLESTYLE&(mode))
#define MS_DRAWMODE_QUERY       0x00008
#define MS_DRAW_QUERY(mode) (MS_DRAWMODE_QUERY&(mode))
#define MS_DRAWMODE_UNCLIPPEDLABELS       0x00010
#define MS_DRAW_UNCLIPPED_LABELS(mode) (MS_DRAWMODE_UNCLIPPEDLABELS&(mode))
#define MS_DRAWMODE_UNCLIPPEDLINES       0x00020
#define MS_DRAW_UNCLIPPED_LINES(mode) (MS_DRAWMODE_UNCLIPPEDLINES&(mode))

  MS_DLL_EXPORT int WARN_UNUSED msDrawShape(mapObj *map, layerObj *layer, shapeObj *shape, imageObj *image, int style, int mode);
  MS_DLL_EXPORT int WARN_UNUSED msDrawPoint(mapObj *map, layerObj *layer, pointObj *point, imageObj *image, int classindex, char *labeltext);

  /*Range Support*/
  typedef enum {
    MS_COLORSPACE_RGB,
    MS_COLORSPACE_HSL
  } colorspace;
  MS_DLL_EXPORT int msShapeToRange(styleObj *style, shapeObj *shape);
  MS_DLL_EXPORT int msValueToRange(styleObj *style, double fieldVal, colorspace cs);

  MS_DLL_EXPORT int WARN_UNUSED msDrawMarkerSymbol(mapObj *map, imageObj *image, pointObj *p, styleObj *style, double scalefactor);
  MS_DLL_EXPORT int WARN_UNUSED msDrawLineSymbol(mapObj *map, imageObj *image, shapeObj *p, styleObj *style, double scalefactor);
  MS_DLL_EXPORT int WARN_UNUSED msDrawShadeSymbol(mapObj *map, imageObj *image, shapeObj *p, styleObj *style, double scalefactor);
  MS_DLL_EXPORT int WARN_UNUSED msCircleDrawLineSymbol(mapObj *map, imageObj *image, pointObj *p, double r, styleObj *style, double scalefactor);
  MS_DLL_EXPORT int WARN_UNUSED msCircleDrawShadeSymbol(mapObj *map, imageObj *image, pointObj *p, double r, styleObj *style, double scalefactor);
  MS_DLL_EXPORT int WARN_UNUSED msDrawPieSlice(mapObj *map, imageObj *image, pointObj *p, styleObj *style, double radius, double start, double end);
  MS_DLL_EXPORT int WARN_UNUSED msDrawLabelBounds(mapObj *map, imageObj *image, label_bounds *bnds, styleObj *style, double scalefactor);

  MS_DLL_EXPORT void msOutlineRenderingPrepareStyle(styleObj *pStyle, mapObj *map, layerObj *layer, imageObj *image);
  MS_DLL_EXPORT void msOutlineRenderingRestoreStyle(styleObj *pStyle, mapObj *map, layerObj *layer, imageObj *image);

  MS_DLL_EXPORT int WARN_UNUSED msDrawLabel(mapObj *map, imageObj *image, pointObj labelPnt, char *string, labelObj *label, double scalefactor);
  MS_DLL_EXPORT int WARN_UNUSED msDrawTextSymbol(mapObj *map, imageObj *image, pointObj labelPnt, textSymbolObj *ts);
  MS_DLL_EXPORT int WARN_UNUSED msDrawLabelCache(mapObj *map, imageObj *image);

  MS_DLL_EXPORT void msImageStartLayer(mapObj *map, layerObj *layer, imageObj *image);
  MS_DLL_EXPORT void msImageEndLayer(mapObj *map, layerObj *layer, imageObj *image);

  MS_DLL_EXPORT void msDrawStartShape(mapObj *map, layerObj *layer, imageObj *image, shapeObj *shape);
  MS_DLL_EXPORT void msDrawEndShape(mapObj *map, layerObj *layer, imageObj *image, shapeObj *shape);
  /* ==================================================================== */
  /*      End of Prototypes for functions in mapdraw.c                    */
  /* ==================================================================== */

  /* ==================================================================== */
  /*      Prototypes for functions in mapgeomutil.cpp                       */
  /* ==================================================================== */
  MS_DLL_EXPORT shapeObj *msRasterizeArc(double x0, double y0, double radius, double startAngle, double endAngle, int isSlice);
  MS_DLL_EXPORT int msHatchPolygon(imageObj *img, shapeObj *poly, double spacing, double width, double *pattern, int patternlength, double angle, colorObj *color);



  /* ==================================================================== */
  /*      Prototypes for functions in mapimagemap.c                       */
  /* ==================================================================== */
  MS_DLL_EXPORT imageObj *msImageCreateIM(int width, int height, outputFormatObj *format, char *imagepath, char *imageurl, double resolution, double defresolution);
  MS_DLL_EXPORT void msImageStartLayerIM(mapObj *map, layerObj *layer, imageObj *image);
  MS_DLL_EXPORT int msSaveImageIM(imageObj* img, char *filename, outputFormatObj *format);
  MS_DLL_EXPORT void msFreeImageIM(imageObj* img);
  MS_DLL_EXPORT void msDrawMarkerSymbolIM(mapObj *map, imageObj* img, pointObj *p, styleObj *style, double scalefactor);
  MS_DLL_EXPORT void msDrawLineSymbolIM(mapObj *map, imageObj* img, shapeObj *p, styleObj *style, double scalefactor);
  MS_DLL_EXPORT void msDrawShadeSymbolIM(mapObj *map, imageObj* img, shapeObj *p, styleObj *style, double scalefactor);
  MS_DLL_EXPORT int msDrawTextIM(mapObj *map, imageObj* img, pointObj labelPnt, char *string, labelObj *label, double scalefactor);
  /* ==================================================================== */
  /*      End of Prototypes for functions in mapimagemap.c                */
  /* ==================================================================== */


  /* various JOIN functions (in mapjoin.c) */
  MS_DLL_EXPORT int msJoinConnect(layerObj *layer, joinObj *join);
  MS_DLL_EXPORT int msJoinPrepare(joinObj *join, shapeObj *shape);
  MS_DLL_EXPORT int msJoinNext(joinObj *join);
  MS_DLL_EXPORT int msJoinClose(joinObj *join);

  /*in mapraster.c */
  MS_DLL_EXPORT int msDrawRasterLayerLow(mapObj *map, layerObj *layer, imageObj *image, rasterBufferObj *rb );
  MS_DLL_EXPORT int msGetClass(layerObj *layer, colorObj *color, int colormap_index);
  MS_DLL_EXPORT int msGetClass_FloatRGB(layerObj *layer, float fValue,
                                        int red, int green, int blue );
  int msGetClass_FloatRGB_WithFirstClassToTry(layerObj *layer, float fValue, int red, int green, int blue, int firstClassToTry );

  /* in mapdrawgdal.c */
  MS_DLL_EXPORT int msDrawRasterLayerGDAL(mapObj *map, layerObj *layer, imageObj *image, rasterBufferObj *rb, void *hDSVoid );
  MS_DLL_EXPORT int msGetGDALGeoTransform(void *hDS, mapObj *map, layerObj *layer, double *padfGeoTransform );
  MS_DLL_EXPORT int *msGetGDALBandList( layerObj *layer, void *hDS, int max_bands, int *band_count );
  MS_DLL_EXPORT double msGetGDALNoDataValue( layerObj *layer, void *hBand, int *pbGotNoData );

  /* in interpolation.c */
  MS_DLL_EXPORT int msComputeKernelDensityDataset(mapObj *map, imageObj *image, layerObj *layer, void **hDSvoid, void **cleanup_ptr);
  MS_DLL_EXPORT int msCleanupKernelDensityDataset(mapObj *map, imageObj *image, layerObj *layer, void *cleanup_ptr);

  /* in mapchart.c */
  MS_DLL_EXPORT int msDrawChartLayer(mapObj *map, layerObj *layer, imageObj *image);

  /* ==================================================================== */
  /*      End of prototypes for functions in mapgd.c                      */
  /* ==================================================================== */

  /* ==================================================================== */
  /*      Prototypes for functions in maputil.c                           */
  /* ==================================================================== */

  MS_DLL_EXPORT int msScaleInBounds(double scale, double minscale, double maxscale);
  MS_DLL_EXPORT void *msSmallMalloc( size_t nSize );
  MS_DLL_EXPORT void * msSmallRealloc( void * pData, size_t nNewSize );
  MS_DLL_EXPORT void *msSmallCalloc( size_t nCount, size_t nSize );
  MS_DLL_EXPORT int msIntegerInArray(const int value, int *array, int numelements);

  MS_DLL_EXPORT int msExtentsOverlap(mapObj *map, layerObj *layer);
  MS_DLL_EXPORT char *msBuildOnlineResource(mapObj *map, cgiRequestObj *req);

  /* For mapswf */
  MS_DLL_EXPORT int getRgbColor(mapObj *map,int i,int *r,int *g,int *b); /* maputil.c */

  MS_DLL_EXPORT int msBindLayerToShape(layerObj *layer, shapeObj *shape, int querymapMode);
  MS_DLL_EXPORT int msValidateContexts(mapObj *map);
  MS_DLL_EXPORT int msEvalContext(mapObj *map, layerObj *layer, char *context);
  MS_DLL_EXPORT int msEvalExpression(layerObj *layer, shapeObj *shape, expressionObj *expression, int itemindex);
  MS_DLL_EXPORT int msShapeGetClass(layerObj *layer, mapObj *map, shapeObj *shape, int *classgroup, int numclasses);
  MS_DLL_EXPORT int msShapeCheckSize(shapeObj *shape, double minfeaturesize);
  MS_DLL_EXPORT char* msShapeGetLabelAnnotation(layerObj *layer, shapeObj *shape, labelObj *lbl);
  MS_DLL_EXPORT int msGetLabelStatus(mapObj *map, layerObj *layer, shapeObj *shape, labelObj *lbl);
  MS_DLL_EXPORT int msAdjustImage(rectObj rect, int *width, int *height);
  MS_DLL_EXPORT char *msEvalTextExpression(expressionObj *expr, shapeObj *shape);
  MS_DLL_EXPORT char *msEvalTextExpressionJSonEscape(expressionObj *expr, shapeObj *shape);
  MS_DLL_EXPORT double msAdjustExtent(rectObj *rect, int width, int height);
  MS_DLL_EXPORT int msConstrainExtent(rectObj *bounds, rectObj *rect, double overlay);
  MS_DLL_EXPORT int *msGetLayersIndexByGroup(mapObj *map, char *groupname, int *nCount);
  MS_DLL_EXPORT unsigned char *msSaveImageBuffer(imageObj* image, int *size_ptr, outputFormatObj *format);
  MS_DLL_EXPORT shapeObj* msOffsetPolyline(shapeObj* shape, double offsetx, double offsety);
  MS_DLL_EXPORT int msMapSetLayerProjections(mapObj* map);
  
  /* Functions to chnage the drawing order of the layers. */
  /* Defined in mapobject.c */
  MS_DLL_EXPORT int msMoveLayerUp(mapObj *map, int nLayerIndex);
  MS_DLL_EXPORT int msMoveLayerDown(mapObj *map, int nLayerIndex);
  MS_DLL_EXPORT int msSetLayersdrawingOrder(mapObj *self, int *panIndexes);
  MS_DLL_EXPORT int msInsertLayer(mapObj *map, layerObj *layer, int nIndex);
  MS_DLL_EXPORT layerObj *msRemoveLayer(mapObj *map, int nIndex);

  /* Defined in layerobject.c */
  MS_DLL_EXPORT int msInsertClass(layerObj *layer,classObj *classobj,int nIndex);
  MS_DLL_EXPORT classObj *msRemoveClass(layerObj *layer, int nIndex);
  MS_DLL_EXPORT int msMoveClassUp(layerObj *layer, int nClassIndex);
  MS_DLL_EXPORT int msMoveClassDown(layerObj *layer, int nClassIndex);

  /* classobject.c */
  MS_DLL_EXPORT int msAddLabelToClass(classObj *classo, labelObj *label);
  MS_DLL_EXPORT labelObj *msRemoveLabelFromClass(classObj *classo, int nLabelIndex);
  MS_DLL_EXPORT int msMoveStyleUp(classObj *classo, int nStyleIndex);
  MS_DLL_EXPORT int msMoveStyleDown(classObj *classo, int nStyleIndex);
  MS_DLL_EXPORT int msDeleteStyle(classObj *classo, int nStyleIndex);
  MS_DLL_EXPORT int msInsertStyle(classObj *classo, styleObj *style, int nStyleIndex);
  MS_DLL_EXPORT styleObj *msRemoveStyle(classObj *classo, int index);

  /* maplabel.c */
  MS_DLL_EXPORT int msInsertLabelStyle(labelObj *label, styleObj *style,
                                       int nStyleIndex);
  MS_DLL_EXPORT int msMoveLabelStyleUp(labelObj *label, int nStyleIndex);
  MS_DLL_EXPORT int msMoveLabelStyleDown(labelObj *label, int nStyleIndex);
  MS_DLL_EXPORT int msDeleteLabelStyle(labelObj *label, int nStyleIndex);
  MS_DLL_EXPORT styleObj *msRemoveLabelStyle(labelObj *label, int nStyleIndex);

  /* Measured shape utility functions. */
  MS_DLL_EXPORT pointObj *msGetPointUsingMeasure(shapeObj *shape, double m);
  MS_DLL_EXPORT pointObj *msGetMeasureUsingPoint(shapeObj *shape, pointObj *point);

  MS_DLL_EXPORT char **msGetAllGroupNames(mapObj* map, int *numTok);
  MS_DLL_EXPORT char *msTmpFile(mapObj *map, const char *mappath, const char *tmppath, const char *ext);
  MS_DLL_EXPORT char *msTmpPath(mapObj *map, const char *mappath, const char *tmppath);
  MS_DLL_EXPORT char *msTmpFilename(const char *ext);
  MS_DLL_EXPORT void msForceTmpFileBase( const char *new_base );


  MS_DLL_EXPORT imageObj *msImageCreate(int width, int height, outputFormatObj *format, char *imagepath, char *imageurl, double resolution, double defresolution, colorObj *bg);

  MS_DLL_EXPORT void msAlphaBlend(
    unsigned char red_src, unsigned char green_src,
    unsigned char blue_src, unsigned char alpha_src,
    unsigned char *red_dst, unsigned char *green_dst,
    unsigned char *blue_dst, unsigned char *alpha_dst );
  MS_DLL_EXPORT void msAlphaBlendPM(
    unsigned char red_src, unsigned char green_src,
    unsigned char blue_src, unsigned char alpha_src,
    unsigned char *red_dst, unsigned char *green_dst,
    unsigned char *blue_dst, unsigned char *alpha_dst );

  MS_DLL_EXPORT void msRGBtoHSL(colorObj *rgb, double *h, double *s, double *l);

  MS_DLL_EXPORT void msHSLtoRGB(double h, double s, double l, colorObj *rgb);

  MS_DLL_EXPORT int msCheckParentPointer(void* p, char* objname);

  MS_DLL_EXPORT int *msAllocateValidClassGroups(layerObj *lp, int *nclasses);

  MS_DLL_EXPORT void msFreeRasterBuffer(rasterBufferObj *b);
  MS_DLL_EXPORT void msSetLayerOpacity(layerObj *layer, int opacity);

  void msMapSetLanguageSpecificConnection(mapObj* map, const char* validated_language);
  MS_DLL_EXPORT shapeObj* msGeneralize(shapeObj * shape, double tolerance);
  /* ==================================================================== */
  /*      End of prototypes for functions in maputil.c                    */
  /* ==================================================================== */


  /* ==================================================================== */
  /*      prototypes for functions in mapoutput.c                         */
  /* ==================================================================== */

  MS_DLL_EXPORT void msApplyDefaultOutputFormats( mapObj * );
  MS_DLL_EXPORT void msFreeOutputFormat( outputFormatObj * );
  MS_DLL_EXPORT int msGetOutputFormatIndex(mapObj *map, const char *imagetype);
  MS_DLL_EXPORT int msRemoveOutputFormat(mapObj *map, const char *imagetype);
  MS_DLL_EXPORT int msAppendOutputFormat(mapObj *map, outputFormatObj *format);
  MS_DLL_EXPORT outputFormatObj *msSelectOutputFormat( mapObj *map, const char *imagetype );
  MS_DLL_EXPORT void msApplyOutputFormat( outputFormatObj **target, outputFormatObj *format, int transparent, int interlaced, int imagequality );
  MS_DLL_EXPORT const char *msGetOutputFormatOption( outputFormatObj *format, const char *optionkey, const char *defaultresult );
  MS_DLL_EXPORT outputFormatObj *msCreateDefaultOutputFormat( mapObj *map, const char *driver, const char *name );
  MS_DLL_EXPORT int msPostMapParseOutputFormatSetup( mapObj *map );
  MS_DLL_EXPORT void msSetOutputFormatOption( outputFormatObj *format, const char *key, const char *value );
  MS_DLL_EXPORT void msGetOutputFormatMimeList( mapObj *map, char **mime_list, int max_mime );
  MS_DLL_EXPORT void msGetOutputFormatMimeListImg( mapObj *map, char **mime_list, int max_mime );
  MS_DLL_EXPORT void msGetOutputFormatMimeListWMS( mapObj *map, char **mime_list, int max_mime );
  MS_DLL_EXPORT outputFormatObj *msCloneOutputFormat( outputFormatObj *format );
  MS_DLL_EXPORT int msOutputFormatValidate( outputFormatObj *format,
      int issue_error );
  void  msOutputFormatResolveFromImage( mapObj *map, imageObj* img );

  /* ==================================================================== */
  /*      End of prototypes for functions in mapoutput.c                  */
  /* ==================================================================== */

  /* ==================================================================== */
  /*      prototypes for functions in mapgdal.c                           */
  /* ==================================================================== */
  MS_DLL_EXPORT int msSaveImageGDAL( mapObj *map, imageObj *image, char *filename );
  MS_DLL_EXPORT int msInitDefaultGDALOutputFormat( outputFormatObj *format );

  /* ==================================================================== */
  /*      prototypes for functions in mapogroutput.c                      */
  /* ==================================================================== */
  MS_DLL_EXPORT int msInitDefaultOGROutputFormat( outputFormatObj *format );
  MS_DLL_EXPORT int msOGRWriteFromQuery( mapObj *map, outputFormatObj *format,
                                         int sendheaders );

  /* ==================================================================== */
  /*      Public prototype for mapogr.cpp functions.                      */
  /* ==================================================================== */
  int MS_DLL_EXPORT msOGRLayerWhichShapes(layerObj *layer, rectObj rect, int isQuery);
  int MS_DLL_EXPORT msOGRLayerOpen(layerObj *layer, const char *pszOverrideConnection); /* in mapogr.cpp */
  int MS_DLL_EXPORT msOGRLayerClose(layerObj *layer);

  char MS_DLL_EXPORT *msOGRShapeToWKT(shapeObj *shape);
  shapeObj MS_DLL_EXPORT *msOGRShapeFromWKT(const char *string);
  int msOGRUpdateStyleFromString(mapObj *map, layerObj *layer, classObj *c,
                                 const char *stylestring);

  /* ==================================================================== */
  /*      prototypes for functions in mapcopy                             */
  /* ==================================================================== */
  MS_DLL_EXPORT int msCopyMap(mapObj *dst, mapObj *src);
  MS_DLL_EXPORT int msCopyLayer(layerObj *dst, layerObj *src);
  MS_DLL_EXPORT int msCopyScaleToken(scaleTokenObj *src, scaleTokenObj *dst);
  MS_DLL_EXPORT int msCopyPoint(pointObj *dst, pointObj *src);
  MS_DLL_EXPORT int msCopyFontSet(fontSetObj *dst, fontSetObj *src, mapObj *map);
  MS_DLL_EXPORT void copyProperty(void *dst, void *src, int size);
  MS_DLL_EXPORT char *copyStringProperty(char **dst, char *src);
  MS_DLL_EXPORT int msCopyClass(classObj *dst, classObj *src, layerObj *layer);
  MS_DLL_EXPORT int msCopyStyle(styleObj *dst, styleObj *src);
  MS_DLL_EXPORT int msCopyLabel(labelObj *dst, labelObj *src);
  MS_DLL_EXPORT int msCopyLabelLeader(labelLeaderObj *dst, labelLeaderObj *src);
  MS_DLL_EXPORT int msCopyLine(lineObj *dst, lineObj *src);
  MS_DLL_EXPORT int msCopyProjection(projectionObj *dst, projectionObj *src);
  MS_DLL_EXPORT int msCopyProjectionExtended(projectionObj *dst, projectionObj *src, char ** args, int num_args);
  int msCopyExpression(expressionObj *dst, expressionObj *src);
  int msCopyProjection(projectionObj *dst, projectionObj *src);
  MS_DLL_EXPORT int msCopyRasterBuffer(rasterBufferObj *dst, const rasterBufferObj *src);

  /* ==================================================================== */
  /*      end prototypes for functions in mapcopy                         */
  /* ==================================================================== */

  /* ==================================================================== */
  /*      mappool.c: connection pooling API.                              */
  /* ==================================================================== */
  MS_DLL_EXPORT void *msConnPoolRequest( layerObj *layer );
  MS_DLL_EXPORT void msConnPoolRelease( layerObj *layer, void * );
  MS_DLL_EXPORT void msConnPoolRegister( layerObj *layer,
                                         void *conn_handle,
                                         void (*close)( void * ) );
  MS_DLL_EXPORT void msConnPoolCloseUnreferenced( void );
  MS_DLL_EXPORT void msConnPoolFinalCleanup( void );

  /* ==================================================================== */
  /*      prototypes for functions in mapcpl.c                            */
  /* ==================================================================== */
  MS_DLL_EXPORT const char *msGetBasename( const char *pszFullFilename );
  MS_DLL_EXPORT void *msGetSymbol(const char *pszLibrary,
                                  const char *pszEntryPoint);

  /* ==================================================================== */
  /*      prototypes for functions in mapgeos.c                         */
  /* ==================================================================== */
  MS_DLL_EXPORT void msGEOSSetup(void);
  MS_DLL_EXPORT void msGEOSCleanup(void);
  MS_DLL_EXPORT void msGEOSFreeGeometry(shapeObj *shape);

  MS_DLL_EXPORT shapeObj *msGEOSShapeFromWKT(const char *string);
  MS_DLL_EXPORT char *msGEOSShapeToWKT(shapeObj *shape);
  MS_DLL_EXPORT void msGEOSFreeWKT(char* pszGEOSWKT);

  MS_DLL_EXPORT shapeObj *msGEOSBuffer(shapeObj *shape, double width);
  MS_DLL_EXPORT shapeObj *msGEOSSimplify(shapeObj *shape, double tolerance);
  MS_DLL_EXPORT shapeObj *msGEOSTopologyPreservingSimplify(shapeObj *shape, double tolerance);
  MS_DLL_EXPORT shapeObj *msGEOSConvexHull(shapeObj *shape);
  MS_DLL_EXPORT shapeObj *msGEOSBoundary(shapeObj *shape);
  MS_DLL_EXPORT pointObj *msGEOSGetCentroid(shapeObj *shape);
  MS_DLL_EXPORT shapeObj *msGEOSUnion(shapeObj *shape1, shapeObj *shape2);
  MS_DLL_EXPORT shapeObj *msGEOSIntersection(shapeObj *shape1, shapeObj *shape2);
  MS_DLL_EXPORT shapeObj *msGEOSDifference(shapeObj *shape1, shapeObj *shape2);
  MS_DLL_EXPORT shapeObj *msGEOSSymDifference(shapeObj *shape1, shapeObj *shape2);
  MS_DLL_EXPORT shapeObj *msGEOSOffsetCurve(shapeObj *p, double offset);

  MS_DLL_EXPORT int msGEOSContains(shapeObj *shape1, shapeObj *shape2);
  MS_DLL_EXPORT int msGEOSOverlaps(shapeObj *shape1, shapeObj *shape2);
  MS_DLL_EXPORT int msGEOSWithin(shapeObj *shape1, shapeObj *shape2);
  MS_DLL_EXPORT int msGEOSCrosses(shapeObj *shape1, shapeObj *shape2);
  MS_DLL_EXPORT int msGEOSIntersects(shapeObj *shape1, shapeObj *shape2);
  MS_DLL_EXPORT int msGEOSTouches(shapeObj *shape1, shapeObj *shape2);
  MS_DLL_EXPORT int msGEOSEquals(shapeObj *shape1, shapeObj *shape2);
  MS_DLL_EXPORT int msGEOSDisjoint(shapeObj *shape1, shapeObj *shape2);

  MS_DLL_EXPORT double msGEOSArea(shapeObj *shape);
  MS_DLL_EXPORT double msGEOSLength(shapeObj *shape);
  MS_DLL_EXPORT double msGEOSDistance(shapeObj *shape1, shapeObj *shape2);

  /* ==================================================================== */
  /*      prototypes for functions in mapcrypto.c                         */
  /* ==================================================================== */
  MS_DLL_EXPORT int msGenerateEncryptionKey(unsigned char *k);
  MS_DLL_EXPORT int msReadEncryptionKeyFromFile(const char *keyfile, unsigned char *k);
  MS_DLL_EXPORT void msEncryptStringWithKey(const unsigned char *key, const char *in, char *out);
  MS_DLL_EXPORT void msDecryptStringWithKey(const unsigned char *key, const char *in, char *out);
  MS_DLL_EXPORT char *msDecryptStringTokens(mapObj *map, const char *in);
  MS_DLL_EXPORT void msHexEncode(const unsigned char *in, char *out, int numbytes);
  MS_DLL_EXPORT int msHexDecode(const char *in, unsigned char *out, int numchars);

  /* ==================================================================== */
  /*      prototypes for functions in mapxmp.c                            */
  /* ==================================================================== */
  MS_DLL_EXPORT int msXmpPresent(mapObj *map);
  MS_DLL_EXPORT int msXmpWrite(mapObj *map, const char *filename);

  /* ==================================================================== */
  /*      prototypes for functions in mapgeomtransform.c                  */
  /* ==================================================================== */
  enum MS_GEOMTRANSFORM_TYPE {
    MS_GEOMTRANSFORM_NONE,
    MS_GEOMTRANSFORM_EXPRESSION,
    MS_GEOMTRANSFORM_START,
    MS_GEOMTRANSFORM_END,
    MS_GEOMTRANSFORM_VERTICES,
    MS_GEOMTRANSFORM_BBOX,
    MS_GEOMTRANSFORM_CENTROID,
    MS_GEOMTRANSFORM_BUFFER,
    MS_GEOMTRANSFORM_CONVEXHULL,
    MS_GEOMTRANSFORM_LABELPOINT,
    MS_GEOMTRANSFORM_LABELPOLY,
    MS_GEOMTRANSFORM_LABELCENTER
  };

  MS_DLL_EXPORT int msDrawTransformedShape(mapObj *map, imageObj *image, shapeObj *shape, styleObj *style, double scalefactor);
  MS_DLL_EXPORT void msStyleSetGeomTransform(styleObj *s, char *transform);
  MS_DLL_EXPORT char *msStyleGetGeomTransform(styleObj *style);

  MS_DLL_EXPORT int msGeomTransformShape(mapObj *map, layerObj *layer, shapeObj *shape);  
  
  /* ==================================================================== */
  /*      end of prototypes for functions in mapgeomtransform.c                 */
  /* ==================================================================== */


  /* ==================================================================== */
  /*      prototypes for functions in mapgraticule.c                      */
  /* ==================================================================== */
  MS_DLL_EXPORT graticuleIntersectionObj *msGraticuleLayerGetIntersectionPoints(mapObj *map, layerObj *layer);
  MS_DLL_EXPORT void msGraticuleLayerFreeIntersectionPoints( graticuleIntersectionObj *psValue);

  /* ==================================================================== */
  /*      end of prototypes for functions in mapgraticule.c               */
  /* ==================================================================== */

  /* ==================================================================== */
  /*      prototypes for functions in mapsmoothing.c                      */
  /* ==================================================================== */
  MS_DLL_EXPORT shapeObj* msSmoothShapeSIA(shapeObj *shape, int ss, int si, char *preprocessing);
  
  /* ==================================================================== */
  /*      end of prototypes for functions in mapsmoothing.c               */
  /* ==================================================================== */

  /* ==================================================================== */
  /*      prototypes for functions in mapv8.cpp                           */
  /* ==================================================================== */
#ifdef USE_V8_MAPSCRIPT
  MS_DLL_EXPORT void msV8CreateContext(mapObj *map);
  MS_DLL_EXPORT void msV8ContextSetLayer(mapObj *map, layerObj *layer);
  MS_DLL_EXPORT void msV8FreeContext(mapObj *map);
  MS_DLL_EXPORT char* msV8GetFeatureStyle(mapObj *map, const char *filename,
                                          layerObj *layer, shapeObj *shape);
  MS_DLL_EXPORT shapeObj *msV8TransformShape(shapeObj *shape,
                                             const char* filename);  
#endif
  /* ==================================================================== */
  /*      end of prototypes for functions in mapv8.cpp                    */
  /* ==================================================================== */

#endif


#ifndef SWIG
  /*
   * strokeStyleObj
   */
  typedef struct {
    double width; /* line width in pixels */

    /* line pattern, e.g. dots, dashes, etc.. */
    int patternlength;
    double pattern[MS_MAXPATTERNLENGTH];
    double patternoffset;

    /* must be a valid color if not NULL */
    /* color.alpha must be used if supported by the renderer */
    colorObj *color;

    int linecap; /* MS_CJC_TRIANGLE, MS_CJC_SQUARE, MS_CJC_ROUND, MS_CJC_BUTT */
    int linejoin; /* MS_CJC_BEVEL MS_CJC_ROUND MS_CJC_MITER */
    double linejoinmaxsize;
  } strokeStyleObj;

#define INIT_STROKE_STYLE(s) { (s).width=0; (s).patternlength=0; (s).color=NULL; (s).linecap=MS_CJC_ROUND; (s).linejoin=MS_CJC_ROUND; (s).linejoinmaxsize=0;}


  /*
   * symbolStyleObj
   */
  typedef struct {
    /* must be valid colors if not NULL */
    /* color.alpha must be used if supported by the renderer */
    colorObj *color;
    colorObj *backgroundcolor;

    double outlinewidth;
    colorObj *outlinecolor;

    /* scalefactor to be applied on the tile or symbol*/
    double scale;

    /* rotation to apply on the symbol (and the tile?)
     * in radians */
    double rotation;

    /* the gap to space symbols appart when used as a polygon tile
     */
    double gap;

    /* style object, necessary for vector type renderers to be able
     * to render symbols through other renders such as cairo/agg */
    styleObj *style;
  } symbolStyleObj;

#define INIT_SYMBOL_STYLE(s) {(s).color=NULL; (s).backgroundcolor=NULL; (s).outlinewidth=0; (s).outlinecolor=NULL; (s).scale=1.0; (s).rotation=0; (s).style=NULL;}

  struct tileCacheObj {
    symbolObj *symbol;
    int width;
    int height;
    colorObj color, outlinecolor, backgroundcolor;
    double outlinewidth, rotation,scale;
    imageObj *image;
    tileCacheObj *next;
  };


  /*
   * labelStyleObj
   */
  typedef struct {
    /* full paths to truetype font file */
    char* fonts[MS_MAX_LABEL_FONTS];
    int numfonts;
    double size;
    double rotation;
    colorObj *color;
    double outlinewidth;
    colorObj *outlinecolor;
  } labelStyleObj;

#define INIT_LABEL_STYLE(s) {memset(&(s),'\0',sizeof(labelStyleObj));}

#endif

#ifndef SWIG
  MS_DLL_EXPORT int msInitializeDummyRenderer(rendererVTableObj *vtable);
  MS_DLL_EXPORT int msInitializeRendererVTable(outputFormatObj *outputformat);
  MS_DLL_EXPORT int msPopulateRendererVTableCairoRaster( rendererVTableObj *renderer );
  MS_DLL_EXPORT int msPopulateRendererVTableCairoSVG( rendererVTableObj *renderer );
  MS_DLL_EXPORT int msPopulateRendererVTableCairoPDF( rendererVTableObj *renderer );
  MS_DLL_EXPORT int msPopulateRendererVTableOGL( rendererVTableObj *renderer );
  MS_DLL_EXPORT int msPopulateRendererVTableAGG( rendererVTableObj *renderer );
  MS_DLL_EXPORT int msPopulateRendererVTableUTFGrid( rendererVTableObj *renderer );
  MS_DLL_EXPORT int msPopulateRendererVTableKML( rendererVTableObj *renderer );
  MS_DLL_EXPORT int msPopulateRendererVTableOGR( rendererVTableObj *renderer );
  MS_DLL_EXPORT int msPopulateRendererVTableOGR( rendererVTableObj *renderer );

#ifdef USE_CAIRO
  MS_DLL_EXPORT void msCairoCleanup(void);
#endif

  /* allocate 50k for starters */
#define MS_DEFAULT_BUFFER_ALLOC 50000

  typedef struct _autobuffer {
    unsigned char *data;
    size_t size;
    size_t available;
    size_t _next_allocation_size;
  } bufferObj;


  /* in mapimageio.c */
  int msQuantizeRasterBuffer(rasterBufferObj *rb, unsigned int *reqcolors, rgbaPixel *palette,
                             rgbaPixel *forced_palette, int num_forced_palette_entries,
                             unsigned int *palette_scaling_maxval);
  int msClassifyRasterBuffer(rasterBufferObj *rb, rasterBufferObj *qrb);
  int msSaveRasterBuffer(mapObj *map, rasterBufferObj *data, FILE *stream, outputFormatObj *format);
  int msSaveRasterBufferToBuffer(rasterBufferObj *data, bufferObj *buffer, outputFormatObj *format);
  int msLoadMSRasterBufferFromFile(char *path, rasterBufferObj *rb);
  
  /* in mapagg.cpp */
  void msApplyBlurringCompositingFilter(rasterBufferObj *rb, unsigned int radius);
  
  int WARN_UNUSED msApplyCompositingFilter(mapObj *map, rasterBufferObj *rb, CompositingFilter *filter);

  void msBufferInit(bufferObj *buffer);
  void msBufferResize(bufferObj *buffer, size_t target_size);
  MS_DLL_EXPORT void msBufferFree(bufferObj *buffer);
  MS_DLL_EXPORT void msBufferAppend(bufferObj *buffer, void *data, size_t length);

  typedef struct {
    int charWidth, charHeight;
  } fontMetrics;

  struct rendererVTableObj {
    int supports_pixel_buffer;
    int supports_clipping;
    int supports_svg;
    int use_imagecache;
    enum MS_TRANSFORM_MODE default_transform_mode;
    enum MS_TRANSFORM_MODE transform_mode;
    double default_approximation_scale;
    double approximation_scale;

    void *renderer_data;

    int WARN_UNUSED (*renderLine)(imageObj *img, shapeObj *p, strokeStyleObj *style);
    int WARN_UNUSED (*renderPolygon)(imageObj *img, shapeObj *p, colorObj *color);
    int WARN_UNUSED (*renderPolygonTiled)(imageObj *img, shapeObj *p, imageObj *tile);
    int WARN_UNUSED (*renderLineTiled)(imageObj *img, shapeObj *p, imageObj *tile);

    int WARN_UNUSED (*renderGlyphs)(imageObj *img, textPathObj *tp, colorObj *clr, colorObj *olcolor, int olwidth);
    int WARN_UNUSED (*renderText)(imageObj *img, pointObj *labelpnt, char *text, double angle, colorObj *clr, colorObj *olcolor, int olwidth);

    int WARN_UNUSED (*renderVectorSymbol)(imageObj *img, double x, double y,
                              symbolObj *symbol, symbolStyleObj *style);

    int WARN_UNUSED (*renderPixmapSymbol)(imageObj *img, double x, double y,
                              symbolObj *symbol, symbolStyleObj *style);

    int WARN_UNUSED (*renderEllipseSymbol)(imageObj *image, double x, double y,
                               symbolObj *symbol, symbolStyleObj *style);

    int WARN_UNUSED (*renderSVGSymbol)(imageObj *img, double x, double y,
                           symbolObj *symbol, symbolStyleObj *style);

    int WARN_UNUSED (*renderTile)(imageObj *img, imageObj *tile, double x, double y);

    int WARN_UNUSED (*loadImageFromFile)(char *path, rasterBufferObj *rb);

    int WARN_UNUSED (*getRasterBufferHandle)(imageObj *img, rasterBufferObj *rb);
    int WARN_UNUSED (*getRasterBufferCopy)(imageObj *img, rasterBufferObj *rb);
    int WARN_UNUSED (*initializeRasterBuffer)(rasterBufferObj *rb, int width, int height, int mode);

    int WARN_UNUSED (*mergeRasterBuffer)(imageObj *dest, rasterBufferObj *overlay, double opacity, int srcX, int srcY, int dstX, int dstY, int width, int height);
    int WARN_UNUSED (*compositeRasterBuffer)(imageObj *dest, rasterBufferObj *overlay, CompositingOperation comp_op, int opacity);


    /* image i/o */
    imageObj* WARN_UNUSED (*createImage)(int width, int height, outputFormatObj *format, colorObj* bg);
    int WARN_UNUSED (*saveImage)(imageObj *img, mapObj *map, FILE *fp, outputFormatObj *format);
    unsigned char* WARN_UNUSED (*saveImageBuffer)(imageObj *img, int *size_ptr, outputFormatObj *format);
    /*...*/

    int (*startLayer)(imageObj *img, mapObj *map, layerObj *layer);
    int (*endLayer)(imageObj *img, mapObj *map, layerObj *layer);

    int (*startShape)(imageObj *img, shapeObj *shape);
    int (*endShape)(imageObj *img, shapeObj *shape);
    int (*setClip)(imageObj *img, rectObj clipRect);
    int (*resetClip)(imageObj *img);

    int (*freeImage)(imageObj *image);
    int (*freeSymbol)(symbolObj *symbol);
    int (*cleanup)(void *renderer_data);
  } ;
  MS_DLL_EXPORT int msRenderRasterizedSVGSymbol(imageObj* img, double x, double y, symbolObj* symbol, symbolStyleObj* style);

#define MS_IMAGE_RENDERER(im) ((im)->format->vtable)
#define MS_RENDERER_CACHE(renderer) ((renderer)->renderer_data)
#define MS_IMAGE_RENDERER_CACHE(im) MS_RENDERER_CACHE(MS_IMAGE_RENDERER((im)))
#define MS_MAP_RENDERER(map) ((map)->outputformat->vtable)

shapeObj *msOffsetCurve(shapeObj *p, double offset);
#if defined USE_GEOS && (GEOS_VERSION_MAJOR > 3 || (GEOS_VERSION_MAJOR == 3 && GEOS_VERSION_MINOR >= 3))
shapeObj *msGEOSOffsetCurve(shapeObj *p, double offset);
#endif

int msOGRIsSpatialite(layerObj* layer);

#endif /* SWIG */

#ifdef __cplusplus
}
#endif

#endif /* MAP_H */<|MERGE_RESOLUTION|>--- conflicted
+++ resolved
@@ -2515,11 +2515,8 @@
   MS_DLL_EXPORT int msUnionLayerInitializeVirtualTable(layerObj *layer);
   MS_DLL_EXPORT void msPluginFreeVirtualTableFactory(void);
 
-<<<<<<< HEAD
   int LayerDefaultGetShapeCount(layerObj *layer, rectObj rect, projectionObj *rectProjection);
-=======
   void msUVRASTERLayerUseMapExtentAndProjectionForNextWhichShapes(layerObj* layer, mapObj* map);
->>>>>>> 116c7d23
 
   /* ==================================================================== */
   /*      Prototypes for functions in mapdraw.c                           */

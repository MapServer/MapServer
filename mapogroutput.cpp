--- conflicted
+++ resolved
@@ -1165,21 +1165,10 @@
         }
       }
 
-<<<<<<< HEAD
       if( layer->project && resultshape.type != MS_SHAPE_NULL && shapeFromCache != true) {
-        if( layer->reprojectorLayerToMap == NULL )
-        {
-            layer->reprojectorLayerToMap = msProjectCreateReprojector(
-                &layer->projection, &layer->map->projection);
-        }
-        if( layer->reprojectorLayerToMap )
-            status = msProjectShapeEx(layer->reprojectorLayerToMap, &resultshape);
-=======
-      if( layer->project && resultshape.type != MS_SHAPE_NULL) {
         reprojectionObj* reprojector = msLayerGetReprojectorToMap(layer, layer->map);
         if( reprojector )
             status = msProjectShapeEx(reprojector, &resultshape);
->>>>>>> 3f3fdab3
         else
             status = MS_FAILURE;
       }

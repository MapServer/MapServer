--- conflicted
+++ resolved
@@ -139,15 +139,8 @@
   /* -------------------------------------------------------------------- */
   /*      Parse from map.web metadata.                                    */
   /* -------------------------------------------------------------------- */
-<<<<<<< HEAD
-
-  else if((value = msOWSGetEncodeMetadata( &(map->web.metadata), "CO", "formats",
-                                           NULL)) != NULL )
-  {
-=======
   else if((value = msOWSGetEncodeMetadata( &(map->web.metadata), "CO", "formats",
                                            NULL)) != NULL ) {
->>>>>>> 6961ebb2
     tokens = msStringSplit(value, ' ', &numtokens);
   }
 

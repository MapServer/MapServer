/******************************************************************************
 * $Id$
 *
 * Project:  MapServer
 * Purpose:  Implementations for rectObj, pointObj, lineObj, shapeObj, etc.
 * Author:   Steve Lime and the MapServer team.
 *
 ******************************************************************************
 * Copyright (c) 1996-2008 Regents of the University of Minnesota.
 *
 * Permission is hereby granted, free of charge, to any person obtaining a
 * copy of this software and associated documentation files (the "Software"),
 * to deal in the Software without restriction, including without limitation
 * the rights to use, copy, modify, merge, publish, distribute, sublicense,
 * and/or sell copies of the Software, and to permit persons to whom the
 * Software is furnished to do so, subject to the following conditions:
 *
 * The above copyright notice and this permission notice shall be included in
 * all copies of this Software or works derived from this Software.
 *
 * THE SOFTWARE IS PROVIDED "AS IS", WITHOUT WARRANTY OF ANY KIND, EXPRESS
 * OR IMPLIED, INCLUDING BUT NOT LIMITED TO THE WARRANTIES OF MERCHANTABILITY,
 * FITNESS FOR A PARTICULAR PURPOSE AND NONINFRINGEMENT. IN NO EVENT SHALL
 * THE AUTHORS OR COPYRIGHT HOLDERS BE LIABLE FOR ANY CLAIM, DAMAGES OR OTHER
 * LIABILITY, WHETHER IN AN ACTION OF CONTRACT, TORT OR OTHERWISE, ARISING
 * FROM, OUT OF OR IN CONNECTION WITH THE SOFTWARE OR THE USE OR OTHER
 * DEALINGS IN THE SOFTWARE.
 ****************************************************************************/

#include "mapserver.h"
#include "mapprimitive.h"
#include <assert.h>
#include <locale.h>
#include "fontcache.h"


typedef enum {CLIP_LEFT, CLIP_MIDDLE, CLIP_RIGHT} CLIP_STATE;

#define CLIP_CHECK(min, a, max) ((a) < (min) ? CLIP_LEFT : ((a) > (max) ? CLIP_RIGHT : CLIP_MIDDLE));
#define ROUND(a)       ( (a) + 0.5 )
#define SWAP( a, b, t) ( (t) = (a), (a) = (b), (b) = (t) )
#define EDGE_CHECK( x0, x, x1) ((x) < MS_MIN( (x0), (x1)) ? CLIP_LEFT : ((x) > MS_MAX( (x0), (x1)) ? CLIP_RIGHT : CLIP_MIDDLE ))

#ifndef INFINITY
#define INFINITY (1.0e+30)
#endif
#define NEARZERO (1.0e-30) /* 1/INFINITY */

void msPrintShape(shapeObj *p)
{
  int i,j;

  msDebug("Shape contains %d parts.\n",  p->numlines);
  for (i=0; i<p->numlines; i++) {
    msDebug("\tPart %d contains %d points.\n", i, p->line[i].numpoints);
    for (j=0; j<p->line[i].numpoints; j++) {
      msDebug("\t\t%d: (%f, %f)\n", j, p->line[i].point[j].x, p->line[i].point[j].y);
    }
  }
}

shapeObj *msShapeFromWKT(const char *string)
{
#ifdef USE_GEOS
  return msGEOSShapeFromWKT(string);
#elif defined(USE_OGR)
  return msOGRShapeFromWKT(string);
#else
  msSetError(MS_MISCERR, "WKT support is not available, please compile MapServer with GEOS or OGR support.", "msShapeFromWKT()");
  return NULL;
#endif
}

char *msShapeToWKT(shapeObj *shape)
{
#ifdef USE_GEOS
  char* pszGEOSStr;
  char* pszStr;
  pszGEOSStr = msGEOSShapeToWKT(shape);
  pszStr = (pszGEOSStr) ? msStrdup(pszGEOSStr) : NULL;
  msGEOSFreeWKT(pszGEOSStr);
  return pszStr;
#elif defined(USE_OGR)
  return msOGRShapeToWKT(shape);
#else
  msSetError(MS_MISCERR, "WKT support is not available, please compile MapServer with GEOS or OGR support.", "msShapeToWKT()");
  return NULL;
#endif
}

void msInitShape(shapeObj *shape)
{
  /* spatial component */
  shape->line = NULL;
  shape->numlines = 0;
  shape->type = MS_SHAPE_NULL;
  shape->bounds.minx = shape->bounds.miny = -1;
  shape->bounds.maxx = shape->bounds.maxy = -1;

  /* attribute component */
  shape->values = NULL;
  shape->numvalues = 0;

  shape->geometry = NULL;
  shape->renderer_cache = NULL;

  /* annotation component */
  shape->text = NULL;

  /* bookkeeping component */
  shape->classindex = 0; /* default class */
  shape->tileindex = shape->index = shape->resultindex = -1;

  shape->scratch = MS_FALSE; /* not a temporary/scratch shape */
}

int msCopyShape(shapeObj *from, shapeObj *to)
{
  int i;

  if(!from || !to) return(-1);

  for(i=0; i<from->numlines; i++)
    msAddLine(to, &(from->line[i])); /* copy each line */

  to->type = from->type;

  to->bounds.minx = from->bounds.minx;
  to->bounds.miny = from->bounds.miny;
  to->bounds.maxx = from->bounds.maxx;
  to->bounds.maxy = from->bounds.maxy;

  if(from->text) to->text = msStrdup(from->text);

  to->classindex = from->classindex;
  to->index = from->index;
  to->tileindex = from->tileindex;
  to->resultindex = from->resultindex;

  if(from->values) {
    to->values = (char **)msSmallMalloc(sizeof(char *)*from->numvalues);
    for(i=0; i<from->numvalues; i++)
      to->values[i] = msStrdup(from->values[i]);
    to->numvalues = from->numvalues;
  }

  to->geometry = NULL; /* GEOS code will build automatically if necessary */
  to->scratch = from->scratch;

  return(0);
}

void msFreeShape(shapeObj *shape)
{
  int c;

  if(!shape) return; /* for safety */

  for (c= 0; c < shape->numlines; c++)
    free(shape->line[c].point);

  if (shape->line) free(shape->line);
  if(shape->values) msFreeCharArray(shape->values, shape->numvalues);
  if(shape->text) free(shape->text);

#ifdef USE_GEOS
  msGEOSFreeGeometry(shape);
#endif

  msInitShape(shape); /* now reset */
}

void msFreeLabelPathObj(labelPathObj *path)
{
  msFreeShape(&(path->bounds));
  msFree(path->path.point);
  msFree(path->angles);
  msFree(path);
}

void msShapeDeleteLine( shapeObj *shape, int line )
{
  if( line < 0 || line >= shape->numlines ) {
    assert( 0 );
    return;
  }

  free( shape->line[line].point );
  if( line < shape->numlines - 1 ) {
    memmove( shape->line + line,
             shape->line + line + 1,
             sizeof(lineObj) * (shape->numlines - line - 1) );
  }
  shape->numlines--;
}

void msComputeBounds(shapeObj *shape)
{
  int i, j;
  if(shape->numlines <= 0) return;
  for(i=0; i<shape->numlines; i++) {
    if(shape->line[i].numpoints > 0) {
      shape->bounds.minx = shape->bounds.maxx = shape->line[i].point[0].x;
      shape->bounds.miny = shape->bounds.maxy = shape->line[i].point[0].y;
      break;
    }
  }
  if(i == shape->numlines) return;

  for( i=0; i<shape->numlines; i++ ) {
    for( j=0; j<shape->line[i].numpoints; j++ ) {
      shape->bounds.minx = MS_MIN(shape->bounds.minx, shape->line[i].point[j].x);
      shape->bounds.maxx = MS_MAX(shape->bounds.maxx, shape->line[i].point[j].x);
      shape->bounds.miny = MS_MIN(shape->bounds.miny, shape->line[i].point[j].y);
      shape->bounds.maxy = MS_MAX(shape->bounds.maxy, shape->line[i].point[j].y);
    }
  }
}

/* checks to see if ring r is an outer ring of shape */
int msIsOuterRing(shapeObj *shape, int r)
{
  int i, status=MS_TRUE;
  int result1, result2;

  if(shape->numlines == 1) return(MS_TRUE);

  for(i=0; i<shape->numlines; i++) {
    if(i == r) continue;

    /*
    ** We have to test 2, or perhaps 3 points on the shape against the ring because
    ** it is possible that at most one point could touch the ring and the function
    ** msPointInPolygon() is indeterminite in that case. (bug #2434)
    */
    result1 = msPointInPolygon(&(shape->line[r].point[0]), &(shape->line[i]));
    result2 = msPointInPolygon(&(shape->line[r].point[1]), &(shape->line[i]));
    if(result1 == result2) { /* same result twice, neither point was on the edge */
      if(result1 == MS_TRUE) status = !status;
    } else { /* one of the first 2 points were on the edge of the ring, the next one isn't */
      if(msPointInPolygon(&(shape->line[r].point[2]), &(shape->line[i])) == MS_TRUE)
        status = !status;
    }

  }

  return(status);
}

/*
** Returns a list of outer rings for shape (the list has one entry for each ring,
** MS_TRUE for outer rings).
*/
int *msGetOuterList(shapeObj *shape)
{
  int i;
  int *list;

  list = (int *)malloc(sizeof(int)*shape->numlines);
  MS_CHECK_ALLOC(list, sizeof(int)*shape->numlines, NULL);

  for(i=0; i<shape->numlines; i++)
    list[i] = msIsOuterRing(shape, i);

  return(list);
}

/*
** Returns a list of inner rings for ring r in shape (given a list of outer rings).
*/
int *msGetInnerList(shapeObj *shape, int r, int *outerlist)
{
  int i;
  int *list;

  list = (int *)malloc(sizeof(int)*shape->numlines);
  MS_CHECK_ALLOC(list, sizeof(int)*shape->numlines, NULL);

  for(i=0; i<shape->numlines; i++) { /* test all rings against the ring */

    if(outerlist[i] == MS_TRUE) { /* ring is an outer and can't be an inner */
      list[i] = MS_FALSE;
      continue;
    }

    list[i] = msPointInPolygon(&(shape->line[i].point[0]), &(shape->line[r]));
  }

  return(list);
}

/*
** Add point to a line object.
**
** Note that reallocating the point array larger for each point can
** be pretty inefficient, so use this function sparingly.  Mostly
** geometries creators should create their own working lineObj and
** then call msAddLine() to add it to a shape.
*/

int msAddPointToLine(lineObj *line, pointObj *point )
{
  line->numpoints += 1;

  line->point = (pointObj *) msSmallRealloc(line->point, sizeof(pointObj) * line->numpoints);
  line->point[line->numpoints-1] = *point;

  return MS_SUCCESS;
}

int msAddLine(shapeObj *p, lineObj *new_line)
{
  lineObj lineCopy;

  lineCopy.numpoints = new_line->numpoints;
  lineCopy.point = (pointObj *) malloc(new_line->numpoints*sizeof(pointObj));
  MS_CHECK_ALLOC(lineCopy.point, new_line->numpoints*sizeof(pointObj), MS_FAILURE);

  memcpy( lineCopy.point, new_line->point, sizeof(pointObj) * new_line->numpoints );

  return msAddLineDirectly( p, &lineCopy );
}

/*
** Same as msAddLine(), except that this version "seizes" the points
** array from the passed in line and uses it instead of copying it.
*/
int msAddLineDirectly(shapeObj *p, lineObj *new_line)
{
  int c;

  if( p->numlines == 0 ) {
    p->line = (lineObj *) malloc(sizeof(lineObj));
    MS_CHECK_ALLOC(p->line, sizeof(lineObj), MS_FAILURE);
  } else {
    p->line = (lineObj *) realloc(p->line, (p->numlines+1)*sizeof(lineObj));
    MS_CHECK_ALLOC(p->line, (p->numlines+1)*sizeof(lineObj), MS_FAILURE);
  }

  /* Copy the new line onto the end of the extended line array */
  c= p->numlines;
  p->line[c].numpoints = new_line->numpoints;
  p->line[c].point = new_line->point;

  /* strip points reference off the passed in lineObj */
  new_line->point = NULL;
  new_line->numpoints = 0;

  /* Update the polygon information */
  p->numlines++;

  return(MS_SUCCESS);
}

/*
** Converts a rect array to a shapeObj structure. Note order is CW assuming y origin
** is in the lower left corner (normal cartesian coordinate system). Also polygon is
** is closed (i.e. first=last). This conforms to the shapefile specification. For image
** coordinate systems (i.e. GD) this is back-ass-ward, which is fine cause the function
** that calculates direction assumes min y = lower left, this way it'll still work. Drawing
** functions are independent of direction. Orientation problems can cause some nasty bugs.
*/
void msRectToPolygon(rectObj rect, shapeObj *poly)
{
  lineObj line= {0,NULL};

  line.point = (pointObj *)msSmallMalloc(sizeof(pointObj)*5);

  line.point[0].x = rect.minx;
  line.point[0].y = rect.miny;
  line.point[1].x = rect.minx;
  line.point[1].y = rect.maxy;
  line.point[2].x = rect.maxx;
  line.point[2].y = rect.maxy;
  line.point[3].x = rect.maxx;
  line.point[3].y = rect.miny;
  line.point[4].x = line.point[0].x;
  line.point[4].y = line.point[0].y;

  line.numpoints = 5;

  msAddLine(poly, &line);
  if(poly->numlines == 1) { /* poly was empty to begin with */
    poly->type = MS_SHAPE_POLYGON;
    poly->bounds = rect;
  } else
    msMergeRect(&poly->bounds, &rect);
  free(line.point);
}

/*
** Private implementation of the Sutherland-Cohen algorithm. Inspired by
** "Getting Graphic: Programming Fundamentals in C and C++" by Mark Finlay
** and John Petritis. (pages 179-182)
*/
static int clipLine(double *x1, double *y1, double *x2, double *y2, rectObj rect)
{
  double x, y;
  double slope;
  CLIP_STATE check1, check2;

  if(*x1 < rect.minx && *x2 < rect.minx)
    return(MS_FALSE);
  if(*x1 > rect.maxx && *x2 > rect.maxx)
    return(MS_FALSE);

  check1 = CLIP_CHECK(rect.minx, *x1, rect.maxx);
  check2 = CLIP_CHECK(rect.minx, *x2, rect.maxx);
  if(check1 == CLIP_LEFT || check2 == CLIP_LEFT) {
    slope = (*y2 - *y1)/(*x2 - *x1);
    y = *y1 + (rect.minx - *x1)*slope;
    if(check1 == CLIP_LEFT) {
      *x1 = rect.minx;
      *y1 = y;
    } else {
      *x2 = rect.minx;
      *y2 = y;
    }
  }
  if(check1 == CLIP_RIGHT || check2 == CLIP_RIGHT) {
    slope = (*y2 - *y1)/(*x2 - *x1);
    y = *y1 + (rect.maxx - *x1)*slope;
    if(check1 == CLIP_RIGHT) {
      *x1 = rect.maxx;
      *y1 = y;
    } else {
      *x2 = rect.maxx;
      *y2 = y;
    }
  }

  if(*y1 < rect.miny && *y2 < rect.miny)
    return(MS_FALSE);
  if(*y1 > rect.maxy && *y2 > rect.maxy)
    return(MS_FALSE);

  check1 = CLIP_CHECK(rect.miny, *y1, rect.maxy);
  check2 = CLIP_CHECK(rect.miny, *y2, rect.maxy);
  if(check1 == CLIP_LEFT || check2 == CLIP_LEFT) {
    slope = (*x2 - *x1)/(*y2 - *y1);
    x = *x1 + (rect.miny - *y1)*slope;
    if(check1 == CLIP_LEFT) {
      *x1 = x;
      *y1 = rect.miny;
    } else {
      *x2 = x;
      *y2 = rect.miny;
    }
  }
  if(check1 == CLIP_RIGHT || check2 == CLIP_RIGHT) {
    slope = (*x2 - *x1)/(*y2 - *y1);
    x = *x1 + (rect.maxy - *y1)*slope;
    if(check1 == CLIP_RIGHT) {
      *x1 = x;
      *y1 = rect.maxy;
    } else {
      *x2 = x;
      *y2 = rect.maxy;
    }
  }

  return(MS_TRUE);
}

/*
** Routine for clipping a polyline, stored in a shapeObj struct, to a
** rectangle. Uses clipLine() function to create a new shapeObj.
*/
void msClipPolylineRect(shapeObj *shape, rectObj rect)
{
  int i,j;
  lineObj line= {0,NULL};
  double x1, x2, y1, y2;
  shapeObj tmp;

  memset( &tmp, 0, sizeof(shapeObj) );

  if(shape->numlines == 0) /* nothing to clip */
    return;

  /*
  ** Don't do any clip processing of shapes completely within the
  ** clip rectangle based on a comparison of bounds.   We could do
  ** something similar for completely outside, but that rarely occurs
  ** since the spatial query at the layer read level has generally already
  ** discarded all shapes completely outside the rect.
  */
  if( shape->bounds.maxx <= rect.maxx
      && shape->bounds.minx >= rect.minx
      && shape->bounds.maxy <= rect.maxy
      && shape->bounds.miny >= rect.miny ) {
    return;
  }

  for(i=0; i<shape->numlines; i++) {

    line.point = (pointObj *)msSmallMalloc(sizeof(pointObj)*shape->line[i].numpoints);
    line.numpoints = 0;

    x1 = shape->line[i].point[0].x;
    y1 = shape->line[i].point[0].y;
    for(j=1; j<shape->line[i].numpoints; j++) {
      x2 = shape->line[i].point[j].x;
      y2 = shape->line[i].point[j].y;

      if(clipLine(&x1,&y1,&x2,&y2,rect) == MS_TRUE) {
        if(line.numpoints == 0) { /* first segment, add both points */
          line.point[0].x = x1;
          line.point[0].y = y1;
          line.point[1].x = x2;
          line.point[1].y = y2;
          line.numpoints = 2;
        } else { /* add just the last point */
          line.point[line.numpoints].x = x2;
          line.point[line.numpoints].y = y2;
          line.numpoints++;
        }

        if((x2 != shape->line[i].point[j].x) || (y2 != shape->line[i].point[j].y)) {
          msAddLine(&tmp, &line);
          line.numpoints = 0; /* new line */
        }
      }

      x1 = shape->line[i].point[j].x;
      y1 = shape->line[i].point[j].y;
    }

    if(line.numpoints > 0) {
      msAddLineDirectly(&tmp, &line);
    } else {
      free(line.point);
      line.numpoints = 0; /* new line */
    }
  }

  for (i=0; i<shape->numlines; i++) free(shape->line[i].point);
  free(shape->line);

  shape->line = tmp.line;
  shape->numlines = tmp.numlines;
  msComputeBounds(shape);
}

/*
** Slightly modified version of the Liang-Barsky polygon clipping algorithm
*/
void msClipPolygonRect(shapeObj *shape, rectObj rect)
{
  int i, j;
  double deltax, deltay, xin,xout,  yin,yout;
  double tinx,tiny,  toutx,touty,  tin1, tin2,  tout;
  double x1,y1, x2,y2;

  shapeObj tmp;
  lineObj line= {0,NULL};

  msInitShape(&tmp);

  if(shape->numlines == 0) /* nothing to clip */
    return;

  /*
  ** Don't do any clip processing of shapes completely within the
  ** clip rectangle based on a comparison of bounds.   We could do
  ** something similar for completely outside, but that rarely occurs
  ** since the spatial query at the layer read level has generally already
  ** discarded all shapes completely outside the rect.
  */
  if( shape->bounds.maxx <= rect.maxx
      && shape->bounds.minx >= rect.minx
      && shape->bounds.maxy <= rect.maxy
      && shape->bounds.miny >= rect.miny ) {
    return;
  }

  for(j=0; j<shape->numlines; j++) {

    line.point = (pointObj *)msSmallMalloc(sizeof(pointObj)*2*shape->line[j].numpoints+1); /* worst case scenario, +1 allows us to duplicate the 1st and last point */
    line.numpoints = 0;

    for (i = 0; i < shape->line[j].numpoints-1; i++) {

      x1 = shape->line[j].point[i].x;
      y1 = shape->line[j].point[i].y;
      x2 = shape->line[j].point[i+1].x;
      y2 = shape->line[j].point[i+1].y;

      deltax = x2-x1;
      if (deltax == 0) { /* bump off of the vertical */
        deltax = (x1 > rect.minx) ? -NEARZERO : NEARZERO ;
      }
      deltay = y2-y1;
      if (deltay == 0) { /* bump off of the horizontal */
        deltay = (y1 > rect.miny) ? -NEARZERO : NEARZERO ;
      }

      if (deltax > 0) { /*  points to right */
        xin = rect.minx;
        xout = rect.maxx;
      } else {
        xin = rect.maxx;
        xout = rect.minx;
      }
      if (deltay > 0) { /*  points up */
        yin = rect.miny;
        yout = rect.maxy;
      } else {
        yin = rect.maxy;
        yout = rect.miny;
      }

      tinx = (xin - x1)/deltax;
      tiny = (yin - y1)/deltay;

      if (tinx < tiny) { /* hits x first */
        tin1 = tinx;
        tin2 = tiny;
      } else {            /* hits y first */
        tin1 = tiny;
        tin2 = tinx;
      }

      if (1 >= tin1) {
        if (0 < tin1) {
          line.point[line.numpoints].x = xin;
          line.point[line.numpoints].y = yin;
          line.numpoints++;
        }
        if (1 >= tin2) {
          toutx = (xout - x1)/deltax;
          touty = (yout - y1)/deltay;

          tout = (toutx < touty) ? toutx : touty ;

          if (0 < tin2 || 0 < tout) {
            if (tin2 <= tout) {
              if (0 < tin2) {
                if (tinx > tiny) {
                  line.point[line.numpoints].x = xin;
                  line.point[line.numpoints].y = y1 + tinx*deltay;
                  line.numpoints++;
                } else {
                  line.point[line.numpoints].x = x1 + tiny*deltax;
                  line.point[line.numpoints].y = yin;
                  line.numpoints++;
                }
              }
              if (1 > tout) {
                if (toutx < touty) {
                  line.point[line.numpoints].x = xout;
                  line.point[line.numpoints].y = y1 + toutx*deltay;
                  line.numpoints++;
                } else {
                  line.point[line.numpoints].x = x1 + touty*deltax;
                  line.point[line.numpoints].y = yout;
                  line.numpoints++;
                }
              } else {
                line.point[line.numpoints].x = x2;
                line.point[line.numpoints].y = y2;
                line.numpoints++;
              }
            } else {
              if (tinx > tiny) {
                line.point[line.numpoints].x = xin;
                line.point[line.numpoints].y = yout;
                line.numpoints++;
              } else {
                line.point[line.numpoints].x = xout;
                line.point[line.numpoints].y = yin;
                line.numpoints++;
              }
            }
          }
        }
      }
    }

    if(line.numpoints > 0) {
      line.point[line.numpoints].x = line.point[0].x; /* force closure */
      line.point[line.numpoints].y = line.point[0].y;
      line.numpoints++;
      msAddLineDirectly(&tmp, &line);
    } else {
      free(line.point);
    }
  } /* next line */

  for (i=0; i<shape->numlines; i++) free(shape->line[i].point);
  free(shape->line);

  shape->line = tmp.line;
  shape->numlines = tmp.numlines;
  msComputeBounds(shape);

  return;
}

/*
** offsets a point relative to an image position
*/
void msOffsetPointRelativeTo(pointObj *point, layerObj *layer)
{
  double x=0, y=0;
  if ( msCheckParentPointer(layer->map,"map")==MS_FAILURE )
    return;


  if(layer->transform == MS_TRUE) return; /* nothing to do */

  if(layer->units == MS_PERCENTAGES) {
    point->x *= (layer->map->width-1);
    point->y *= (layer->map->height-1);
  }

  if(layer->transform == MS_FALSE || layer->transform == MS_UL) return; /* done */

  switch(layer->transform) {
    case MS_UC:
      x = (layer->map->width-1)/2;
      y = 0;
      break;
    case MS_UR:
      x = layer->map->width-1;
      y = 0;
      break;
    case MS_CL:
      x = 0;
      y = layer->map->height/2;
      break;
    case MS_CC:
      x = layer->map->width/2;
      y = layer->map->height/2;
      break;
    case MS_CR:
      x = layer->map->width-1;
      y = layer->map->height/2;
      break;
    case MS_LL:
      x = 0;
      y = layer->map->height-1;
      break;
    case MS_LC:
      x = layer->map->width/2;
      y = layer->map->height-1;
      break;
    case MS_LR:
      x = layer->map->width-1;
      y = layer->map->height-1;
      break;
  }

  point->x += x;
  point->y += y;

  return;
}

/*
** offsets a shape relative to an image position
*/
void msOffsetShapeRelativeTo(shapeObj *shape, layerObj *layer)
{
  int i, j;
  double x=0, y=0;

  if(layer->transform == MS_TRUE) return; /* nothing to do */
  if ( msCheckParentPointer(layer->map,"map")==MS_FAILURE )
    return;


  if(layer->units == MS_PERCENTAGES) {
    for (i=0; i<shape->numlines; i++) {
      for (j=0; j<shape->line[i].numpoints; j++) {
        shape->line[i].point[j].x *= (layer->map->width-1);
        shape->line[i].point[j].y *= (layer->map->height-1);
      }
    }
  }

  if(layer->transform == MS_FALSE || layer->transform == MS_UL) return; /* done */

  switch(layer->transform) {
    case MS_UC:
      x = (layer->map->width-1)/2;
      y = 0;
      break;
    case MS_UR:
      x = layer->map->width-1;
      y = 0;
      break;
    case MS_CL:
      x = 0;
      y = layer->map->height/2;
      break;
    case MS_CC:
      x = layer->map->width/2;
      y = layer->map->height/2;
      break;
    case MS_CR:
      x = layer->map->width-1;
      y = layer->map->height/2;
      break;
    case MS_LL:
      x = 0;
      y = layer->map->height-1;
      break;
    case MS_LC:
      x = layer->map->width/2;
      y = layer->map->height-1;
      break;
    case MS_LR:
      x = layer->map->width-1;
      y = layer->map->height-1;
      break;
  }

  for (i=0; i<shape->numlines; i++) {
    for (j=0; j<shape->line[i].numpoints; j++) {
      shape->line[i].point[j].x += x;
      shape->line[i].point[j].y += y;
    }
  }

  return;
}

void msTransformShapeSimplify(shapeObj *shape, rectObj extent, double cellsize)
{
  int i,j,k,beforelast; /* loop counters */
  double dx,dy;
  pointObj *point;
  double inv_cs = 1.0 / cellsize; /* invert and multiply much faster */
  int ok = 0;
  if(shape->numlines == 0) return; /* nothing to transform */

  if(shape->type == MS_SHAPE_LINE) {
    /*
     * loop through the shape's lines, and do naive simplification
     * to discard the points that are too close to one another.
     * currently the threshold is to discard points if they fall
     * less than a pixel away from their predecessor.
     * the simplified line is guaranteed to contain at
     * least its first and last point
     */
    for(i=0; i<shape->numlines; i++) { /* for each part */
      if(shape->line[i].numpoints<2) {
        shape->line[i].numpoints=0;
        continue; /*skip degenerate lines*/
      }
      point=shape->line[i].point;
      /*always keep first point*/
      point[0].x = MS_MAP2IMAGE_X_IC_DBL(point[0].x, extent.minx, inv_cs);
      point[0].y = MS_MAP2IMAGE_Y_IC_DBL(point[0].y, extent.maxy, inv_cs);
      beforelast=shape->line[i].numpoints-1;
      for(j=1,k=1; j < beforelast; j++ ) { /*loop from second point to first-before-last point*/
        point[k].x = MS_MAP2IMAGE_X_IC_DBL(point[j].x, extent.minx, inv_cs);
        point[k].y = MS_MAP2IMAGE_Y_IC_DBL(point[j].y, extent.maxy, inv_cs);
        dx=(point[k].x-point[k-1].x);
        dy=(point[k].y-point[k-1].y);
        if(dx*dx+dy*dy>1)
          k++;
      }
      /* try to keep last point */
      point[k].x = MS_MAP2IMAGE_X_IC_DBL(point[j].x, extent.minx, inv_cs);
      point[k].y = MS_MAP2IMAGE_Y_IC_DBL(point[j].y, extent.maxy, inv_cs);
      /* discard last point if equal to the one before it */
      if(point[k].x!=point[k-1].x || point[k].y!=point[k-1].y) {
        shape->line[i].numpoints=k+1;
      } else {
        shape->line[i].numpoints=k;
      }
      /* skip degenerate line once more */
      if(shape->line[i].numpoints<2) {
        shape->line[i].numpoints=0;
      } else {
        ok = 1; /* we have at least one line with more than two points */
      }
    }
  } else if(shape->type == MS_SHAPE_POLYGON) {
    /*
     * loop through the shape's lines, and do naive simplification
     * to discard the points that are too close to one another.
     * currently the threshold is to discard points if they fall
     * less than a pixel away from their predecessor.
     * the simplified polygon is guaranteed to contain at
     * least its first, second and last point
     */
    for(i=0; i<shape->numlines; i++) { /* for each part */
      if(shape->line[i].numpoints<4) {
        shape->line[i].numpoints=0;
        continue; /*skip degenerate lines*/
      }
      point=shape->line[i].point;
      /*always keep first and second point*/
      point[0].x = MS_MAP2IMAGE_X_IC_DBL(point[0].x, extent.minx, inv_cs);
      point[0].y = MS_MAP2IMAGE_Y_IC_DBL(point[0].y, extent.maxy, inv_cs);
      point[1].x = MS_MAP2IMAGE_X_IC_DBL(point[1].x, extent.minx, inv_cs);
      point[1].y = MS_MAP2IMAGE_Y_IC_DBL(point[1].y, extent.maxy, inv_cs);
      beforelast=shape->line[i].numpoints-2;
      for(j=2,k=2; j < beforelast; j++ ) { /*loop from second point to second-before-last point*/
        point[k].x = MS_MAP2IMAGE_X_IC_DBL(point[j].x, extent.minx, inv_cs);
        point[k].y = MS_MAP2IMAGE_Y_IC_DBL(point[j].y, extent.maxy, inv_cs);
        dx=(point[k].x-point[k-1].x);
        dy=(point[k].y-point[k-1].y);
        if(dx*dx+dy*dy>1)
          k++;
      }
      /*always keep last two points (the last point is the repetition of the
       * first one */
      point[k].x = MS_MAP2IMAGE_X_IC_DBL(point[j].x, extent.minx, inv_cs);
      point[k].y = MS_MAP2IMAGE_Y_IC_DBL(point[j].y, extent.maxy, inv_cs);
      point[k+1].x = MS_MAP2IMAGE_X_IC_DBL(point[j+1].x, extent.minx, inv_cs);
      point[k+1].y = MS_MAP2IMAGE_Y_IC_DBL(point[j+1].y, extent.maxy, inv_cs);
      shape->line[i].numpoints = k+2;
      ok = 1;
    }
  } else { /* only for untyped shapes, as point layers don't go through this function */
    for(i=0; i<shape->numlines; i++) {
      point=shape->line[i].point;
      for(j=0; j<shape->line[i].numpoints; j++) {
        point[j].x = MS_MAP2IMAGE_X_IC_DBL(point[j].x, extent.minx, inv_cs);
        point[j].y = MS_MAP2IMAGE_Y_IC_DBL(point[j].y, extent.maxy, inv_cs);
      }
    }
    ok = 1;
  }
  if(!ok) {
    for(i=0; i<shape->numlines; i++) {
      free(shape->line[i].point);
    }
    shape->numlines = 0 ;
  }
}

/**
 * Generic function to transorm the shape coordinates to output coordinates
 */
void  msTransformShape(shapeObj *shape, rectObj extent, double cellsize, imageObj *image)
{
  if (image != NULL && MS_RENDERER_PLUGIN(image->format)) {
    rendererVTableObj *renderer = MS_IMAGE_RENDERER(image);
    if(renderer->transform_mode == MS_TRANSFORM_SNAPTOGRID) {
      msTransformShapeToPixelSnapToGrid(shape, extent, cellsize, renderer->approximation_scale);
    } else if(renderer->transform_mode == MS_TRANSFORM_SIMPLIFY) {
      msTransformShapeSimplify(shape, extent, cellsize);
    } else if(renderer->transform_mode == MS_TRANSFORM_ROUND) {
      msTransformShapeToPixelRound(shape, extent, cellsize);
    } else if(renderer->transform_mode == MS_TRANSFORM_FULLRESOLUTION) {
      msTransformShapeToPixelDoublePrecision(shape,extent,cellsize);
    } else if(renderer->transform_mode == MS_TRANSFORM_NONE) {
      /* nothing to do */
      return;
    }
    /* unknown, do nothing */
    return;
  }
  msTransformShapeToPixelRound(shape, extent, cellsize);
}

void msTransformShapeToPixelSnapToGrid(shapeObj *shape, rectObj extent, double cellsize, double grid_resolution)
{
  int i,j,k; /* loop counters */
  double inv_cs;
  if(shape->numlines == 0) return;
  inv_cs = 1.0 / cellsize; /* invert and multiply much faster */


  if(shape->type == MS_SHAPE_LINE || shape->type == MS_SHAPE_POLYGON) { /* remove duplicate vertices */
    for(i=0; i<shape->numlines; i++) { /* for each part */
      int snap = 1;
      double x0,y0,x1,y1,x2,y2;
      /*do a quick heuristic: will we risk having a degenerate shape*/
      if(shape->type == MS_SHAPE_LINE) {
        /*a line is degenerate if it has a single pixel. we check that the first and last pixel are different*/
        x0 = MS_MAP2IMAGE_X_IC_SNAP(shape->line[i].point[0].x, extent.minx, inv_cs, grid_resolution);
        y0 = MS_MAP2IMAGE_Y_IC_SNAP(shape->line[i].point[0].y, extent.maxy, inv_cs, grid_resolution);
        x1 = MS_MAP2IMAGE_X_IC_SNAP(shape->line[i].point[shape->line[i].numpoints-1].x, extent.minx, inv_cs, grid_resolution);
        y1 = MS_MAP2IMAGE_Y_IC_SNAP(shape->line[i].point[shape->line[i].numpoints-1].y, extent.maxy, inv_cs, grid_resolution);
        if(x0 == x1 && y0 == y1) {
          snap = 0;
        }
      } else if(shape->type == MS_SHAPE_POLYGON) {
        x0 = MS_MAP2IMAGE_X_IC_SNAP(shape->line[i].point[0].x, extent.minx, inv_cs, grid_resolution);
        y0 = MS_MAP2IMAGE_Y_IC_SNAP(shape->line[i].point[0].y, extent.maxy, inv_cs, grid_resolution);
        x1 = MS_MAP2IMAGE_X_IC_SNAP(shape->line[i].point[shape->line[i].numpoints/3].x, extent.minx, inv_cs, grid_resolution);
        y1 = MS_MAP2IMAGE_Y_IC_SNAP(shape->line[i].point[shape->line[i].numpoints/3].y, extent.maxy, inv_cs, grid_resolution);
        x2 = MS_MAP2IMAGE_X_IC_SNAP(shape->line[i].point[shape->line[i].numpoints/3*2].x, extent.minx, inv_cs, grid_resolution);
        y2 = MS_MAP2IMAGE_Y_IC_SNAP(shape->line[i].point[shape->line[i].numpoints/3*2].y, extent.maxy, inv_cs, grid_resolution);
        if((x0 == x1 && y0 == y1) ||
            (x0 == x2 && y0 == y2) ||
            (x1 == x2 && y1 == y2)) {
          snap = 0;
        }
      }
      if(snap) {
        shape->line[i].point[0].x = x0;
        shape->line[i].point[0].y = y0;
        for(j=1, k=1; j < shape->line[i].numpoints; j++ ) {
          shape->line[i].point[k].x = MS_MAP2IMAGE_X_IC_SNAP(shape->line[i].point[j].x, extent.minx, inv_cs, grid_resolution);
          shape->line[i].point[k].y = MS_MAP2IMAGE_Y_IC_SNAP(shape->line[i].point[j].y, extent.maxy, inv_cs, grid_resolution);
          if(shape->line[i].point[k].x!=shape->line[i].point[k-1].x || shape->line[i].point[k].y!=shape->line[i].point[k-1].y)
            k++;
        }
        shape->line[i].numpoints=k;
      } else {
        if(shape->type == MS_SHAPE_LINE) {
          shape->line[i].point[0].x = MS_MAP2IMAGE_X_IC_DBL(shape->line[i].point[0].x, extent.minx, inv_cs);
          shape->line[i].point[0].y = MS_MAP2IMAGE_Y_IC_DBL(shape->line[i].point[0].y, extent.maxy, inv_cs);
          shape->line[i].point[1].x = MS_MAP2IMAGE_X_IC_DBL(shape->line[i].point[shape->line[i].numpoints-1].x, extent.minx, inv_cs);
          shape->line[i].point[1].y = MS_MAP2IMAGE_Y_IC_DBL(shape->line[i].point[shape->line[i].numpoints-1].y, extent.maxy, inv_cs);
          shape->line[i].numpoints = 2;
        } else {
          for(j=0; j < shape->line[i].numpoints; j++ ) {
            shape->line[i].point[j].x = MS_MAP2IMAGE_X_IC_DBL(shape->line[i].point[j].x, extent.minx, inv_cs);
            shape->line[i].point[j].y = MS_MAP2IMAGE_Y_IC_DBL(shape->line[i].point[j].y, extent.maxy, inv_cs);
          }
        }
      }
    }
  } else { /* points or untyped shapes */
    for(i=0; i<shape->numlines; i++) { /* for each part */
      for(j=1; j < shape->line[i].numpoints; j++ ) {
        shape->line[i].point[j].x = MS_MAP2IMAGE_X_IC_DBL(shape->line[i].point[j].x, extent.minx, inv_cs);
        shape->line[i].point[j].y = MS_MAP2IMAGE_Y_IC_DBL(shape->line[i].point[j].y, extent.maxy, inv_cs);
      }
    }
  }

}

void msTransformShapeToPixelRound(shapeObj *shape, rectObj extent, double cellsize)
{
  int i,j,k; /* loop counters */
  double inv_cs;
  if(shape->numlines == 0) return;
  inv_cs = 1.0 / cellsize; /* invert and multiply much faster */
  if(shape->type == MS_SHAPE_LINE || shape->type == MS_SHAPE_POLYGON) { /* remove duplicate vertices */
    for(i=0; i<shape->numlines; i++) { /* for each part */
      shape->line[i].point[0].x = MS_MAP2IMAGE_X_IC(shape->line[i].point[0].x, extent.minx, inv_cs);;
      shape->line[i].point[0].y = MS_MAP2IMAGE_Y_IC(shape->line[i].point[0].y, extent.maxy, inv_cs);
      for(j=1, k=1; j < shape->line[i].numpoints; j++ ) {
        shape->line[i].point[k].x = MS_MAP2IMAGE_X_IC(shape->line[i].point[j].x, extent.minx, inv_cs);
        shape->line[i].point[k].y = MS_MAP2IMAGE_Y_IC(shape->line[i].point[j].y, extent.maxy, inv_cs);
        if(shape->line[i].point[k].x!=shape->line[i].point[k-1].x || shape->line[i].point[k].y!=shape->line[i].point[k-1].y)
          k++;
      }
      shape->line[i].numpoints=k;
    }
  } else { /* points or untyped shapes */
    for(i=0; i<shape->numlines; i++) { /* for each part */
      for(j=0; j < shape->line[i].numpoints; j++ ) {
        shape->line[i].point[j].x = MS_MAP2IMAGE_X_IC(shape->line[i].point[j].x, extent.minx, inv_cs);
        shape->line[i].point[j].y = MS_MAP2IMAGE_Y_IC(shape->line[i].point[j].y, extent.maxy, inv_cs);
      }
    }
  }

}

void msTransformShapeToPixelDoublePrecision(shapeObj *shape, rectObj extent, double cellsize)
{
  int i,j; /* loop counters */
  double inv_cs = 1.0 / cellsize; /* invert and multiply much faster */
  for(i=0; i<shape->numlines; i++) {
    for(j=0; j<shape->line[i].numpoints; j++) {
      shape->line[i].point[j].x = MS_MAP2IMAGE_X_IC_DBL(shape->line[i].point[j].x, extent.minx, inv_cs);
      shape->line[i].point[j].y = MS_MAP2IMAGE_Y_IC_DBL(shape->line[i].point[j].y, extent.maxy, inv_cs);
    }
  }
}



/*
** Converts from map coordinates to image coordinates
*/
void msTransformPixelToShape(shapeObj *shape, rectObj extent, double cellsize)
{
  int i,j; /* loop counters */

  if(shape->numlines == 0) return; /* nothing to transform */

  if(shape->type == MS_SHAPE_LINE || shape->type == MS_SHAPE_POLYGON) { /* remove co-linear vertices */

    for(i=0; i<shape->numlines; i++) { /* for each part */
      for(j=0; j < shape->line[i].numpoints; j++ ) {
        shape->line[i].point[j].x = MS_IMAGE2MAP_X(shape->line[i].point[j].x, extent.minx, cellsize);
        shape->line[i].point[j].y = MS_IMAGE2MAP_Y(shape->line[i].point[j].y, extent.maxy, cellsize);
      }
    }
  } else { /* points or untyped shapes */

    for(i=0; i<shape->numlines; i++) { /* for each part */
      for(j=1; j < shape->line[i].numpoints; j++ ) {
        shape->line[i].point[j].x = MS_IMAGE2MAP_X(shape->line[i].point[j].x, extent.minx, cellsize);
        shape->line[i].point[j].y = MS_IMAGE2MAP_Y(shape->line[i].point[j].y, extent.maxy, cellsize);
      }
    }
  }

  return;
}

/*
** Not a generic intersection test, we KNOW the lines aren't parallel or coincident. To be used with the next
** buffering code only. See code in mapsearch.c for a boolean test for intersection.
*/
static pointObj generateLineIntersection(pointObj a, pointObj b, pointObj c, pointObj d)
{
  pointObj p;
  double r;
  double denominator, numerator;

  if(b.x == c.x && b.y == c.y) return(b);

  numerator = ((a.y-c.y)*(d.x-c.x) - (a.x-c.x)*(d.y-c.y));
  denominator = ((b.x-a.x)*(d.y-c.y) - (b.y-a.y)*(d.x-c.x));

  r = numerator/denominator;

  p.x = MS_NINT(a.x + r*(b.x-a.x));
  p.y = MS_NINT(a.y + r*(b.y-a.y));

  return(p);
}

void bufferPolyline(shapeObj *p, shapeObj *op, int w)
{
  int i, j;
  pointObj a;
  lineObj inside, outside;
  double angle;
  double dx, dy;

  for (i = 0; i < p->numlines; i++) {

    inside.point = (pointObj *)msSmallMalloc(sizeof(pointObj)*p->line[i].numpoints);
    outside.point = (pointObj *)msSmallMalloc(sizeof(pointObj)*p->line[i].numpoints);
    inside.numpoints = outside.numpoints = p->line[i].numpoints;

    angle = asin(MS_ABS(p->line[i].point[1].x - p->line[i].point[0].x)/sqrt((((p->line[i].point[1].x - p->line[i].point[0].x)*(p->line[i].point[1].x - p->line[i].point[0].x)) + ((p->line[i].point[1].y - p->line[i].point[0].y)*(p->line[i].point[1].y - p->line[i].point[0].y)))));
    if(p->line[i].point[0].x < p->line[i].point[1].x)
      dy = sin(angle) * (w/2);
    else
      dy = -sin(angle) * (w/2);
    if(p->line[i].point[0].y < p->line[i].point[1].y)
      dx = -cos(angle) * (w/2);
    else
      dx = cos(angle) * (w/2);

    inside.point[0].x = p->line[i].point[0].x + dx;
    inside.point[1].x = p->line[i].point[1].x + dx;
    inside.point[0].y = p->line[i].point[0].y + dy;
    inside.point[1].y = p->line[i].point[1].y + dy;

    outside.point[0].x = p->line[i].point[0].x - dx;
    outside.point[1].x = p->line[i].point[1].x - dx;
    outside.point[0].y = p->line[i].point[0].y - dy;
    outside.point[1].y = p->line[i].point[1].y - dy;

    for(j=2; j<p->line[i].numpoints; j++) {

      angle = asin(MS_ABS(p->line[i].point[j].x - p->line[i].point[j-1].x)/sqrt((((p->line[i].point[j].x - p->line[i].point[j-1].x)*(p->line[i].point[j].x - p->line[i].point[j-1].x)) + ((p->line[i].point[j].y - p->line[i].point[j-1].y)*(p->line[i].point[j].y - p->line[i].point[j-1].y)))));
      if(p->line[i].point[j-1].x < p->line[i].point[j].x)
        dy = sin(angle) * (w/2);
      else
        dy = -sin(angle) * (w/2);
      if(p->line[i].point[j-1].y < p->line[i].point[j].y)
        dx = -cos(angle) * (w/2);
      else
        dx = cos(angle) * (w/2);

      a.x = p->line[i].point[j-1].x + dx;
      inside.point[j].x = p->line[i].point[j].x + dx;
      a.y = p->line[i].point[j-1].y + dy;
      inside.point[j].y = p->line[i].point[j].y + dy;
      inside.point[j-1] = generateLineIntersection(inside.point[j-2], inside.point[j-1], a, inside.point[j]);

      a.x = p->line[i].point[j-1].x - dx;
      outside.point[j].x = p->line[i].point[j].x - dx;
      a.y = p->line[i].point[j-1].y - dy;
      outside.point[j].y = p->line[i].point[j].y - dy;
      outside.point[j-1] = generateLineIntersection(outside.point[j-2], outside.point[j-1], a, outside.point[j]);
    }

    /* need a touch of code if 1st point equals last point in p (find intersection) */

    msAddLine(op, &inside);
    msAddLine(op, &outside);

    free(inside.point);
    free(outside.point);
  }

  return;
}

static double getRingArea(lineObj *ring)
{
  int i;
  double s=0;

  for(i=0; i<ring->numpoints-1; i++)
    s += (ring->point[i].x*ring->point[i+1].y - ring->point[i+1].x*ring->point[i].y);

  return (MS_ABS(s/2));
}

double msGetPolygonArea(shapeObj *p)
{
  int i;
  double area=0;

  for(i=0; i<p->numlines; i++) {
    if(msIsOuterRing(p, i))
      area += getRingArea(&(p->line[i]));
    else
      area -= getRingArea(&(p->line[i])); /* hole */
  }

  return area;
}

/*
** Computes the center of gravity for a polygon based on it's largest outer ring only.
*/
static int getPolygonCenterOfGravity(shapeObj *p, pointObj *lp)
{
  int i, j;
  double area=0;
  double sx=0, sy=0, tsx, tsy, s; /* sums */
  double a;

  double largestArea=0;

  for(i=0; i<p->numlines; i++) {
    tsx = tsy = s = 0; /* reset the ring sums */
    for(j=0; j<p->line[i].numpoints-1; j++) {
      a = p->line[i].point[j].x*p->line[i].point[j+1].y - p->line[i].point[j+1].x*p->line[i].point[j].y;
      s += a;
      tsx += (p->line[i].point[j].x + p->line[i].point[j+1].x)*a;
      tsy += (p->line[i].point[j].y + p->line[i].point[j+1].y)*a;
    }
    area = MS_ABS(s/2);

    if(area > largestArea) {
      largestArea = area;
      sx = s>0?tsx:-tsx;
      sy = s>0?tsy:-tsy;
    }
  }

  lp->x = sx/(6*largestArea);
  lp->y = sy/(6*largestArea);

  return MS_SUCCESS;
}

int msGetPolygonCentroid(shapeObj *p, pointObj *lp, double *miny, double *maxy)
{
  int i,j;
  double cent_weight_x=0.0, cent_weight_y=0.0;
  double len, total_len=0;

  *miny = *maxy = p->line[0].point[0].y;
  for(i=0; i<p->numlines; i++) {
    for(j=1; j<p->line[i].numpoints; j++) {
      *miny = MS_MIN(*miny, p->line[i].point[j].y);
      *maxy = MS_MAX(*maxy, p->line[i].point[j].y);
      len = msDistancePointToPoint(&(p->line[i].point[j-1]), &(p->line[i].point[j]));
      cent_weight_x += len * ((p->line[i].point[j-1].x + p->line[i].point[j].x)/2);
      cent_weight_y += len * ((p->line[i].point[j-1].y + p->line[i].point[j].y)/2);
      total_len += len;
    }
  }

  if(total_len == 0)
    return(MS_FAILURE);

  lp->x = cent_weight_x / total_len;
  lp->y = cent_weight_y / total_len;

  return(MS_SUCCESS);
}

/*
** Find a label point in a polygon.
*/
int msPolygonLabelPoint(shapeObj *p, pointObj *lp, double min_dimension)
{
  double slope;
  pointObj *point1=NULL, *point2=NULL, cp;
  int i, j, nfound;
  double x, y, *intersect, temp;
  double min, max;
  int wrong_order, n;
  double len, max_len=0;
  double minx, maxx, maxy, miny;

  int method = 2;

  msComputeBounds(p);
  minx = p->bounds.minx;
  miny = p->bounds.miny;
  maxx = p->bounds.maxx;
  maxy = p->bounds.maxy;

  if(min_dimension > 0)
    if(MS_MIN(maxx-minx,maxy-miny) < min_dimension) return(MS_FAILURE);

  cp.x = (maxx+minx)/2.0;
  cp.y = (maxy+miny)/2.0;

  switch (method) {
    case 0: /* MBR */
      lp->x = cp.x;
      lp->y = cp.y;
      break;
    case 1: /* centroid */
      if(msGetPolygonCentroid(p, lp, &miny, &maxy) != MS_SUCCESS) return(MS_FAILURE);
      break;
    case 2: /* center of gravity */
      if(getPolygonCenterOfGravity(p, lp) != MS_SUCCESS) return(MS_FAILURE);
      break;
  }

  if(msIntersectPointPolygon(lp, p) == MS_TRUE) {
    double dist, min_dist=-1;

    /* compute a distance to the polygon */
    for(j=0; j<p->numlines; j++) {
      for(i=1; i<p->line[j].numpoints; i++) {
        dist = msSquareDistancePointToSegment(lp, &(p->line[j].point[i-1]), &(p->line[j].point[i]));
        if((dist < min_dist) || (min_dist < 0)) min_dist = dist;
      }
    }
    min_dist = sqrt(min_dist);

    if(min_dist > .1*MS_MAX(maxx-minx, maxy-miny))
      return(MS_SUCCESS); /* point is not too close to the edge */
  }

  /* printf("label: %s\n", p->text);
     printf("    bbox: %g %g %g %g\n",minx, miny, maxx, maxy);
     printf("    center: %g %g\n", cp.x, cp.y);
     printf("    center of gravity: %g %g\n", lp->x, lp->y);
     printf("    dx: %g, dy: %g\n", lp->x-cp.x, lp->y-cp.y);
     printf("    distance to parent shape: %g\n", min_dist);
     return MS_SUCCESS; */

  n=0;
  for(j=0; j<p->numlines; j++) /* count total number of points */
    n += p->line[j].numpoints;
  intersect = (double *) calloc(n, sizeof(double));
  MS_CHECK_ALLOC(intersect, n*sizeof(double), MS_FAILURE);


  if(MS_ABS((int)lp->x - (int)cp.x) > MS_ABS((int)lp->y - (int)cp.y)) { /* center horizontally, fix y */

    y = lp->y;

    /* need to find a y that won't intersect any vertices exactly */
    max = y - 1; /* first initializing min, max to be any 2 pnts on either side of y */
    min = y + 1;
    for(j=0; j<p->numlines; j++) {
      if((min < y) && (max >= y))  break;
      for(i=0; i < p->line[j].numpoints; i++) {
        if((min < y) && (max >= y))  break;
        if(p->line[j].point[i].y < y)
          min = p->line[j].point[i].y;
        if(p->line[j].point[i].y >= y)
          max = p->line[j].point[i].y;
      }
    }

    n=0;
    for(j=0; j<p->numlines; j++) {
      for(i=0; i < p->line[j].numpoints; i++) {
        if((p->line[j].point[i].y < y) && ((y - p->line[j].point[i].y) < (y - min)))
          min = p->line[j].point[i].y;
        if((p->line[j].point[i].y >= y) && ((p->line[j].point[i].y - y) < (max - y)))
          max = p->line[j].point[i].y;
      }
    }

    if(min == max)
      return (MS_FAILURE);
    else
      y = (max + min)/2.0;

    nfound = 0;
    for(j=0; j<p->numlines; j++) { /* for each line */

      point1 = &( p->line[j].point[p->line[j].numpoints-1] );
      for(i=0; i < p->line[j].numpoints; i++) {
        point2 = &( p->line[j].point[i] );

        if(EDGE_CHECK(point1->y, y, point2->y) == CLIP_MIDDLE) {

          if(point1->y == point2->y)
            continue; /* ignore horizontal edges */
          else
            slope = (point2->x - point1->x) / (point2->y - point1->y);

          x = point1->x + (y - point1->y)*slope;
          intersect[nfound++] = x;
        } /* end checking this edge */

        point1 = point2; /* next edge */
      }
    } /* finished line */

    /* sort the intersections */
    do {
      wrong_order = 0;
      for(i=0; i < nfound-1; i++) {
        if(intersect[i] > intersect[i+1]) {
          wrong_order = 1;
          SWAP(intersect[i], intersect[i+1], temp);
        }
      }
    } while(wrong_order);

    /* find longest span */
    for(i=0; i < nfound; i += 2) {
      len = fabs(intersect[i] - intersect[i+1]);
      if(len > max_len) {
        max_len = len;
        lp->x = (intersect[i] + intersect[i+1])/2;
        /* lp->y = y; */
      }
    }
  } else { /* center vertically, fix x */
    x = lp->x;

    /* need to find a x that won't intersect any vertices exactly */
    max = x - 1; /* first initializing min, max to be any 2 pnts on either side of x */
    min = x + 1;
    for(j=0; j<p->numlines; j++) {
      if((min < x) && (max >= x))  break;
      for(i=0; i < p->line[j].numpoints; i++) {
        if((min < x) && (max >= x))  break;
        if(p->line[j].point[i].x < x)
          min = p->line[j].point[i].x;
        if(p->line[j].point[i].x >= x)
          max = p->line[j].point[i].x;
      }
    }

    n=0;
    for(j=0; j<p->numlines; j++) {
      for(i=0; i < p->line[j].numpoints; i++) {
        if((p->line[j].point[i].x < x) && ((x - p->line[j].point[i].x) < (x - min)))
          min = p->line[j].point[i].x;
        if((p->line[j].point[i].x >= x) && ((p->line[j].point[i].x - x) < (max - x)))
          max = p->line[j].point[i].x;
      }
    }

    if(min == max)
      return (MS_FAILURE);
    else
      x = (max + min)/2.0;

    nfound = 0;
    for(j=0; j<p->numlines; j++) { /* for each line */

      point1 = &( p->line[j].point[p->line[j].numpoints-1] );
      for(i=0; i < p->line[j].numpoints; i++) {
        point2 = &( p->line[j].point[i] );

        if(EDGE_CHECK(point1->x, x, point2->x) == CLIP_MIDDLE) {

          if(point1->x == point2->x)
            continue; /* ignore vertical edges */
          else if(point1->y == point2->y)
            y = point1->y; /* for a horizontal edge we know y */
          else {
            slope = (point2->x - point1->x) / (point2->y - point1->y);
            y = (x - point1->x)/slope + point1->y;
          }

          intersect[nfound++] = y;
        } /* end checking this edge */

        point1 = point2; /* next edge */
      }
    } /* finished line */

    /* sort the intersections */
    do {
      wrong_order = 0;
      for(i=0; i < nfound-1; i++) {
        if(intersect[i] > intersect[i+1]) {
          wrong_order = 1;
          SWAP(intersect[i], intersect[i+1], temp);
        }
      }
    } while(wrong_order);

    /* find longest span */
    for(i=0; i < nfound; i += 2) {
      len = fabs(intersect[i] - intersect[i+1]);
      if(len > max_len) {
        max_len = len;
        lp->y = (intersect[i] + intersect[i+1])/2;
        /* lp->x = x; */
      }
    }
  }

  free(intersect);

  if(max_len > 0)
    return(MS_SUCCESS);
  else
    return(MS_FAILURE);
}

/* Compute all the lineString/segment lengths and determine the longest lineString of a multiLineString
 * shape: in paramater, the multiLineString to compute.
 * struct polyline_lengths pll: out parameter, all line and segment lengths
*/
void msPolylineComputeLineSegments(shapeObj *shape, struct polyline_lengths *pll)
{
  int i, j;
  double max_line_length=0, max_segment_length=0, segment_length;

  pll->ll = msSmallMalloc(shape->numlines * sizeof(struct line_lengths));
  pll->total_length = 0;
  


  for(i=0; i<shape->numlines; i++) {
    struct line_lengths *ll = &pll->ll[i];
    double max_subline_segment_length = 0;
    
    ll->segment_lengths = (double*) msSmallMalloc(sizeof(double) * (shape->line[i].numpoints - 1));
    ll->total_length = 0;
    
    for(j=1; j<shape->line[i].numpoints; j++) {
      segment_length = sqrt((((shape->line[i].point[j].x-shape->line[i].point[j-1].x)*(shape->line[i].point[j].x-shape->line[i].point[j-1].x)) + ((shape->line[i].point[j].y-shape->line[i].point[j-1].y)*(shape->line[i].point[j].y-shape->line[i].point[j-1].y))));
      ll->total_length += segment_length;
      ll->segment_lengths[j-1] = segment_length;
      if(segment_length > max_subline_segment_length) {
        max_subline_segment_length = segment_length;
        ll->longest_segment_index = j;
      }
      if(segment_length > max_segment_length) {
        max_segment_length = segment_length;
        pll->longest_segment_line_index = i;
        pll->longest_segment_point_index = j;
      }
    }
    pll->total_length += ll->total_length;

    if(ll->total_length > max_line_length) {
      max_line_length = ll->total_length;
      pll->longest_line_index = i;
    }
  }
}

/*
** If no repeatdistance, find center of longest segment in polyline p. The polyline must have been converted
** to image coordinates before calling this function.
*/
int msPolylineLabelPoint(mapObj *map, shapeObj *p, textSymbolObj *ts, labelObj *label, struct label_auto_result *lar, double resolutionfactor)
{
  struct polyline_lengths pll;
  int i, ret = MS_SUCCESS;
  double minfeaturesize = -1;
  assert(ts->annotext);


  if(label && ts) {
    if(label->autominfeaturesize) {
      if(!ts->textpath) {
        if(UNLIKELY(MS_FAILURE == msComputeTextPath(map,ts)))
          return MS_FAILURE;
      }
      minfeaturesize = ts->textpath->bounds.bbox.maxx;
    } else if(label->minfeaturesize) {
      minfeaturesize = label->minfeaturesize * resolutionfactor;
    }
  }

  /* compute line lengths, in order to:
    - extract the longest line if we're not repeating
    - check that each line is longer than the text length if using minfeaturesize auto
    - check that each line is long enough if using minfeaturesize
   */
  msPolylineComputeLineSegments(p, &pll);

  if(label && label->repeatdistance > 0) {
    for(i=0; i<p->numlines; i++) {
      if(pll.ll[i].total_length > minfeaturesize) {
        ret = msLineLabelPoint(map,&p->line[i], ts, &pll.ll[i],lar, label, resolutionfactor);
      }
    }
  } else {
    i = pll.longest_line_index;
    if(pll.ll[i].total_length > minfeaturesize) {
      ret = msLineLabelPoint(map,&p->line[i], ts, &pll.ll[i],lar, label, resolutionfactor);
    }
  }

  /* freeing memory: allocated by msPolylineComputeLineSegments */
  for ( i = 0; i < p->numlines; i++ ) {
    free(pll.ll[i].segment_lengths);
  }
  free(pll.ll);
  
  return ret;
}

int msLineLabelPoint(mapObj *map, lineObj *p, textSymbolObj *ts, struct line_lengths *ll, struct label_auto_result *lar, labelObj *label, double resolutionfactor)
{
  int j, l, n, point_repeat;
  double t, theta, fwd_length, point_distance;
  double center_point_position, left_point_position, right_point_position, point_position;
  double repeat_distance = -1;
  if(label) {
    repeat_distance = label->repeatdistance * resolutionfactor;
  }

  if(UNLIKELY(p->numpoints < 2))
    return MS_FAILURE;
  point_distance = 0;
  point_repeat = 1;
  left_point_position = right_point_position = center_point_position = ll->total_length / 2.0;

  if (repeat_distance > 0) {
    point_repeat = ll->total_length / repeat_distance;

    if (point_repeat > 1) {
      if (point_repeat % 2 == 0)
        point_repeat -= 1;
      point_distance = (ll->total_length / point_repeat); /* buffer allowed per point */

      /* initial point position */
      left_point_position -= ((point_repeat-1)/2 * point_distance);
      right_point_position += ((point_repeat-1)/2 * point_distance);

      point_repeat = (point_repeat-1)/2+1;
    } else
      point_repeat = 1;
  }

  for (l=0; l < point_repeat; ++l) {
    if (l == point_repeat-1) { /* last point to place is always the center point */
      point_position = center_point_position;
      n = 1;
    } else {
      point_position = right_point_position;
      n = 0;
    }

    do {
      lar->angles = msSmallRealloc(lar->angles, (lar->num_label_points+1)*sizeof(double));
      lar->label_points = msSmallRealloc(lar->label_points, (lar->num_label_points+1)*sizeof(pointObj));

      /* if there is only 1 label to place... put it in the middle of the current segment (as old behavior) */
      if ( point_repeat == 1 ) {
        j = ll->longest_segment_index;
        lar->label_points[lar->num_label_points].x = (p->point[j-1].x + p->point[j].x)/2.0;
        lar->label_points[lar->num_label_points].y = (p->point[j-1].y + p->point[j].y)/2.0;
      } else {
        j=0;
        fwd_length = 0;
        while (fwd_length < point_position) {
          fwd_length += ll->segment_lengths[j++];
        }
        assert(j>0);

        t = 1 - (fwd_length - point_position) / ll->segment_lengths[j-1];
        lar->label_points[lar->num_label_points].x = t * (p->point[j].x - p->point[j-1].x) + p->point[j-1].x;
        lar->label_points[lar->num_label_points].y = t * (p->point[j].y - p->point[j-1].y) + p->point[j-1].y;
      }

      if(label && ts) {
        if(label->anglemode != MS_NONE) {
          theta = atan2(p->point[j].x - p->point[j-1].x, p->point[j].y - p->point[j-1].y);
          if(label->anglemode == MS_AUTO2) {
            theta -= MS_PI2;
          } else { /* AUTO, FOLLOW */
            if(p->point[j-1].x < p->point[j].x) { /* i.e. to the left */
              theta -= MS_PI2;
            } else {
              theta += MS_PI2;
            }
          }
          lar->angles[lar->num_label_points] = theta;
        } else {
          lar->angles[lar->num_label_points] = MS_DEG_TO_RAD * ts->label->angle;
        }
      } else {
        lar->angles[lar->num_label_points] = 0;
      }
      lar->num_label_points++;

      point_position = left_point_position;
      n++;
    } while (n<2); /* we place the right point then the left point. */

    right_point_position -= point_distance;
    left_point_position += point_distance;
  }

  return MS_SUCCESS;
}


/* Calculate the labelpath for each line if repeatdistance is enabled, else the labelpath of the longest line segment */
int msPolylineLabelPath(mapObj *map, imageObj *image, shapeObj *p, textSymbolObj *ts, labelObj *label, struct label_follow_result *lfr)
{
  struct polyline_lengths pll;
  int i,ret = MS_SUCCESS;
  double minfeaturesize = -1;
  assert(ts->annotext);
  lfr->num_follow_labels = lfr->lar.num_label_points = 0;

<<<<<<< HEAD
  /* we first offset the line if we want an offsetted label */
  if(label->offsetx != 0 && (label->offsety == -99 || label->offsety == 99)) {
=======
  if(label->offsetx != 0 && IS_PERPENDICULAR_OFFSET(label->offsety)) {
>>>>>>> 1d8b68af
    double offset;
    if(label->offsetx > 0) {
      offset = label->offsetx + label->size/2;
    } else {
      offset = label->offsetx - label->size/2;
    }
    if(label->offsety == MS_LABEL_PERPENDICULAR_TOP_OFFSET && p->numlines>0 && p->line[0].numpoints > 0) {
      /* is the line mostly left-to-right or right-to-left ?
       * FIXME this should be done line by line, by stepping through shape->lines, however
       * the OffsetPolyline function works on shapeObjs, not lineObjs
       * we only check the first line
       */
      if(p->line[0].point[0].x < p->line[0].point[p->line[0].numpoints-1].x) {
        /* line is left to right */
          offset = -offset;
      }
    }
    p = msOffsetPolyline(p,offset, MS_STYLE_SINGLE_SIDED_OFFSET);
    if(!p) return MS_FAILURE;
  }

  /* compute line lengths, in order to:
    - extract the longest line if we're not repeating
    - check that each line is longer than the text length if using minfeaturesize auto
    - check that each line is long enough if using minfeaturesize
   */
  msPolylineComputeLineSegments(p, &pll);
 
  if(label->autominfeaturesize) {
    if(!ts->textpath) {
      if(UNLIKELY(MS_FAILURE == msComputeTextPath(map,ts))) {
        return MS_FAILURE;
      }
    }
    minfeaturesize = ts->textpath->bounds.bbox.maxx;
  } else if(label->minfeaturesize) {
    minfeaturesize = label->minfeaturesize * image->resolutionfactor;
  }

  if(label->repeatdistance > 0) {
    for(i=0; i<p->numlines; i++) {
      if(pll.ll[i].total_length > minfeaturesize) {
        ret = msLineLabelPath(map,image,&p->line[i], ts, &pll.ll[i],lfr, label);
      }
    }
  } else {
    i = pll.longest_line_index;
    if(pll.ll[i].total_length > minfeaturesize) {
      ret = msLineLabelPath(map,image,&p->line[i], ts, &pll.ll[i],lfr, label);
    }
  }

  /* freeing memory: allocated by msPolylineComputeLineSegments */
  for ( i = 0; i < p->numlines; i++ ) {
    free(pll.ll[i].segment_lengths);
  }
<<<<<<< HEAD
  free(pll.ll);
  
  if(label->offsety == -99 && label->offsetx != 0) {
=======

  free(line_lengths);

  /* set the number of paths in the array */
  *numpaths = labelpaths_index;
  *num_regular_lines = regular_lines_index;
  if(IS_PERPENDICULAR_OFFSET(label->offsety) && label->offsetx != 0) {
>>>>>>> 1d8b68af
     msFreeShape(p);
     msFree(p);
  }
  return ret;
}

/*
 * Calculate a series of label points for each character in the label for a
 * given line. The resultant series of points is stored in *labelpath,
 * which is added to the labelpaths array. Note that the points and bounds
 * are allocated in this function.  The polyline must be converted to image
 * coordinates before calling this function.
 */
int msLineLabelPath(mapObj *map, imageObj *img, lineObj *p, textSymbolObj *ts, struct line_lengths *ll, struct label_follow_result *lfr, labelObj *label)
{
  double distance_along_segment;
  double repeat_distance = label->repeatdistance * ts->resolutionfactor;
  double segment_length, fwd_line_length, rev_line_length, text_length, text_start_length, label_buffer, text_end_length;
  double right_label_position, left_label_position, center_label_position;

  int j,k,l,n, inc, final_j, label_repeat;
  double direction;
  rectObj bbox;
  lineObj *bounds;
  double t;
  double cx, cy; /* centre of a character, x & y values. */

  double theta;
  double dx, dy, w, cos_t, sin_t;

  const double letterspacing = 1.00;
  /* As per RFC 60, if label->maxoverlapangle == 0 then fall back on pre-6.0 behavior
     which was to use maxoverlapangle = 0.4*MS_PI ( 40% of 180 degrees ) */
  double maxoverlapangle = 0.4 * MS_PI;

  if(p->numpoints < 2) { /* degenerate */
    return MS_FAILURE;
  }
  if(p->numpoints == 2) /* use the regular angled text algorithm */
    goto ANGLEFOLLOW_FAILURE;
  
  if(!ts->textpath) {
    if(UNLIKELY(MS_FAILURE == msComputeTextPath(map,ts))) {
      return MS_FAILURE;
    }
  }
  
  /* skip the label and use the normal algorithm if it has fewer than 2 characters */
  if(ts->textpath->numglyphs < 2)
    goto ANGLEFOLLOW_FAILURE;


  text_length = letterspacing * ts->textpath->bounds.bbox.maxx;

  /*
  ** if the text length is way longer than the line, skip adding the
  ** label if it isn't forced (long extrapolated labels tend to be ugly)
  */
  if ( text_length > 1.5 * ll->total_length && ts->label->force == MS_FALSE ) {
    return MS_SUCCESS;
  }

  /* We compute the number of labels we can repeat in the line */
  text_end_length = 0;
  left_label_position = right_label_position = center_label_position = (ll->total_length - text_length) / 2.0;
  label_repeat = (ll->total_length / (text_length + repeat_distance));
  label_buffer = (ll->total_length / label_repeat);
  if (repeat_distance > 0 && label_repeat > 1) {
    if (label_repeat % 2 == 0) {
      label_repeat -= 1;
    }
    /* text_start_length = (label_buffer / 2) - (text_length / 2); */

    /* initial point position */
    left_label_position -= ((label_repeat-1)/2 * label_buffer);
    right_label_position += ((label_repeat-1)/2 * label_buffer);

    label_repeat = (label_repeat-1)/2+1;
  } else {
    label_repeat = 1;
    center_label_position = (ll->total_length - text_length) / 2.0;
  }
  
  if(label->maxoverlapangle > 0)
    maxoverlapangle = label->maxoverlapangle * MS_DEG_TO_RAD; /* radian */
  
  for (l=0; l < label_repeat; l++) {
    if (l == label_repeat-1) { /* last label to place is always the center label */
      text_start_length = center_label_position;
      n = 1;
    } else {
      text_start_length = right_label_position;
      n = 0;
    }

    do {
      textPathObj *tp = msSmallCalloc(1,sizeof(textPathObj));
      /* copy the textPath, we will be overriding the copy's positions and angles */
      msCopyTextPath(tp,ts->textpath);
      tp->bounds.poly = msSmallMalloc(sizeof(lineObj));
      for(k=0;k<tp->numglyphs;k++) {
        tp->glyphs[k].pnt.x = 0;
        tp->glyphs[k].pnt.y = 0;
      }
      bounds = tp->bounds.poly;


      /*
      ** The bounds will have two points for each character plus an endpoint:
      ** the UL corners of each bbox will be tied together and the LL corners
      ** will be tied together.
      */
      bounds->numpoints = 2*tp->numglyphs + 1;
      bounds->point = (pointObj *) msSmallMalloc(sizeof(pointObj) * bounds->numpoints);

      /* the points start at (line_length - text_length) / 2 in order to be centred */
      /* text_start_length = (line_length - text_length) / 2.0; */

      /* the text is longer than the line: extrapolate the first and last segments */
      if(text_start_length < 0.0) {
        j = 0;
        final_j = p->numpoints - 1;
        fwd_line_length = rev_line_length = 0;
      } else {
        /* proceed until we've traversed text_start_length in distance */
        fwd_line_length = 0;
        j = 0;
        while ( fwd_line_length < text_start_length )
          fwd_line_length += ll->segment_lengths[j++];

        j--;

        /* determine the last segment */
        rev_line_length = 0;
        final_j = p->numpoints - 1;

        text_end_length = ll->total_length - (text_start_length + text_length);
        while(rev_line_length < text_end_length) {
          rev_line_length += ll->segment_lengths[final_j - 1];
          final_j--;
        }
        final_j++;
      }

      if(final_j == 0)
        final_j = 1;

      /* determine if the line is mostly left to right or right to left,
         see bug 1620 discussion by Steve Woodbridge */
      direction = p->point[final_j].x - p->point[j].x;

      if(direction > 0) {
        inc = 1; /* j is already correct */

        /* length of the segment containing the starting point */
        segment_length = ll->segment_lengths[j];

        /* determine how far along the segment we need to go */
        if(text_start_length < 0.0)
          t = text_start_length / segment_length;
        else
          t = 1 - (fwd_line_length - text_start_length) / segment_length;
      } else {
        j = final_j;
        inc = -1;

        /* length of the segment containing the starting point */
        segment_length = ll->segment_lengths[j-1];
        if(text_start_length < 0.0)
          t = text_start_length / segment_length;
        else
          t = 1 - (rev_line_length - text_end_length) / segment_length;
      }

      distance_along_segment = t * segment_length; /* starting point */

      theta = 0;
      k = 0;
      w = 0;
      while ( k < tp->numglyphs ) {
        double x,y;

        x = t * (p->point[j+inc].x - p->point[j].x) + p->point[j].x;
        y = t * (p->point[j+inc].y - p->point[j].y) + p->point[j].y;
        tp->glyphs[k].pnt.x = x;
        tp->glyphs[k].pnt.y = y;


        w = letterspacing*tp->glyphs[k].glyph->metrics.advance;

        /* add the character's width to the distance along the line */
        distance_along_segment += w;

        /* if we still have segments left and we've past the current segment, move to the next one */
        if(inc == 1 && j < p->numpoints - 2) {

          while ( j < p->numpoints - 2 && distance_along_segment > ll->segment_lengths[j] ) {
            distance_along_segment -= ll->segment_lengths[j];
            j += inc; /* move to next segment */
          }

          segment_length = ll->segment_lengths[j];

        } else if( inc == -1 && j > 1 ) {

          while ( j > 1 && distance_along_segment > ll->segment_lengths[j-1] ) {
            distance_along_segment -= ll->segment_lengths[j-1];
            j += inc; /* move to next segment */
          }

          segment_length = ll->segment_lengths[j-1];
        }

        /* Recalculate interpolation parameter */
        t = distance_along_segment / segment_length;

        k++;
      }

      /* pre-calc the character's centre y value.  Used for rotation adjustment. */
      cy = -ts->textpath->glyph_size / 2.0;
#ifdef USE_KERNEL
      tp->glyphs[0].pnt.x /= kernel_normal;
      tp->glyphs[0].pnt.y /= kernel_normal;
#endif

      /* Average the points and calculate each angle */
      for (k = 1; k <= tp->numglyphs; k++) {
        double anglediff;
        if ( k < tp->numglyphs ) {
#ifdef USE_KERNEL
          tp->glyphs[k].pnt.x /= kernel_normal;
          tp->glyphs[k].pnt.y /= kernel_normal;
#endif
          dx = tp->glyphs[k].pnt.x - tp->glyphs[k-1].pnt.x;
          dy = tp->glyphs[k].pnt.y - tp->glyphs[k-1].pnt.y;
        } else {
          /* Handle the last character */
          dx = t * (p->point[j+inc].x - p->point[j].x) + p->point[j].x - tp->glyphs[k-1].pnt.x;
          dy = t * (p->point[j+inc].y - p->point[j].y) + p->point[j].y - tp->glyphs[k-1].pnt.y;
        }

        if(dx && dy) {
          theta = -atan2(dy,dx);

          if (maxoverlapangle > 0 && k > 1) {
            /* If the difference between the last char angle and the current one
             is greater than the MAXOVERLAPANGLE value (set at 80% of 180deg by default)
             , bail the label */
            anglediff = fabs(theta - tp->glyphs[k-2].rot);
            anglediff = MS_MIN(anglediff, MS_2PI - anglediff);
            if(anglediff > maxoverlapangle ) {
              goto LABEL_FAILURE;
            }
          }
        } else {
          /*
           * handle the 0-advance case, as the complex text shaping may have placed multiple
           * glyphs at the same position
           */
          theta = tp->glyphs[k-2].rot;
        }

        /* msDebug("s: %c (x,y): (%0.2f,%0.2f) t: %0.2f\n", string[k-1], labelpath->path.point[k-1].x, labelpath->path.point[k-1].y, theta); */

        tp->glyphs[k-1].rot = theta;


        /* Move the previous point so that when the character is rotated and
           placed it is centred on the line */
        cos_t = cos(theta);
        sin_t = sin(theta);

        w = letterspacing*tp->glyphs[k-1].glyph->metrics.advance;

        cx = 0; /* Center the character vertically only */

        dx = - (cx * cos_t + cy * sin_t);
        dy = - (cy * cos_t - cx * sin_t);

        tp->glyphs[k-1].pnt.x += dx;
        tp->glyphs[k-1].pnt.y += dy;

        /* Calculate the bounds */
        bbox.minx = 0;
        bbox.maxx = w;
        bbox.maxy = 0;
        bbox.miny = -ts->textpath->glyph_size;

        /* Add the label buffer to the bounds */
        bbox.maxx += ts->label->buffer * ts->resolutionfactor;
        bbox.maxy += ts->label->buffer * ts->resolutionfactor;
        bbox.minx -= ts->label->buffer * ts->resolutionfactor;
        bbox.miny -= ts->label->buffer * ts->resolutionfactor;

        if ( k < tp->numglyphs ) {
          /* Transform the bbox too.  We take the UL and LL corners and rotate
             then translate them. */
          bounds->point[k-1].x = (bbox.minx * cos_t + bbox.maxy * sin_t) + tp->glyphs[k-1].pnt.x;
          bounds->point[k-1].y = (bbox.maxy * cos_t - bbox.minx * sin_t) + tp->glyphs[k-1].pnt.y;

          /* Start at end and work towards the half way point */
          bounds->point[bounds->numpoints - k - 1].x = (bbox.minx * cos_t + bbox.miny * sin_t) + tp->glyphs[k-1].pnt.x;
          bounds->point[bounds->numpoints - k - 1].y = (bbox.miny * cos_t - bbox.minx * sin_t) + tp->glyphs[k-1].pnt.y;

        } else {

          /* This is the last character in the string so we take the UR and LR
             corners of the bbox */
          bounds->point[k-1].x = (bbox.maxx * cos_t + bbox.maxy * sin_t) + tp->glyphs[k-1].pnt.x;
          bounds->point[k-1].y = (bbox.maxy * cos_t - bbox.maxx * sin_t) + tp->glyphs[k-1].pnt.y;

          bounds->point[bounds->numpoints - k - 1].x = (bbox.maxx * cos_t + bbox.miny * sin_t) + tp->glyphs[k-1].pnt.x;
          bounds->point[bounds->numpoints - k - 1].y = (bbox.miny * cos_t - bbox.maxx * sin_t) + tp->glyphs[k-1].pnt.y;
        }

      }

      /* Close the bounds */
      bounds->point[bounds->numpoints - 1].x = bounds->point[0].x;
      bounds->point[bounds->numpoints - 1].y = bounds->point[0].y;

      /* compute the bounds */
      fastComputeBounds(bounds,&tp->bounds.bbox);

      goto LABEL_END;

LABEL_FAILURE:

      
      freeTextPath(tp);
      free(tp);
      goto END;

LABEL_END:
      {
        textPathObj *tmptp;
        textSymbolObj *tsnew;
        lfr->num_follow_labels++;
        lfr->follow_labels = msSmallRealloc(lfr->follow_labels,lfr->num_follow_labels * sizeof(textSymbolObj*));
        tmptp = ts->textpath;
        ts->textpath = NULL;
        lfr->follow_labels[lfr->num_follow_labels - 1] = msSmallMalloc(sizeof(textSymbolObj));
        tsnew = lfr->follow_labels[lfr->num_follow_labels - 1];
        initTextSymbol(tsnew);
        msCopyTextSymbol(tsnew,ts);
        ts->textpath = tmptp;
        tsnew->textpath = tp;
        tsnew->textpath->absolute = 1;
      }
      text_start_length = left_label_position;
      n++;
    } while (n<2);

    right_label_position -= label_buffer;
    left_label_position += label_buffer;

  }

  goto END; /* normal exit */

ANGLEFOLLOW_FAILURE: /* Angle follow failure: compute angle auto labels */
  return msLineLabelPoint(map,p,ts,ll,&lfr->lar,label, img->resolutionfactor);

END:
  return MS_SUCCESS;
}

/* ===========================================================================
   Pretty printing of primitive objects
   ======================================================================== */

void msRectToFormattedString(rectObj *rect, char *format, char *buffer, int buffer_length)
{
  snprintf(buffer, buffer_length, format, rect->minx, rect->miny, rect->maxx, rect->maxy);
}

void msPointToFormattedString(pointObj *point, const char *format, char *buffer, int buffer_length)
{
#ifdef USE_POINT_Z_M
  snprintf(buffer, buffer_length, format, point->x, point->y, point->z, point->m);
#else
  snprintf(buffer, buffer_length, format, point->x, point->y);
#endif
}

/* Returns true if a shape contains only degenerate parts */
int msIsDegenerateShape(shapeObj *shape)
{
  int i;
  int non_degenerate_parts = 0;
  for(i=0; i<shape->numlines; i++) { /* e.g. part */

    /* skip degenerate parts, really should only happen with pixel output */
    if((shape->type == MS_SHAPE_LINE && shape->line[i].numpoints < 2) ||
        (shape->type == MS_SHAPE_POLYGON && shape->line[i].numpoints < 3))
      continue;

    non_degenerate_parts++;
  }
  return( non_degenerate_parts == 0 );
}
<|MERGE_RESOLUTION|>--- conflicted
+++ resolved
@@ -1722,12 +1722,8 @@
   assert(ts->annotext);
   lfr->num_follow_labels = lfr->lar.num_label_points = 0;
 
-<<<<<<< HEAD
   /* we first offset the line if we want an offsetted label */
-  if(label->offsetx != 0 && (label->offsety == -99 || label->offsety == 99)) {
-=======
   if(label->offsetx != 0 && IS_PERPENDICULAR_OFFSET(label->offsety)) {
->>>>>>> 1d8b68af
     double offset;
     if(label->offsetx > 0) {
       offset = label->offsetx + label->size/2;
@@ -1784,19 +1780,9 @@
   for ( i = 0; i < p->numlines; i++ ) {
     free(pll.ll[i].segment_lengths);
   }
-<<<<<<< HEAD
   free(pll.ll);
   
-  if(label->offsety == -99 && label->offsetx != 0) {
-=======
-
-  free(line_lengths);
-
-  /* set the number of paths in the array */
-  *numpaths = labelpaths_index;
-  *num_regular_lines = regular_lines_index;
   if(IS_PERPENDICULAR_OFFSET(label->offsety) && label->offsetx != 0) {
->>>>>>> 1d8b68af
      msFreeShape(p);
      msFree(p);
   }

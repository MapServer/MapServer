--- conflicted
+++ resolved
@@ -41,13 +41,7 @@
   - git submodule update --init --recursive
   - sudo add-apt-repository -y ppa:ubuntugis/ubuntugis-unstable
   - sudo apt-get update -qq
-<<<<<<< HEAD
   - sudo apt-get install -qq swig cmake colordiff postgis postgresql-9.1-postgis-2.0-scripts libpq-dev libpng12-dev libjpeg-dev libgif-dev libgeos-dev libgd2-noxpm-dev libfreetype6-dev libfcgi-dev libcurl4-gnutls-dev libcairo2-dev libgdal1-dev libproj-dev libxml2-dev python-dev php5-dev libexempi-dev lcov lftp
-# following line is temporary workaround due to bug in ubuntugis packaging
-  - test -f /usr/shp2pgsql && sudo mv /usr/shp2pgsql /usr/bin/shp2pgsql
-=======
-  - sudo apt-get install -qq swig cmake colordiff postgis postgresql-9.1-postgis-2.0-scripts libpq-dev libpng12-dev libjpeg-dev libgif-dev libgeos-dev libgd2-noxpm-dev libfreetype6-dev libfcgi-dev libcurl4-gnutls-dev libcairo2-dev libgdal1-dev libproj-dev libxml2-dev python-dev php5-dev libexempi-dev
->>>>>>> b200a1af
   - cd msautotest
   - ./create_postgis_test_data.sh
   - cd ..

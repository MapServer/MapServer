--- conflicted
+++ resolved
@@ -55,13 +55,8 @@
   - sudo mv /etc/apt/sources.list.d/pgdg-source.list* /tmp
   - sudo apt-get  remove postgis libpq5 libpq-dev postgresql-9.1-postgis postgresql-9.2-postgis postgresql-9.3-postgis postgresql-9.1 postgresql-9.2 postgresql-9.3 libgdal1
   - sudo add-apt-repository -y ppa:ubuntugis/ubuntugis-unstable
-<<<<<<< HEAD
-  - sudo apt-get update -qq
-  - sudo apt-get install -qq bison flex python-lxml libfribidi-dev swig cmake librsvg2-dev colordiff postgis postgresql-9.1-postgis-2.0-scripts libpq-dev libpng12-dev libjpeg-dev libgif-dev libgeos-dev libgd2-xpm-dev libfreetype6-dev libfcgi-dev libcurl4-gnutls-dev libcairo2-dev libgdal1-dev libproj-dev libxml2-dev python-dev php5-dev libexempi-dev lcov lftp
-=======
-  - sudo apt-get update 
-  - sudo apt-get install  bison flex swig cmake librsvg2-dev colordiff postgis postgresql-9.1 postgresql-9.1-postgis-2.1 postgresql-9.1-postgis-2.1-scripts libpq-dev libpng12-dev libjpeg-dev libgif-dev libgeos-dev libgd2-xpm-dev libfreetype6-dev libfcgi-dev libcurl4-gnutls-dev libcairo2-dev libgdal1-dev libproj-dev libxml2-dev python-dev php5-dev libexempi-dev lcov lftp
->>>>>>> 9207e867
+  - sudo apt-get update
+  - sudo apt-get install bison flex python-lxml libfribidi-dev swig cmake librsvg2-dev colordiff postgis postgresql-9.1 postgresql-9.1-postgis-2.1 postgresql-9.1-postgis-2.1-scripts libpq-dev libpng12-dev libjpeg-dev libgif-dev libgeos-dev libgd2-xpm-dev libfreetype6-dev libfcgi-dev libcurl4-gnutls-dev libcairo2-dev libgdal1-dev libproj-dev libxml2-dev python-dev php5-dev libexempi-dev lcov lftp
   - sudo pip install git+git://github.com/tbonfort/cpp-coveralls.git@extensions
   - cd msautotest
   - ./create_postgis_test_data.sh

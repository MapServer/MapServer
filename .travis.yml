--- conflicted
+++ resolved
@@ -55,11 +55,7 @@
   - sudo apt-get -qq remove postgis
   - sudo add-apt-repository -y ppa:ubuntugis/ubuntugis-unstable
   - sudo apt-get update -qq
-<<<<<<< HEAD
-  - sudo apt-get install -qq python-lxml libfribidi-dev swig cmake librsvg2-dev colordiff postgis postgresql-9.1-postgis-2.0-scripts libpq-dev libpng12-dev libjpeg-dev libgif-dev libgeos-dev libgd2-noxpm-dev libfreetype6-dev libfcgi-dev libcurl4-gnutls-dev libcairo2-dev libgdal1-dev libproj-dev libxml2-dev python-dev php5-dev libexempi-dev lcov lftp
-=======
-  - sudo apt-get install -qq bison flex swig cmake librsvg2-dev colordiff postgis postgresql-9.1-postgis-2.0-scripts libpq-dev libpng12-dev libjpeg-dev libgif-dev libgeos-dev libgd2-xpm-dev libfreetype6-dev libfcgi-dev libcurl4-gnutls-dev libcairo2-dev libgdal1-dev libproj-dev libxml2-dev python-dev php5-dev libexempi-dev lcov lftp
->>>>>>> 373833b6
+  - sudo apt-get install -qq bison flex python-lxml libfribidi-dev swig cmake librsvg2-dev colordiff postgis postgresql-9.1-postgis-2.0-scripts libpq-dev libpng12-dev libjpeg-dev libgif-dev libgeos-dev libgd2-xpm-dev libfreetype6-dev libfcgi-dev libcurl4-gnutls-dev libcairo2-dev libgdal1-dev libproj-dev libxml2-dev python-dev php5-dev libexempi-dev lcov lftp
   - sudo pip install git+git://github.com/tbonfort/cpp-coveralls.git@extensions
   - cd msautotest
   - ./create_postgis_test_data.sh

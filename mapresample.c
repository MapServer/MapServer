--- conflicted
+++ resolved
@@ -116,10 +116,6 @@
 
     for( nDstX = 0; nDstX < nDstXSize; nDstX++ ) {
       int   nSrcX, nSrcY;
-<<<<<<< HEAD
-      int   nValue = 0;
-=======
->>>>>>> 2f4b50a2
 
       if( !panSuccess[nDstX] ) {
         nFailedPoints++;
@@ -143,10 +139,7 @@
       if( MS_RENDERER_PLUGIN(psSrcImage->format) ) {
 #ifdef USE_GD
         if(src_rb->type == MS_BUFFER_GD) {
-<<<<<<< HEAD
-=======
           int   nValue = 0;
->>>>>>> 2f4b50a2
           assert(!gdImageTrueColor(src_rb->data.gd_img));
           nValue = panCMap[src_rb->data.gd_img->pixels[nSrcY][nSrcX]];
 
@@ -263,42 +256,14 @@
 
 {
   if( MS_RENDERER_PLUGIN(psSrcImage->format) ) {
-<<<<<<< HEAD
-=======
     rgbaArrayObj *rgba;
     int rb_off;
->>>>>>> 2f4b50a2
     assert(rb);
 #ifdef USE_GD
     if(rb->type == MS_BUFFER_GD) {
       assert(!gdImageTrueColor(rb->data.gd_img) );
       padfPixelSum[0] += (dfWeight * rb->data.gd_img->pixels[iSrcY][iSrcX]);
       *pdfWeightSum += dfWeight;
-<<<<<<< HEAD
-    } else
-#else
-    assert(rb->type == MS_BUFFER_BYTE_RGBA);
-#endif
-#ifdef USE_GD
-      if(rb->type == MS_BUFFER_BYTE_RGBA) {
-#endif
-        rgbaArrayObj *rgba = &(rb->data.rgba);
-        int rb_off = iSrcX * rgba->pixel_step + iSrcY * rgba->row_step;
-
-        if( rgba->a == NULL || rgba->a[rb_off] > 1 ) {
-          padfPixelSum[0] += rgba->r[rb_off] * dfWeight;
-          padfPixelSum[1] += rgba->g[rb_off] * dfWeight;
-          padfPixelSum[2] += rgba->b[rb_off] * dfWeight;
-
-          if( rgba->a == NULL )
-            *pdfWeightSum += dfWeight;
-          else
-            *pdfWeightSum += dfWeight * (rgba->a[rb_off] / 255.0);
-        }
-#ifdef USE_GD
-      }
-#endif
-=======
       return;
     }
 #endif
@@ -316,7 +281,6 @@
       else
         *pdfWeightSum += dfWeight * (rgba->a[rb_off] / 255.0);
     }
->>>>>>> 2f4b50a2
   } else if( MS_RENDERER_RAWDATA(psSrcImage->format) ) {
     int band;
     int src_off;
@@ -393,7 +357,6 @@
       x[nDstX] = nDstX + 0.5;
       y[nDstX] = nDstY + 0.5;
     }
-<<<<<<< HEAD
 
     pfnTransform( pCBData, nDstXSize, x, y, panSuccess );
 
@@ -406,20 +369,6 @@
         continue;
       }
 
-=======
-
-    pfnTransform( pCBData, nDstXSize, x, y, panSuccess );
-
-    for( nDstX = 0; nDstX < nDstXSize; nDstX++ ) {
-      int   nSrcX, nSrcY, nSrcX2, nSrcY2;
-      double      dfRatioX2, dfRatioY2, dfWeightSum = 0.0;
-
-      if( !panSuccess[nDstX] ) {
-        nFailedPoints++;
-        continue;
-      }
-
->>>>>>> 2f4b50a2
       /*
       ** Offset to treat TL pixel corners as pixel location instead
       ** of the center.
@@ -489,23 +438,13 @@
 #else
           assert( src_rb->type == MS_BUFFER_BYTE_RGBA );
 #endif
-<<<<<<< HEAD
-            int dst_rb_off;
             assert( src_rb->type == dst_rb->type );
 
-            dst_rb_off = nDstX * dst_rb->data.rgba.pixel_step + nDstY * dst_rb->data.rgba.row_step;
-=======
-            assert( src_rb->type == dst_rb->type );
-
->>>>>>> 2f4b50a2
 
             nSetPoints++;
 
             if( dfWeightSum > 0.001 ) {
-<<<<<<< HEAD
-=======
               int dst_rb_off = nDstX * dst_rb->data.rgba.pixel_step + nDstY * dst_rb->data.rgba.row_step;
->>>>>>> 2f4b50a2
               unsigned char red, green, blue, alpha;
 
               red   = (unsigned char) MAX(0,MIN(255,padfPixelSum[0]));
@@ -931,7 +870,6 @@
     for( i = 0; i < nPoints; i++ ) {
       if( x[i] == HUGE_VAL || y[i] == HUGE_VAL )
         panSuccess[i] = 0;
-<<<<<<< HEAD
     }
   }
 
@@ -964,40 +902,6 @@
       y[i] = -1;
     }
   }
-=======
-    }
-  }
-
-  /* -------------------------------------------------------------------- */
-  /*      Transform back to degrees if source is geographic.              */
-  /* -------------------------------------------------------------------- */
-  if( psPTInfo->bSrcIsGeographic ) {
-    for( i = 0; i < nPoints; i++ ) {
-      if( panSuccess[i] ) {
-        x[i] = x[i] * RAD_TO_DEG;
-        y[i] = y[i] * RAD_TO_DEG;
-      }
-    }
-  }
-
-  /* -------------------------------------------------------------------- */
-  /*      Transform to source raster space.                               */
-  /* -------------------------------------------------------------------- */
-  for( i = 0; i < nPoints; i++ ) {
-    if( panSuccess[i] ) {
-      x_out = psPTInfo->adfInvSrcGeoTransform[0]
-              + psPTInfo->adfInvSrcGeoTransform[1] * x[i]
-              + psPTInfo->adfInvSrcGeoTransform[2] * y[i];
-      y[i] = psPTInfo->adfInvSrcGeoTransform[3]
-             + psPTInfo->adfInvSrcGeoTransform[4] * x[i]
-             + psPTInfo->adfInvSrcGeoTransform[5] * y[i];
-      x[i] = x_out;
-    } else {
-      x[i] = -1;
-      y[i] = -1;
-    }
-  }
->>>>>>> 2f4b50a2
 
   return 1;
 }
@@ -1237,7 +1141,6 @@
           y[i] = y[i] * RAD_TO_DEG;
         }
       }
-<<<<<<< HEAD
     }
   }
 
@@ -1256,26 +1159,6 @@
       }
     }
   }
-=======
-    }
-  }
-
-  /* -------------------------------------------------------------------- */
-  /*      If we just using the edges (not a grid) and we go some          */
-  /*      errors, then we need to restart using a grid pattern.           */
-  /* -------------------------------------------------------------------- */
-  if( !bUseGrid ) {
-    for( i = 0; i < nSamples; i++ ) {
-      if( x[i] == HUGE_VAL || y[i] == HUGE_VAL ) {
-        return msTransformMapToSource( nDstXSize, nDstYSize,
-                                       adfDstGeoTransform, psDstProj,
-                                       nSrcXSize, nSrcYSize,
-                                       adfInvSrcGeoTransform,psSrcProj,
-                                       psSrcExtent, 1 );
-      }
-    }
-  }
->>>>>>> 2f4b50a2
 
   /* -------------------------------------------------------------------- */
   /*      transform to layer raster coordinates, and collect bounds.      */
@@ -1577,7 +1460,6 @@
       sDummyMap.outputformat->transparent = MS_TRUE;
       sDummyMap.outputformat->imagemode = MS_IMAGEMODE_RGBA;
       MS_INIT_COLOR(sDummyMap.imagecolor,-1,-1,-1,255);
-<<<<<<< HEAD
     }
   }
 
@@ -1601,31 +1483,6 @@
       srcImage->format->vtable->initializeRasterBuffer(psrc_rb,nLoadImgXSize, nLoadImgYSize,MS_IMAGEMODE_RGBA);
     }
   }
-=======
-    }
-  }
-
-  /* -------------------------------------------------------------------- */
-  /*      Setup a dummy map object we can use to read from the source     */
-  /*      raster, with the newly established extents, and resolution.     */
-  /* -------------------------------------------------------------------- */
-  srcImage = msImageCreate( nLoadImgXSize, nLoadImgYSize,
-                            sDummyMap.outputformat, NULL, NULL,
-                            map->resolution, map->defresolution, &(sDummyMap.imagecolor));
-
-  if (srcImage == NULL)
-    return -1; /* msSetError() should have been called already */
-
-  if( MS_RENDERER_PLUGIN( srcImage->format ) ) {
-    psrc_rb = &src_rb;
-    memset( psrc_rb, 0, sizeof(rasterBufferObj) );
-    if( srcImage->format->vtable->supports_pixel_buffer ) {
-      srcImage->format->vtable->getRasterBufferHandle( srcImage, psrc_rb );
-    } else {
-      srcImage->format->vtable->initializeRasterBuffer(psrc_rb,nLoadImgXSize, nLoadImgYSize,MS_IMAGEMODE_RGBA);
-    }
-  }
->>>>>>> 2f4b50a2
 
   /* -------------------------------------------------------------------- */
   /*      Draw into the temporary image.  Temporarily replace the         */

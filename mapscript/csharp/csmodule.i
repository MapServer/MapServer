/******************************************************************************
 * $Id$
 *
 * Project:  MapServer
 * Purpose:  C#-specific enhancements to MapScript
 * Author:   Tamas Szekeres, szekerest@gmail.com
 *
 ******************************************************************************
 * Copyright (c) 1996-2008 Regents of the University of Minnesota.
 *
 * Permission is hereby granted, free of charge, to any person obtaining a
 * copy of this software and associated documentation files (the "Software"),
 * to deal in the Software without restriction, including without limitation
 * the rights to use, copy, modify, merge, publish, distribute, sublicense,
 * and/or sell copies of the Software, and to permit persons to whom the
 * Software is furnished to do so, subject to the following conditions:
 *
 * The above copyright notice and this permission notice shall be included in 
 * all copies of this Software or works derived from this Software.
 *
 * THE SOFTWARE IS PROVIDED "AS IS", WITHOUT WARRANTY OF ANY KIND, EXPRESS
 * OR IMPLIED, INCLUDING BUT NOT LIMITED TO THE WARRANTIES OF MERCHANTABILITY,
 * FITNESS FOR A PARTICULAR PURPOSE AND NONINFRINGEMENT. IN NO EVENT SHALL
 * THE AUTHORS OR COPYRIGHT HOLDERS BE LIABLE FOR ANY CLAIM, DAMAGES OR OTHER
 * LIABILITY, WHETHER IN AN ACTION OF CONTRACT, TORT OR OTHERWISE, ARISING
 * FROM, OUT OF OR IN CONNECTION WITH THE SOFTWARE OR THE USE OR OTHER
 * DEALINGS IN THE SOFTWARE.
 *****************************************************************************/

/*Uncomment the following lines if you want to receive subsequent exceptions as
inner exceptions. Otherwise the exception message will be concatenated*/
//#if SWIG_VERSION >= 0x010329
//#define ALLOW_INNER_EXCEPTIONS
//#endif

%ignore fp;

/******************************************************************************
 * Implement Equals and GetHashCode properly
 *****************************************************************************/

%typemap(cscode) SWIGTYPE %{
  public override bool Equals(object obj) {
    if (obj == null)
        return false;
    if (this.GetType() != obj.GetType())
        return false;
    return swigCPtr.Handle.Equals($csclassname.getCPtr(($csclassname)obj).Handle);
  }

  public override int GetHashCode() {
    return swigCPtr.Handle.GetHashCode();
  }
%}

/******************************************************************************
 * Module initialization helper (bug 1665)
 *****************************************************************************/

%pragma(csharp) imclasscode=%{
  protected class $moduleHelper 
	{
		static $moduleHelper() 
		{
			$module.msSetup();
		}
		 ~$moduleHelper() 
		{
			//$module.msCleanup();
		}
	}
	protected static $moduleHelper the$moduleHelper = new $moduleHelper();
%}

/******************************************************************************
 * C# exception redefinition
 *****************************************************************************/
#ifdef ALLOW_INNER_EXCEPTIONS
%exception
{
	errorObj *ms_error;
	$action
    ms_error = msGetErrorObj();
    if (ms_error != NULL && ms_error->code != MS_NOERR) {
	    if (ms_error->code != MS_NOTFOUND && ms_error->code != -1) {
            int ms_errorcode = ms_error->code;
            while (ms_error!=NULL && ms_error->code != MS_NOERR) {
                char* msg =  msAddErrorDisplayString(NULL, ms_error);
                if (msg) {
			        SWIG_CSharpException(SWIG_SystemError, msg);
			        free(msg);
		        }
                else SWIG_CSharpException(SWIG_SystemError, "MapScript unknown error");
                ms_error = ms_error->next;	  
            }
            msResetErrorList();
            return $null;
        }
        msResetErrorList();
    }
}
#else
%exception
{
	errorObj *ms_error;
	$action
    ms_error = msGetErrorObj();
    if (ms_error != NULL && ms_error->code != MS_NOERR) {
	    if (ms_error->code != MS_NOTFOUND && ms_error->code != -1) {
            char* msg = msGetErrorString(";"); 
		    if (msg) {
			    SWIG_CSharpException(SWIG_SystemError, msg);
			    free(msg);
		    }
            else SWIG_CSharpException(SWIG_SystemError, "MapScript unknown error");
            msResetErrorList();
		    return $null;
        }
        msResetErrorList();
    }
}
#endif

/******************************************************************************
 * typemaps for string arrays (for supporting map templates)
 *****************************************************************************/
 
%pragma(csharp) imclasscode=%{
  public class StringArrayMarshal : IDisposable {
    public readonly IntPtr[] _ar;
    public StringArrayMarshal(string[] ar) {
      _ar = new IntPtr[ar.Length];
      for (int cx = 0; cx < _ar.Length; cx++) {
	      _ar[cx] = System.Runtime.InteropServices.Marshal.StringToHGlobalAnsi(ar[cx]);
      }
    }
    public virtual void Dispose() {
	  for (int cx = 0; cx < _ar.Length; cx++) {
          System.Runtime.InteropServices.Marshal.FreeHGlobal(_ar[cx]);
      }
      GC.SuppressFinalize(this);
    }
  }
%}

%typemap(imtype, out="IntPtr") char** "IntPtr[]"
%typemap(cstype) char** %{string[]%}
%typemap(in) char** %{ $1 = ($1_ltype)$input; %}
%typemap(out) char** %{ $result = $1; %}
%typemap(csin) char** "new $modulePINVOKE.StringArrayMarshal($csinput)._ar"
%typemap(csout, excode=SWIGEXCODE) char** {
    $excode
    throw new System.NotSupportedException("Returning string arrays is not implemented yet.");
}
%typemap(csvarin, excode=SWIGEXCODE2) char** %{
    set {
      $excode
	  throw new System.NotSupportedException("Setting string arrays is not supported now.");
    } 
%}
/* specializations */
%typemap(csvarout, excode=SWIGEXCODE2) char** formatoptions %{
    get {
        IntPtr cPtr = $imcall;
        IntPtr objPtr;
	    string[] ret = new string[this.numformatoptions];
        for(int cx = 0; cx < this.numformatoptions; cx++) {
            objPtr = System.Runtime.InteropServices.Marshal.ReadIntPtr(cPtr, cx * System.Runtime.InteropServices.Marshal.SizeOf(typeof(IntPtr)));
            ret[cx]= (objPtr == IntPtr.Zero) ? null : System.Runtime.InteropServices.Marshal.PtrToStringAnsi(objPtr);
        }
        $excode
        return ret;
    }
%}
%typemap(csvarout, excode=SWIGEXCODE2) char** values %{
    get {
        IntPtr cPtr = $imcall;
        IntPtr objPtr;
	    string[] ret = new string[this.numvalues];
        for(int cx = 0; cx < this.numvalues; cx++) {
            objPtr = System.Runtime.InteropServices.Marshal.ReadIntPtr(cPtr, cx * System.Runtime.InteropServices.Marshal.SizeOf(typeof(IntPtr)));
            ret[cx]= (objPtr == IntPtr.Zero) ? null : System.Runtime.InteropServices.Marshal.PtrToStringAnsi(objPtr);
        }
        $excode
        return ret;
    }
%}

/******************************************************************************
 * typemaps for outputFormatObj arrays
 *****************************************************************************/

%typemap(ctype) outputFormatObj** "void*"
%typemap(imtype) outputFormatObj** "IntPtr"
%typemap(cstype) outputFormatObj** "outputFormatObj[]"
%typemap(out) outputFormatObj** %{ $result = $1; %}
%typemap(csout, excode=SWIGEXCODE) outputFormatObj** {
      IntPtr cPtr = $imcall;
	  IntPtr objPtr;
      outputFormatObj[] ret = new outputFormatObj[this.numoutputformats];
      for(int cx = 0; cx < this.numoutputformats; cx++) {
          objPtr = System.Runtime.InteropServices.Marshal.ReadIntPtr(cPtr, cx * System.Runtime.InteropServices.Marshal.SizeOf(typeof(IntPtr)));
          ret[cx] = (objPtr == IntPtr.Zero) ? null : new outputFormatObj(objPtr, false, ThisOwn_false());
      }
      $excode
      return ret;
}

%typemap(csvarout, excode=SWIGEXCODE2) outputFormatObj** %{
    get {
	  IntPtr cPtr = $imcall;
	  IntPtr objPtr;
      outputFormatObj[] ret = new outputFormatObj[this.numoutputformats];
      for(int cx = 0; cx < this.numoutputformats; cx++) {
          objPtr = System.Runtime.InteropServices.Marshal.ReadIntPtr(cPtr, cx * System.Runtime.InteropServices.Marshal.SizeOf(typeof(IntPtr)));
          ret[cx] = (objPtr == IntPtr.Zero) ? null : new outputFormatObj(objPtr, false, ThisOwn_false());
      }
      $excode
      return ret;
    }
%}

/******************************************************************************
 * gdBuffer Typemaps and helpers
 *****************************************************************************/

%pragma(csharp) imclasscode=%{
  public delegate void SWIGByteArrayDelegate(IntPtr data, int size);
%}

%insert(runtime) %{
/* Callback for returning byte arrays to C# */
typedef void (SWIGSTDCALL* SWIG_CSharpByteArrayHelperCallback)(const unsigned char *, const int);
/* Default callback interface */
static SWIG_CSharpByteArrayHelperCallback SWIG_csharp_bytearray_callback = NULL;
%}

%typemap(ctype) SWIG_CSharpByteArrayHelperCallback    %{SWIG_CSharpByteArrayHelperCallback%}
%typemap(imtype) SWIG_CSharpByteArrayHelperCallback  %{SWIGByteArrayDelegate%}
%typemap(cstype) SWIG_CSharpByteArrayHelperCallback %{$modulePINVOKE.SWIGByteArrayDelegate%}
%typemap(in) SWIG_CSharpByteArrayHelperCallback %{ $1 = ($1_ltype)$input; %}
%typemap(csin) SWIG_CSharpByteArrayHelperCallback "$csinput"

%csmethodmodifiers getBytes "private";
%ignore imageObj::getBytes();
%extend imageObj 
{
	void getBytes(SWIG_CSharpByteArrayHelperCallback callback) {
        gdBuffer buffer;
        
        buffer.owns_data = MS_TRUE;
        
        buffer.data = msSaveImageBuffer(self, &buffer.size, self->format);
            
        if( buffer.data == NULL || buffer.size == 0 )
        {
            msSetError(MS_MISCERR, "Failed to get image buffer", "getBytes");
            return;
        }
        callback(buffer.data, buffer.size);
        msFree(buffer.data);
	}
}

%ignore imageObj::write;
<<<<<<< HEAD
%typemap(cscode) imageObj %{
=======

%typemap(cscode) imageObj, struct imageObj %{
>>>>>>> f1fc6d71
  private byte[] gdbuffer;
  private void CreateByteArray(IntPtr data, int size)
  {
      gdbuffer = new byte[size];
      Marshal.Copy(data, gdbuffer, 0, size);
  }
  
  public byte[] getBytes()
  {
	getBytes(new $modulePINVOKE.SWIGByteArrayDelegate(this.CreateByteArray));
	return gdbuffer;
  }
  
  public void write(System.IO.Stream stream)
  {
	getBytes(new $modulePINVOKE.SWIGByteArrayDelegate(this.CreateByteArray));
	stream.Write(gdbuffer, 0, gdbuffer.Length);
  }
%}



%csmethodmodifiers processTemplate "private";
%csmethodmodifiers processLegendTemplate "private";
%csmethodmodifiers processQueryTemplate "private";

<<<<<<< HEAD
%typemap(csinterfaces) mapObj "IDisposable, System.Runtime.Serialization.ISerializable"; 
%typemap(csattributes) mapObj  "[Serializable]"
%typemap(cscode) mapObj %{
=======
%typemap(cscode) mapObj, struct mapObj %{
>>>>>>> f1fc6d71
  public string processTemplate(int bGenerateImages, string[] names, string[] values)
  {
	if (names.Length != values.Length)
	    throw new ArgumentException("Invalid array length specified!");
	return processTemplate(bGenerateImages, names, values, values.Length);
  }
  
  public string processLegendTemplate(string[] names, string[] values)
  {
	if (names.Length != values.Length)
	    throw new ArgumentException("Invalid array length specified!");
	return processLegendTemplate(names, values, values.Length);
  }
  
  public string processQueryTemplate(string[] names, string[] values)
  {
	if (names.Length != values.Length)
	    throw new ArgumentException("Invalid array length specified!");
	return processQueryTemplate(names, values, values.Length);
  }
 
  public mapObj(
      System.Runtime.Serialization.SerializationInfo info
      , System.Runtime.Serialization.StreamingContext context) : this(info.GetString("mapText"), 1)
  {       
        //this constructor is needed for ISerializable interface
  }
  
  public void GetObjectData(System.Runtime.Serialization.SerializationInfo info, System.Runtime.Serialization.StreamingContext context) 
    {    
        info.AddValue( "mapText", this.convertToString() );        
    }
%}


%typemap(ctype) gdBuffer    %{void%}
%typemap(imtype) gdBuffer  %{void%}
%typemap(cstype) gdBuffer %{byte[]%}

%typemap(out, null="") gdBuffer
%{ SWIG_csharp_bytearray_callback($1.data, $1.size);
	if( $1.owns_data ) msFree($1.data); %}

// SWIGEXCODE is a macro used by many other csout typemaps
#ifdef SWIGEXCODE
%typemap(csout, excode=SWIGEXCODE) gdBuffer {
    $imcall;$excode
    return $modulePINVOKE.GetBytes();
}
#else
%typemap(csout) gdBuffer {
    $imcall;
    return $modulePINVOKE.GetBytes();
}
#endif

%pragma(csharp) imclasscode=%{
  protected class SWIGByteArrayHelper 
	{
		public delegate void SWIGByteArrayDelegate(IntPtr data, int size);
		static SWIGByteArrayDelegate bytearrayDelegate = new SWIGByteArrayDelegate(CreateByteArray);

		[DllImport("$dllimport", EntryPoint="SWIGRegisterByteArrayCallback_$module")]
		public static extern void SWIGRegisterByteArrayCallback_mapscript(SWIGByteArrayDelegate bytearrayDelegate);

		static void CreateByteArray(IntPtr data, int size) 
		{
			arraybuffer = new byte[size];
			Marshal.Copy(data, arraybuffer, 0, size);
		}

		static SWIGByteArrayHelper() 
		{
			SWIGRegisterByteArrayCallback_$module(bytearrayDelegate);
		}
	}
	protected static SWIGByteArrayHelper bytearrayHelper = new SWIGByteArrayHelper();
	[ThreadStatic] 
	private static byte[] arraybuffer;

	internal static byte[] GetBytes()
	{
		return arraybuffer;
	}
%}

%insert(runtime) %{
#ifdef __cplusplus
extern "C" 
#endif
#ifdef SWIGEXPORT
SWIGEXPORT void SWIGSTDCALL SWIGRegisterByteArrayCallback_$module(SWIG_CSharpByteArrayHelperCallback callback) {
  SWIG_csharp_bytearray_callback = callback;
}
#else
DllExport void SWIGSTDCALL SWIGRegisterByteArrayCallback_$module(SWIG_CSharpByteArrayHelperCallback callback) {
  SWIG_csharp_bytearray_callback = callback;
}
#endif
%}

/* Typemaps for pattern array */
%typemap(imtype) (double pattern[ANY]) "IntPtr"
%typemap(cstype) (double pattern[ANY]) "double[]"
%typemap(in) (double pattern[ANY]) %{ $1 = ($1_ltype)$input; %}
%typemap(csin) (double pattern[ANY]) "$csinput"
%typemap(csvarout, excode=SWIGEXCODE2) (double pattern[ANY]) %{
    get {
      IntPtr cPtr = $imcall;
      double[] ret = new double[patternlength];
      if (patternlength > 0) {       
	        System.Runtime.InteropServices.Marshal.Copy(cPtr, ret, 0, patternlength);
      }
      $excode
      return ret;
    } 
    set {
      IntPtr cPtr = $imcall;
      if (value.Length > 0) {       
	        System.Runtime.InteropServices.Marshal.Copy(value, 0, cPtr, value.Length);
      }
      patternlength = value.Length;
      $excode
    }
    %}
%typemap(csvarin, excode="") (double pattern[ANY]) %{$excode%}

/* Typemaps for device handle */
%typemap(imtype) (void* device)  %{IntPtr%}
%typemap(cstype) (void* device) %{IntPtr%}
%typemap(in) (void* device) %{ $1 = ($1_ltype)$input; %}
%typemap(csin) (void* device)  "$csinput"

/******************************************************************************
 * Preventing to take ownership of the memory when constructing objects 
 * with parent objects (causing nullreference exception, Bug 1743)
 *****************************************************************************/

%typemap(csconstruct, excode=SWIGEXCODE) layerObj(mapObj map) %{: this($imcall, true, map) {
  $excode
}
%}
%typemap(csconstruct, excode=SWIGEXCODE) classObj(layerObj layer) %{: this($imcall, true, layer) {
  $excode
}
%}
%typemap(csconstruct, excode=SWIGEXCODE) styleObj(classObj parent_class) %{: this($imcall, true, parent_class) {
  $excode
}
%}

%typemap(csout, excode=SWIGEXCODE) classObj* getClass, layerObj* getLayer, layerObj *getLayerByName, styleObj* getStyle {
    IntPtr cPtr = $imcall;
    $csclassname ret = (cPtr == IntPtr.Zero) ? null : new $csclassname(cPtr, $owner, ThisOwn_false());$excode
    return ret;
  }<|MERGE_RESOLUTION|>--- conflicted
+++ resolved
@@ -263,12 +263,7 @@
 }
 
 %ignore imageObj::write;
-<<<<<<< HEAD
-%typemap(cscode) imageObj %{
-=======
-
 %typemap(cscode) imageObj, struct imageObj %{
->>>>>>> f1fc6d71
   private byte[] gdbuffer;
   private void CreateByteArray(IntPtr data, int size)
   {
@@ -288,21 +283,15 @@
 	stream.Write(gdbuffer, 0, gdbuffer.Length);
   }
 %}
-
 
 
 %csmethodmodifiers processTemplate "private";
 %csmethodmodifiers processLegendTemplate "private";
 %csmethodmodifiers processQueryTemplate "private";
 
-<<<<<<< HEAD
 %typemap(csinterfaces) mapObj "IDisposable, System.Runtime.Serialization.ISerializable"; 
 %typemap(csattributes) mapObj  "[Serializable]"
-%typemap(cscode) mapObj %{
-=======
-%typemap(cscode) mapObj, struct mapObj %{
->>>>>>> f1fc6d71
-  public string processTemplate(int bGenerateImages, string[] names, string[] values)
+%typemap(cscode) mapObj, struct mapObj %{  public string processTemplate(int bGenerateImages, string[] names, string[] values)
   {
 	if (names.Length != values.Length)
 	    throw new ArgumentException("Invalid array length specified!");

--- conflicted
+++ resolved
@@ -80,16 +80,9 @@
   SHPHandle hSHP;
   DBFHandle   hDBF;
   SHPTreeHandle qix;
-<<<<<<< HEAD
-
-  int   i;
+
   char  *myfile = NULL;
 
-=======
-
-  char  *myfile = NULL;
-
->>>>>>> 2f4b50a2
   treeNodeObj *node;
 
 #ifdef MAPSERVER
@@ -101,11 +94,6 @@
   double  X[6], Y[6];
 #endif
   int   result;
-<<<<<<< HEAD
-  char  mBigEndian;
-
-  int   this_rec, factor;
-=======
   
   /*
   char  mBigEndian;
@@ -113,7 +101,6 @@
   */
 
   int   this_rec;
->>>>>>> 2f4b50a2
 
   /* -------------------------------------------------------------------- */
   /*      Display a usage message.                                        */
@@ -123,19 +110,13 @@
     exit( 1 );
   }
 
-<<<<<<< HEAD
-=======
   /*
->>>>>>> 2f4b50a2
   i = 1;
   if( *((unsigned char *) &i) == 1 )
     mBigEndian = 0;
   else
     mBigEndian = 1;
-<<<<<<< HEAD
-=======
   */
->>>>>>> 2f4b50a2
 
 
   qix = msSHPDiskTreeOpen (AddFileSuffix(argv[1],".qix"), 0 /* no debug*/);
@@ -202,10 +183,6 @@
       DBFWriteIntegerAttribute( hDBF, this_rec, 0, node->numshapes);
       DBFWriteIntegerAttribute( hDBF, this_rec, 1, node->numsubnodes);
 #endif
-<<<<<<< HEAD
-      factor = node->numshapes + node->numsubnodes;
-=======
->>>>>>> 2f4b50a2
 
 #ifdef  MAPSERVER
       shape.numlines = 1;

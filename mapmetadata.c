--- conflicted
+++ resolved
@@ -64,10 +64,6 @@
 
 static
 xmlNodePtr _msMetadataGetURL(xmlNsPtr namespace, const char *name, const char *value, xmlNsPtr* ppsNsGco) {
-<<<<<<< HEAD
-
-=======
->>>>>>> 57079573
   xmlNodePtr psNode = NULL;
 
   if( *ppsNsGco == NULL )
@@ -103,10 +99,7 @@
   int status;
   char *url = NULL;
   char buffer[32];
-<<<<<<< HEAD
-=======
   char *epsg_str;
->>>>>>> 57079573
   const char *link_protocol = "unknown protocol";
 
   xmlNodePtr psNode = NULL;
@@ -237,8 +230,7 @@
 /*      Create a gmd:name/gmd:* code list element pattern               */
 /************************************************************************/
 
-static
-xmlNodePtr _msMetadataGetCodeList(xmlNsPtr namespace, const char *parent_element, const char *name, const char *value) {
+xmlNodePtr _msMetadataGetCodeList(xmlNsPtr namespace, char *parent_element, char *name, char *value) {
   char *codelist = NULL;
   xmlNodePtr psNode = NULL;
   xmlNodePtr psCodeNode = NULL;
@@ -264,10 +256,6 @@
 
 static
 xmlNodePtr _msMetadataGetDate(xmlNsPtr namespace, const char *parent_element, const char *date_type, const char *value, xmlNsPtr* ppsNsGco) {
-<<<<<<< HEAD
-
-=======
->>>>>>> 57079573
   xmlNodePtr psNode = NULL;
   xmlNodePtr psNode2 = NULL;
 
@@ -322,7 +310,7 @@
 static
 xmlNodePtr _msMetadataGetExtent(xmlNsPtr namespace, layerObj *layer, xmlNsPtr *ppsNsGco)
 {
-  int n = 0;
+  int n;
   int status;
   char *value = NULL;
   char **temporal = NULL;

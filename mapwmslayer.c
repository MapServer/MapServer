--- conflicted
+++ resolved
@@ -220,11 +220,7 @@
                                   wmsParamsObj *psWMSParams)
 {
   const char *pszOnlineResource, *pszVersion, *pszName, *pszFormat;
-<<<<<<< HEAD
-  const char *pszFormatList, *pszStyle, *pszStyleList, *pszTime;
-=======
   const char *pszFormatList, *pszStyle, /* *pszStyleList,*/ *pszTime;
->>>>>>> 2f4b50a2
   const char *pszBgColor, *pszTransparent;
   const char *pszSLD=NULL, *pszStyleSLDBody=NULL, *pszVersionKeyword=NULL;
   const char *pszSLDBody=NULL, *pszSLDURL = NULL;
@@ -241,11 +237,7 @@
   pszFormat =         msOWSLookupMetadata(&(lp->metadata), "MO", "format");
   pszFormatList =     msOWSLookupMetadata(&(lp->metadata), "MO", "formatlist");
   pszStyle =          msOWSLookupMetadata(&(lp->metadata), "MO", "style");
-<<<<<<< HEAD
-  pszStyleList =      msOWSLookupMetadata(&(lp->metadata), "MO", "stylelist");
-=======
   /*pszStyleList =      msOWSLookupMetadata(&(lp->metadata), "MO", "stylelist");*/
->>>>>>> 2f4b50a2
   pszTime =           msOWSLookupMetadata(&(lp->metadata), "MO", "time");
   pszSLDBody =        msOWSLookupMetadata(&(lp->metadata), "MO", "sld_body");
   pszSLDURL =         msOWSLookupMetadata(&(lp->metadata), "MO", "sld_url");
@@ -1385,11 +1377,7 @@
         size_t nSize;
 
         nSize = fread(szBuf, sizeof(char), MS_BUFFER_LENGTH-1, fp);
-<<<<<<< HEAD
-        if (nSize >= 0 && nSize < MS_BUFFER_LENGTH)
-=======
         if (nSize < MS_BUFFER_LENGTH)
->>>>>>> 2f4b50a2
           szBuf[nSize] = '\0';
         else {
           strlcpy(szBuf, "(!!!)", sizeof(szBuf)); /* This should never happen */

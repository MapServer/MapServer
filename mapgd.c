--- conflicted
+++ resolved
@@ -126,11 +126,7 @@
   } else {
     gdImageColorAllocate(ip,117,17,91); /*random bg color (same one as picked in msResampleGDALToMap) */
   }
-<<<<<<< HEAD
-  if(format->transparent) {
-=======
   if(format->transparent || !bg || !MS_VALID_COLOR(*bg)) {
->>>>>>> 2f4b50a2
     gdImageColorTransparent(ip, 0);
   }
 

/******************************************************************************
 * $Id$
 *
 * Project:  MapServer
 * Purpose:  Implements support for shapefile access.
 * Authors:  Steve Lime and Frank Warmerdam
 *
 * Note:
 * This code is entirely based on the previous work of Frank Warmerdam. It is
 * essentially shapelib 1.1.5. However, there were enough changes that it was
 * incorporated into the MapServer source to avoid confusion. Relicensed with
 * permission of Frank Warmerdam (shapelib author). See the README
 * for licence details.
 *
 ******************************************************************************
 * Copyright (c) 1996-2005 Regents of the University of Minnesota.
 *
 * Permission is hereby granted, free of charge, to any person obtaining a
 * copy of this software and associated documentation files (the "Software"),
 * to deal in the Software without restriction, including without limitation
 * the rights to use, copy, modify, merge, publish, distribute, sublicense,
 * and/or sell copies of the Software, and to permit persons to whom the
 * Software is furnished to do so, subject to the following conditions:
 *
 * The above copyright notice and this permission notice shall be included in
 * all copies of this Software or works derived from this Software.
 *
 * THE SOFTWARE IS PROVIDED "AS IS", WITHOUT WARRANTY OF ANY KIND, EXPRESS
 * OR IMPLIED, INCLUDING BUT NOT LIMITED TO THE WARRANTIES OF MERCHANTABILITY,
 * FITNESS FOR A PARTICULAR PURPOSE AND NONINFRINGEMENT. IN NO EVENT SHALL
 * THE AUTHORS OR COPYRIGHT HOLDERS BE LIABLE FOR ANY CLAIM, DAMAGES OR OTHER
 * LIABILITY, WHETHER IN AN ACTION OF CONTRACT, TORT OR OTHERWISE, ARISING
 * FROM, OUT OF OR IN CONNECTION WITH THE SOFTWARE OR THE USE OR OTHER
 * DEALINGS IN THE SOFTWARE.
 ****************************************************************************/

#include <limits.h>
#include <assert.h>
#include "mapserver.h"



/* Only use this macro on 32-bit integers! */
#define SWAP_FOUR_BYTES(data) \
  ( ((data >> 24) & 0x000000FF) | ((data >>  8) & 0x0000FF00) | \
    ((data <<  8) & 0x00FF0000) | ((data << 24) & 0xFF000000) )


#define ByteCopy( a, b, c )     memcpy( b, a, c )

static int      bBigEndian;

/************************************************************************/
/*                              SwapWord()                              */
/*                                                                      */
/*      Swap a 2, 4 or 8 byte word.                                     */
/************************************************************************/
static void SwapWord( int length, void * wordP )
{
  int i;
  uchar temp;

  for( i=0; i < length/2; i++ ) {
    temp = ((uchar *) wordP)[i];
    ((uchar *)wordP)[i] = ((uchar *) wordP)[length-i-1];
    ((uchar *) wordP)[length-i-1] = temp;
  }
}

/************************************************************************/
/*                             SfRealloc()                              */
/*                                                                      */
/*      A realloc cover function that will access a NULL pointer as     */
/*      a valid input.                                                  */
/************************************************************************/
static void * SfRealloc( void * pMem, int nNewSize )
{
  if( pMem == NULL )
    return( (void *) malloc(nNewSize) );
  else
    return( (void *) realloc(pMem,nNewSize) );
}

/************************************************************************/
/*                          writeHeader()                               */
/*                                                                      */
/*      Write out a header for the .shp and .shx files as well as the */
/*  contents of the index (.shx) file.        */
/************************************************************************/
static void writeHeader( SHPHandle psSHP )
{
  uchar abyHeader[100];
  int i;
  ms_int32 i32;
  double dValue;
  ms_int32 *panSHX;

  /* -------------------------------------------------------------------- */
  /*      Prepare header block for .shp file.                             */
  /* -------------------------------------------------------------------- */
  for( i = 0; i < 100; i++ )
    abyHeader[i] = 0;

  abyHeader[2] = 0x27;        /* magic cookie */
  abyHeader[3] = 0x0a;

  i32 = psSHP->nFileSize/2;       /* file size */
  ByteCopy( &i32, abyHeader+24, 4 );
  if( !bBigEndian ) SwapWord( 4, abyHeader+24 );

  i32 = 1000;           /* version */
  ByteCopy( &i32, abyHeader+28, 4 );
  if( bBigEndian ) SwapWord( 4, abyHeader+28 );

  i32 = psSHP->nShapeType;        /* shape type */
  ByteCopy( &i32, abyHeader+32, 4 );
  if( bBigEndian ) SwapWord( 4, abyHeader+32 );

  dValue = psSHP->adBoundsMin[0];     /* set bounds */
  ByteCopy( &dValue, abyHeader+36, 8 );
  if( bBigEndian ) SwapWord( 8, abyHeader+36 );

  dValue = psSHP->adBoundsMin[1];
  ByteCopy( &dValue, abyHeader+44, 8 );
  if( bBigEndian ) SwapWord( 8, abyHeader+44 );

  dValue = psSHP->adBoundsMax[0];
  ByteCopy( &dValue, abyHeader+52, 8 );
  if( bBigEndian ) SwapWord( 8, abyHeader+52 );

  dValue = psSHP->adBoundsMax[1];
  ByteCopy( &dValue, abyHeader+60, 8 );
  if( bBigEndian ) SwapWord( 8, abyHeader+60 );

  dValue = psSHP->adBoundsMin[2];     /* z */
  ByteCopy( &dValue, abyHeader+68, 8 );
  if( bBigEndian ) SwapWord( 8, abyHeader+68 );

  dValue = psSHP->adBoundsMax[2];
  ByteCopy( &dValue, abyHeader+76, 8 );
  if( bBigEndian ) SwapWord( 8, abyHeader+76 );


  dValue = psSHP->adBoundsMin[3];     /* m */
  ByteCopy( &dValue, abyHeader+84, 8 );
  if( bBigEndian ) SwapWord( 8, abyHeader+84 );

  dValue = psSHP->adBoundsMax[3];
  ByteCopy( &dValue, abyHeader+92, 8 );
  if( bBigEndian ) SwapWord( 8, abyHeader+92 );

  /* -------------------------------------------------------------------- */
  /*      Write .shp file header.                                         */
  /* -------------------------------------------------------------------- */
  fseek( psSHP->fpSHP, 0, 0 );
  fwrite( abyHeader, 100, 1, psSHP->fpSHP );

  /* -------------------------------------------------------------------- */
  /*      Prepare, and write .shx file header.                            */
  /* -------------------------------------------------------------------- */
  i32 = (psSHP->nRecords * 2 * sizeof(ms_int32) + 100)/2;   /* file size */
  ByteCopy( &i32, abyHeader+24, 4 );
  if( !bBigEndian ) SwapWord( 4, abyHeader+24 );

  fseek( psSHP->fpSHX, 0, 0 );
  fwrite( abyHeader, 100, 1, psSHP->fpSHX );

  /* -------------------------------------------------------------------- */
  /*      Write out the .shx contents.                                    */
  /* -------------------------------------------------------------------- */
  panSHX = (ms_int32 *) msSmallMalloc(sizeof(ms_int32) * 2 * psSHP->nRecords);

  for( i = 0; i < psSHP->nRecords; i++ ) {
    panSHX[i*2  ] = psSHP->panRecOffset[i]/2;
    panSHX[i*2+1] = psSHP->panRecSize[i]/2;
    if( !bBigEndian ) {
      *(panSHX+i*2) = SWAP_FOUR_BYTES(*(panSHX+i*2));
      *(panSHX+i*2+1) = SWAP_FOUR_BYTES(*(panSHX+i*2+1));
    }
  }

  fwrite( panSHX, sizeof(ms_int32) * 2, psSHP->nRecords, psSHP->fpSHX );

  free( panSHX );
}

/************************************************************************/
/*                              msSHPOpen()                             */
/*                                                                      */
/*      Open the .shp and .shx files based on the basename of the       */
/*      files or either file name.                                      */
/************************************************************************/
SHPHandle msSHPOpen( const char * pszLayer, const char * pszAccess )
{
  char *pszFullname, *pszBasename;
  SHPHandle psSHP;

  uchar *pabyBuf;
  int i;
  double dValue;

  /* -------------------------------------------------------------------- */
  /*      Ensure the access string is one of the legal ones.  We          */
  /*      ensure the result string indicates binary to avoid common       */
  /*      problems on Windows.                                            */
  /* -------------------------------------------------------------------- */
  if( strcmp(pszAccess,"rb+") == 0 || strcmp(pszAccess,"r+b") == 0 || strcmp(pszAccess,"r+") == 0 )
    pszAccess = "r+b";
  else
    pszAccess = "rb";

  /* -------------------------------------------------------------------- */
  /*  Establish the byte order on this machine.         */
  /* -------------------------------------------------------------------- */
  i = 1;
  if( *((uchar *) &i) == 1 )
    bBigEndian = MS_FALSE;
  else
    bBigEndian = MS_TRUE;

  /* -------------------------------------------------------------------- */
  /*  Initialize the info structure.              */
  /* -------------------------------------------------------------------- */
  psSHP = (SHPHandle) msSmallMalloc(sizeof(SHPInfo));

  psSHP->bUpdated = MS_FALSE;

  psSHP->pabyRec = NULL;
  psSHP->panParts = NULL;
  psSHP->nBufSize = psSHP->nPartMax = 0;

  /* -------------------------------------------------------------------- */
  /*  Compute the base (layer) name.  If there is any extension     */
  /*  on the passed in filename we will strip it off.         */
  /* -------------------------------------------------------------------- */
  pszBasename = (char *) msSmallMalloc(strlen(pszLayer)+5);
  strcpy( pszBasename, pszLayer );
  for( i = strlen(pszBasename)-1;
       i > 0 && pszBasename[i] != '.' && pszBasename[i] != '/' && pszBasename[i] != '\\';
       i-- ) {}

  if( pszBasename[i] == '.' )
    pszBasename[i] = '\0';

  /* -------------------------------------------------------------------- */
  /*  Open the .shp and .shx files.  Note that files pulled from      */
  /*  a PC to Unix with upper case filenames won't work!        */
  /* -------------------------------------------------------------------- */
  pszFullname = (char *) msSmallMalloc(strlen(pszBasename) + 5);
  sprintf( pszFullname, "%s.shp", pszBasename );
  psSHP->fpSHP = fopen(pszFullname, pszAccess );
  if( psSHP->fpSHP == NULL ) {
    msFree(pszBasename);
    msFree(pszFullname);
    msFree(psSHP);
    return( NULL );
  }

  sprintf( pszFullname, "%s.shx", pszBasename );
  psSHP->fpSHX = fopen(pszFullname, pszAccess );
  if( psSHP->fpSHX == NULL ) {
    msFree(pszBasename);
    msFree(pszFullname);
    msFree(psSHP);
    return( NULL );
  }

  free( pszFullname );
  free( pszBasename );

  /* -------------------------------------------------------------------- */
  /*   Read the file size from the SHP file.            */
  /* -------------------------------------------------------------------- */
  pabyBuf = (uchar *) msSmallMalloc(100);
  fread( pabyBuf, 100, 1, psSHP->fpSHP );

  psSHP->nFileSize = (pabyBuf[24] * 256 * 256 * 256
                      + pabyBuf[25] * 256 * 256
                      + pabyBuf[26] * 256
                      + pabyBuf[27]) * 2;

  /* -------------------------------------------------------------------- */
  /*  Read SHX file Header info                                           */
  /* -------------------------------------------------------------------- */
  fread( pabyBuf, 100, 1, psSHP->fpSHX );

  if( pabyBuf[0] != 0 || pabyBuf[1] != 0 || pabyBuf[2] != 0x27  || (pabyBuf[3] != 0x0a && pabyBuf[3] != 0x0d) ) {
    fclose( psSHP->fpSHP );
    fclose( psSHP->fpSHX );
    free( psSHP );

    return( NULL );
  }

  psSHP->nRecords = pabyBuf[27] + pabyBuf[26] * 256 + pabyBuf[25] * 256 * 256 + pabyBuf[24] * 256 * 256 * 256;
  if (psSHP->nRecords != 0)
    psSHP->nRecords = (psSHP->nRecords*2 - 100) / 8;

  if( psSHP->nRecords < 0 || psSHP->nRecords > 256000000 ) {
    msSetError(MS_SHPERR, "Corrupted .shp file : nRecords = %d.", "msSHPOpen()",
               psSHP->nRecords);
    fclose( psSHP->fpSHP );
    fclose( psSHP->fpSHX );
    free( psSHP );
    return( NULL );
  }

  psSHP->nShapeType = pabyBuf[32];

  if( bBigEndian ) SwapWord( 8, pabyBuf+36 );
  memcpy( &dValue, pabyBuf+36, 8 );
  psSHP->adBoundsMin[0] = dValue;

  if( bBigEndian ) SwapWord( 8, pabyBuf+44 );
  memcpy( &dValue, pabyBuf+44, 8 );
  psSHP->adBoundsMin[1] = dValue;

  if( bBigEndian ) SwapWord( 8, pabyBuf+52 );
  memcpy( &dValue, pabyBuf+52, 8 );
  psSHP->adBoundsMax[0] = dValue;

  if( bBigEndian ) SwapWord( 8, pabyBuf+60 );
  memcpy( &dValue, pabyBuf+60, 8 );
  psSHP->adBoundsMax[1] = dValue;

  if( bBigEndian ) SwapWord( 8, pabyBuf+68 );   /* z */
  memcpy( &dValue, pabyBuf+68, 8 );
  psSHP->adBoundsMin[2] = dValue;

  if( bBigEndian ) SwapWord( 8, pabyBuf+76 );
  memcpy( &dValue, pabyBuf+76, 8 );
  psSHP->adBoundsMax[2] = dValue;

  if( bBigEndian ) SwapWord( 8, pabyBuf+84 );   /* m */
  memcpy( &dValue, pabyBuf+84, 8 );
  psSHP->adBoundsMin[3] = dValue;

  if( bBigEndian ) SwapWord( 8, pabyBuf+92 );
  memcpy( &dValue, pabyBuf+92, 8 );
  psSHP->adBoundsMax[3] = dValue;
  free( pabyBuf );

  /* -------------------------------------------------------------------- */
  /*  Read the .shx file to get the offsets to each record in       */
  /*  the .shp file.                  */
  /* -------------------------------------------------------------------- */
  psSHP->nMaxRecords = psSHP->nRecords;

  /* Our in-memory cache of offset information */
  psSHP->panRecOffset = (int *) malloc(sizeof(int) * psSHP->nMaxRecords );
  /* Our in-memory cache of size information */
  psSHP->panRecSize = (int *) malloc(sizeof(int) * psSHP->nMaxRecords );
  /* The completeness information for our in-memory cache */
  psSHP->panRecLoaded = msAllocBitArray( 1 + (psSHP->nMaxRecords / SHX_BUFFER_PAGE) ) ;
  /* Is our in-memory cache completely populated? */
  psSHP->panRecAllLoaded = 0;

  /* malloc failed? clean up and shut down */
  if (psSHP->panRecOffset == NULL ||
      psSHP->panRecSize == NULL ||
      psSHP->panRecLoaded == NULL) {
    free(psSHP->panRecOffset);
    free(psSHP->panRecSize);
    free(psSHP->panRecLoaded);
    fclose( psSHP->fpSHP );
    fclose( psSHP->fpSHX );
    free( psSHP );
    msSetError(MS_MEMERR, "Out of memory", "msSHPOpen()");
    return( NULL );
  }


  return( psSHP );
}

/************************************************************************/
/*                              msSHPClose()                            */
/*                        */
/*  Close the .shp and .shx files.          */
/************************************************************************/
void msSHPClose(SHPHandle psSHP )
{
  /* -------------------------------------------------------------------- */
  /*  Update the header if we have modified anything.           */
  /* -------------------------------------------------------------------- */
  if( psSHP->bUpdated )
    writeHeader( psSHP );

  /* -------------------------------------------------------------------- */
  /*      Free all resources, and close files.                            */
  /* -------------------------------------------------------------------- */
  free( psSHP->panRecOffset );
  free( psSHP->panRecSize );
  free( psSHP->panRecLoaded );


  if(psSHP->pabyRec) free(psSHP->pabyRec);
  if(psSHP->panParts) free(psSHP->panParts);

  fclose( psSHP->fpSHX );
  fclose( psSHP->fpSHP );

  free( psSHP );
}

/************************************************************************/
/*                             msSHPGetInfo()                           */
/*                                                                      */
/*      Fetch general information about the shape file.                 */
/************************************************************************/
void msSHPGetInfo(SHPHandle psSHP, int * pnEntities, int * pnShapeType )
{
  if( pnEntities )
    *pnEntities = psSHP->nRecords;

  if( pnShapeType )
    *pnShapeType = psSHP->nShapeType;
}

/************************************************************************/
/*                             msSHPCreate()                            */
/*                                                                      */
/*      Create a new shape file and return a handle to the open         */
/*      shape file with read/write access.                              */
/************************************************************************/
SHPHandle msSHPCreate( const char * pszLayer, int nShapeType )
{
  char *pszBasename, *pszFullname;
  int i;
  FILE *fpSHP, *fpSHX;
  uchar abyHeader[100];
  ms_int32 i32;
  double dValue;

#ifndef USE_POINT_Z_M
  if( nShapeType == SHP_POLYGONZ
      || nShapeType == SHP_POLYGONM
      || nShapeType == SHP_ARCZ
      || nShapeType == SHP_ARCM
      || nShapeType == SHP_POINTZ
      || nShapeType == SHP_POINTM
      || nShapeType == SHP_MULTIPOINTZ
      || nShapeType == SHP_MULTIPOINTM ) {
    msSetError( MS_SHPERR,
                "Attempt to create M/Z shapefile but without having enabled Z/M support.",
                "msSHPCreate()" );
    return NULL;
  }
#endif

  /* -------------------------------------------------------------------- */
  /*      Establish the byte order on this system.                        */
  /* -------------------------------------------------------------------- */
  i = 1;
  if( *((uchar *) &i) == 1 )
    bBigEndian = MS_FALSE;
  else
    bBigEndian = MS_TRUE;

  /* -------------------------------------------------------------------- */
  /*  Compute the base (layer) name.  If there is any extension       */
  /*  on the passed in filename we will strip it off.         */
  /* -------------------------------------------------------------------- */
  pszBasename = (char *) msSmallMalloc(strlen(pszLayer)+5);
  strcpy( pszBasename, pszLayer );
  for( i = strlen(pszBasename)-1;
       i > 0 && pszBasename[i] != '.' && pszBasename[i] != '/' && pszBasename[i] != '\\';
       i-- ) {}

  if( pszBasename[i] == '.' )
    pszBasename[i] = '\0';

  /* -------------------------------------------------------------------- */
  /*      Open the two files so we can write their headers.               */
  /* -------------------------------------------------------------------- */
  pszFullname = (char *) msSmallMalloc(strlen(pszBasename) + 5);
  sprintf( pszFullname, "%s.shp", pszBasename );
  fpSHP = fopen(pszFullname, "wb" );
  if( fpSHP == NULL )
    return( NULL );

  sprintf( pszFullname, "%s.shx", pszBasename );
  fpSHX = fopen(pszFullname, "wb" );
  if( fpSHX == NULL )
    return( NULL );

  free( pszFullname );

  /* -------------------------------------------------------------------- */
  /*      Prepare header block for .shp file.                             */
  /* -------------------------------------------------------------------- */
  for( i = 0; i < 100; i++ )
    abyHeader[i] = 0;

  abyHeader[2] = 0x27;        /* magic cookie */
  abyHeader[3] = 0x0a;

  i32 = 50;           /* file size */
  ByteCopy( &i32, abyHeader+24, 4 );
  if( !bBigEndian ) SwapWord( 4, abyHeader+24 );

  i32 = 1000;           /* version */
  ByteCopy( &i32, abyHeader+28, 4 );
  if( bBigEndian ) SwapWord( 4, abyHeader+28 );

  i32 = nShapeType;         /* shape type */
  ByteCopy( &i32, abyHeader+32, 4 );
  if( bBigEndian ) SwapWord( 4, abyHeader+32 );

  dValue = 0.0;         /* set bounds */
  ByteCopy( &dValue, abyHeader+36, 8 );
  ByteCopy( &dValue, abyHeader+44, 8 );
  ByteCopy( &dValue, abyHeader+52, 8 );
  ByteCopy( &dValue, abyHeader+60, 8 );

  /* -------------------------------------------------------------------- */
  /*      Write .shp file header.                                         */
  /* -------------------------------------------------------------------- */
  fwrite( abyHeader, 100, 1, fpSHP );

  /* -------------------------------------------------------------------- */
  /*      Prepare, and write .shx file header.                            */
  /* -------------------------------------------------------------------- */
  i32 = 50;           /* file size */
  ByteCopy( &i32, abyHeader+24, 4 );
  if( !bBigEndian ) SwapWord( 4, abyHeader+24 );

  fwrite( abyHeader, 100, 1, fpSHX );

  /* -------------------------------------------------------------------- */
  /*      Close the files, and then open them as regular existing files.  */
  /* -------------------------------------------------------------------- */
  fclose( fpSHP );
  fclose( fpSHX );

  return( msSHPOpen( pszLayer, "rb+" ) );
}

/************************************************************************/
/*                           writeBounds()                              */
/*                                                                      */
/*      Compute a bounds rectangle for a shape, and set it into the     */
/*      indicated location in the record.                               */
/************************************************************************/
static void writeBounds( uchar * pabyRec, shapeObj *shape, int nVCount )
{
  double dXMin, dXMax, dYMin, dYMax;
  int i, j;

  if( nVCount == 0 ) {
    dXMin = dYMin = dXMax = dYMax = 0.0;
  } else {
    dXMin = dXMax = shape->line[0].point[0].x;
    dYMin = dYMax = shape->line[0].point[0].y;

    for( i=0; i<shape->numlines; i++ ) {
      for( j=0; j<shape->line[i].numpoints; j++ ) {
        dXMin = MS_MIN(dXMin, shape->line[i].point[j].x);
        dXMax = MS_MAX(dXMax, shape->line[i].point[j].x);
        dYMin = MS_MIN(dYMin, shape->line[i].point[j].y);
        dYMax = MS_MAX(dYMax, shape->line[i].point[j].y);
      }
    }
  }

  if( bBigEndian ) {
    SwapWord( 8, &dXMin );
    SwapWord( 8, &dYMin );
    SwapWord( 8, &dXMax );
    SwapWord( 8, &dYMax );
  }

  ByteCopy( &dXMin, pabyRec +  0, 8 );
  ByteCopy( &dYMin, pabyRec +  8, 8 );
  ByteCopy( &dXMax, pabyRec + 16, 8 );
  ByteCopy( &dYMax, pabyRec + 24, 8 );
}

int msSHPWritePoint(SHPHandle psSHP, pointObj *point )
{
  int nRecordOffset, nRecordSize=0;
  uchar *pabyRec;
  ms_int32  i32, nPoints, nParts;

  if( psSHP->nShapeType != SHP_POINT) return(-1);

  psSHP->bUpdated = MS_TRUE;

  /* Fill the SHX buffer if it is not already full. */
  if( ! psSHP->panRecAllLoaded ) msSHXLoadAll( psSHP );

  /* -------------------------------------------------------------------- */
  /*      Add the new entity to the in memory index.                      */
  /* -------------------------------------------------------------------- */
  psSHP->nRecords++;
  if( psSHP->nRecords > psSHP->nMaxRecords ) {
    psSHP->nMaxRecords = (int) (psSHP->nMaxRecords * 1.3 + 100);

    psSHP->panRecOffset = (int *) SfRealloc(psSHP->panRecOffset,sizeof(int) * psSHP->nMaxRecords );
    psSHP->panRecSize = (int *) SfRealloc(psSHP->panRecSize,sizeof(int) * psSHP->nMaxRecords );
  }

  /* -------------------------------------------------------------------- */
  /*      Compute a few things.                                           */
  /* -------------------------------------------------------------------- */
  nPoints = 1;
  nParts = 1;

  /* -------------------------------------------------------------------- */
  /*      Initialize record.                                              */
  /* -------------------------------------------------------------------- */
  psSHP->panRecOffset[psSHP->nRecords-1] = nRecordOffset = psSHP->nFileSize;

  pabyRec = (uchar *) msSmallMalloc(nPoints * 2 * sizeof(double) + nParts * 4 + 128);

  /* -------------------------------------------------------------------- */
  /*      Write vertices for a point.                                     */
  /* -------------------------------------------------------------------- */
  ByteCopy( &(point->x), pabyRec + 12, 8 );
  ByteCopy( &(point->y), pabyRec + 20, 8 );


  if( bBigEndian ) {
    SwapWord( 8, pabyRec + 12 );
    SwapWord( 8, pabyRec + 20 );
  }

  nRecordSize = 20;

  /* -------------------------------------------------------------------- */
  /*      Set the shape type, record number, and record size.             */
  /* -------------------------------------------------------------------- */
  i32 = psSHP->nRecords-1+1;          /* record # */
  if( !bBigEndian ) i32 = SWAP_FOUR_BYTES(i32);
  ByteCopy( &i32, pabyRec, 4 );

  i32 = nRecordSize/2;        /* record size */
  if( !bBigEndian ) i32 = SWAP_FOUR_BYTES(i32);
  ByteCopy( &i32, pabyRec + 4, 4 );

  i32 = psSHP->nShapeType;        /* shape type */
  if( bBigEndian ) i32 = SWAP_FOUR_BYTES(i32);
  ByteCopy( &i32, pabyRec + 8, 4 );

  /* -------------------------------------------------------------------- */
  /*      Write out record.                                               */
  /* -------------------------------------------------------------------- */
  fseek( psSHP->fpSHP, nRecordOffset, 0 );
  fwrite( pabyRec, nRecordSize+8, 1, psSHP->fpSHP );
  free( pabyRec );

  psSHP->panRecSize[psSHP->nRecords-1] = nRecordSize;
  psSHP->nFileSize += nRecordSize + 8;

  /* -------------------------------------------------------------------- */
  /*  Expand file wide bounds based on this shape.        */
  /* -------------------------------------------------------------------- */
  if( psSHP->nRecords == 1 ) {
    psSHP->adBoundsMin[0] = psSHP->adBoundsMax[0] = point->x;
    psSHP->adBoundsMin[1] = psSHP->adBoundsMax[1] = point->y;
  } else {
    psSHP->adBoundsMin[0] = MS_MIN(psSHP->adBoundsMin[0], point->x);
    psSHP->adBoundsMin[1] = MS_MIN(psSHP->adBoundsMin[1], point->y);
    psSHP->adBoundsMax[0] = MS_MAX(psSHP->adBoundsMax[0], point->x);
    psSHP->adBoundsMax[1] = MS_MAX(psSHP->adBoundsMax[1], point->y);
  }

  return( psSHP->nRecords - 1 );
}

int msSHPWriteShape(SHPHandle psSHP, shapeObj *shape )
{
  int nRecordOffset, i, j, k, nRecordSize=0;
  uchar *pabyRec;
  int nShapeType;

  ms_int32  i32, nPoints, nParts;
#ifdef USE_POINT_Z_M
  double dfMMin, dfMMax = 0;
#endif
  psSHP->bUpdated = MS_TRUE;

  /* Fill the SHX buffer if it is not already full. */
  if( ! psSHP->panRecAllLoaded ) msSHXLoadAll( psSHP );

  /* -------------------------------------------------------------------- */
  /*      Add the new entity to the in memory index.                      */
  /* -------------------------------------------------------------------- */
  psSHP->nRecords++;
  if( psSHP->nRecords > psSHP->nMaxRecords ) {
    psSHP->nMaxRecords = (int) (psSHP->nMaxRecords * 1.3 + 100);

    psSHP->panRecOffset = (int *) SfRealloc(psSHP->panRecOffset,sizeof(int) * psSHP->nMaxRecords );
    psSHP->panRecSize = (int *) SfRealloc(psSHP->panRecSize,sizeof(int) * psSHP->nMaxRecords );
  }

  /* -------------------------------------------------------------------- */
  /*      Compute a few things.                                           */
  /* -------------------------------------------------------------------- */
  nPoints = 0;
  for(i=0; i<shape->numlines; i++)
    nPoints += shape->line[i].numpoints;

  nParts = shape->numlines;

  /* -------------------------------------------------------------------- */
  /*      Initialize record.                                              */
  /* -------------------------------------------------------------------- */
  psSHP->panRecOffset[psSHP->nRecords-1] = nRecordOffset = psSHP->nFileSize;

  pabyRec = (uchar *) msSmallMalloc(nPoints * 4 * sizeof(double) + nParts * 8 + 128);
  nShapeType = psSHP->nShapeType;

  if (shape->type == MS_SHAPE_NULL) {
    nShapeType = 0;
    nRecordSize = 12;
  }
  /* -------------------------------------------------------------------- */
  /*  Write vertices for a Polygon or Arc.            */
  /* -------------------------------------------------------------------- */
  else if(psSHP->nShapeType == SHP_POLYGON || psSHP->nShapeType == SHP_ARC ||
          psSHP->nShapeType == SHP_POLYGONM || psSHP->nShapeType == SHP_ARCM ||
          psSHP->nShapeType == SHP_ARCZ ||  psSHP->nShapeType == SHP_POLYGONZ) {
    ms_int32 t_nParts, t_nPoints, partSize;

    t_nParts = nParts;
    t_nPoints = nPoints;

    writeBounds( pabyRec + 12, shape, t_nPoints );

    if( bBigEndian ) {
      nPoints = SWAP_FOUR_BYTES(nPoints);
      nParts = SWAP_FOUR_BYTES(nParts);
    }

    ByteCopy( &nPoints, pabyRec + 40 + 8, 4 );
    ByteCopy( &nParts, pabyRec + 36 + 8, 4 );

    partSize = 0; /* first part always starts at 0 */
    ByteCopy( &partSize, pabyRec + 44 + 8 + 4*0, 4 );
    if( bBigEndian ) SwapWord( 4, pabyRec + 44 + 8 + 4*0);

    for( i = 1; i < t_nParts; i++ ) {
      partSize += shape->line[i-1].numpoints;
      ByteCopy( &partSize, pabyRec + 44 + 8 + 4*i, 4 );
      if( bBigEndian ) SwapWord( 4, pabyRec + 44 + 8 + 4*i);

    }

    k = 0; /* overall point counter */
    for( i = 0; i < shape->numlines; i++ ) {
      for( j = 0; j < shape->line[i].numpoints; j++ ) {
        ByteCopy( &(shape->line[i].point[j].x), pabyRec + 44 + 4*t_nParts + 8 + k * 16, 8 );
        ByteCopy( &(shape->line[i].point[j].y), pabyRec + 44 + 4*t_nParts + 8 + k * 16 + 8, 8 );

        if( bBigEndian ) {
          SwapWord( 8, pabyRec + 44+4*t_nParts+8+k*16 );
          SwapWord( 8, pabyRec + 44+4*t_nParts+8+k*16+8 );
        }

        k++;
      }
    }

    nRecordSize = 44 + 4*t_nParts + 16 * t_nPoints;
#ifdef USE_POINT_Z_M
    /* -------------------------------------------------------------------- */
    /*      measured shape : polygon and arc.                               */
    /* -------------------------------------------------------------------- */
    if(psSHP->nShapeType == SHP_POLYGONM || psSHP->nShapeType == SHP_ARCM) {
      dfMMin = shape->line[0].point[0].m;
      dfMMax = shape->line[shape->numlines-1].point[shape->line[shape->numlines-1].numpoints-1].m;

      nRecordSize = 44 + 4*t_nParts + 8 + (t_nPoints* 16);

      ByteCopy( &(dfMMin), pabyRec + nRecordSize, 8 );
      if( bBigEndian ) SwapWord( 8, pabyRec + nRecordSize );
      nRecordSize += 8;

      ByteCopy( &(dfMMax), pabyRec + nRecordSize, 8 );
      if( bBigEndian ) SwapWord( 8, pabyRec + nRecordSize );
      nRecordSize += 8;

      for( i = 0; i < shape->numlines; i++ ) {
        for( j = 0; j < shape->line[i].numpoints; j++ ) {
          ByteCopy( &(shape->line[i].point[j].m), pabyRec + nRecordSize, 8 );
          if( bBigEndian ) SwapWord( 8, pabyRec + nRecordSize );
          nRecordSize += 8;
        }
      }
    }

    /* -------------------------------------------------------------------- */
    /*      Polygon. Arc with Z                                             */
    /* -------------------------------------------------------------------- */
    if (psSHP->nShapeType == SHP_POLYGONZ || psSHP->nShapeType == SHP_ARCZ
        || psSHP->nShapeType == SHP_POLYGONM || psSHP->nShapeType == SHP_ARCM) {
      dfMMin = shape->line[0].point[0].z;
      dfMMax = shape->line[shape->numlines-1].point[shape->line[shape->numlines-1].numpoints-1].z;

      nRecordSize = 44 + 4*t_nParts + 8 + (t_nPoints* 16);

      ByteCopy( &(dfMMin), pabyRec + nRecordSize, 8 );
      if( bBigEndian ) SwapWord( 8, pabyRec + nRecordSize );
      nRecordSize += 8;

      ByteCopy( &(dfMMax), pabyRec + nRecordSize, 8 );
      if( bBigEndian ) SwapWord( 8, pabyRec + nRecordSize );
      nRecordSize += 8;

      for( i = 0; i < shape->numlines; i++ ) {
        for( j = 0; j < shape->line[i].numpoints; j++ ) {
          ByteCopy( &(shape->line[i].point[j].z), pabyRec + nRecordSize, 8 );
          if( bBigEndian ) SwapWord( 8, pabyRec + nRecordSize );
          nRecordSize += 8;
        }
      }
    }
#endif /* def USE_POINT_Z_M */
  }

  /* -------------------------------------------------------------------- */
  /*  Write vertices for a MultiPoint.                                    */
  /* -------------------------------------------------------------------- */
  else if( psSHP->nShapeType == SHP_MULTIPOINT ||
           psSHP->nShapeType == SHP_MULTIPOINTM ||
           psSHP->nShapeType == SHP_MULTIPOINTZ) {
    ms_int32 t_nPoints;

    t_nPoints = nPoints;

    writeBounds( pabyRec + 12, shape, nPoints );

    if( bBigEndian ) nPoints = SWAP_FOUR_BYTES(nPoints);
    ByteCopy( &nPoints, pabyRec + 44, 4 );

    for( i = 0; i < shape->line[0].numpoints; i++ ) {
      ByteCopy( &(shape->line[0].point[i].x), pabyRec + 48 + i*16, 8 );
      ByteCopy( &(shape->line[0].point[i].y), pabyRec + 48 + i*16 + 8, 8 );

      if( bBigEndian ) {
        SwapWord( 8, pabyRec + 48 + i*16 );
        SwapWord( 8, pabyRec + 48 + i*16 + 8 );
      }
    }

    nRecordSize = 40 + 16 * t_nPoints;

#ifdef USE_POINT_Z_M
    if (psSHP->nShapeType == SHP_MULTIPOINTM) {
      dfMMin = shape->line[0].point[0].m;
      dfMMax = shape->line[0].point[shape->line[0].numpoints-1].m;

      ByteCopy( &(dfMMin), pabyRec + nRecordSize, 8 );
      if( bBigEndian ) SwapWord( 8, pabyRec + nRecordSize );
      nRecordSize += 8;

      ByteCopy( &(dfMMax), pabyRec + nRecordSize, 8 );
      if( bBigEndian ) SwapWord( 8, pabyRec + nRecordSize );
      nRecordSize += 8;

      for( i = 0; i < shape->line[0].numpoints; i++ ) {
        ByteCopy( &(shape->line[0].point[i].m), pabyRec + nRecordSize, 8 );
        if( bBigEndian ) SwapWord( 8, pabyRec + nRecordSize );
        nRecordSize += 8;
      }
    }

    if (psSHP->nShapeType == SHP_MULTIPOINTZ) {
      dfMMin = shape->line[0].point[0].z;
      dfMMax = shape->line[0].point[shape->line[0].numpoints-1].z;

      ByteCopy( &(dfMMin), pabyRec + nRecordSize, 8 );
      if( bBigEndian ) SwapWord( 8, pabyRec + nRecordSize );
      nRecordSize += 8;

      ByteCopy( &(dfMMax), pabyRec + nRecordSize, 8 );
      if( bBigEndian ) SwapWord( 8, pabyRec + nRecordSize );
      nRecordSize += 8;

      for( i = 0; i < shape->line[0].numpoints; i++ ) {
        ByteCopy( &(shape->line[0].point[i].z), pabyRec + nRecordSize, 8 );
        if( bBigEndian ) SwapWord( 8, pabyRec + nRecordSize );
        nRecordSize += 8;
      }
    }
#endif /* USE_POINT_Z_M */
  }

  /* -------------------------------------------------------------------- */
  /*      Write vertices for a point.                                     */
  /* -------------------------------------------------------------------- */
  else if( psSHP->nShapeType == SHP_POINT ||  psSHP->nShapeType == SHP_POINTM ||
           psSHP->nShapeType == SHP_POINTZ) {
    ByteCopy( &(shape->line[0].point[0].x), pabyRec + 12, 8 );
    ByteCopy( &(shape->line[0].point[0].y), pabyRec + 20, 8 );

    if( bBigEndian ) {
      SwapWord( 8, pabyRec + 12 );
      SwapWord( 8, pabyRec + 20 );
    }

    nRecordSize = 20;

#ifdef USE_POINT_Z_M
    if (psSHP->nShapeType == SHP_POINTM) {
      ByteCopy( &(shape->line[0].point[0].m), pabyRec + nRecordSize, 8 );
      if( bBigEndian ) SwapWord( 8, pabyRec + nRecordSize );
      nRecordSize += 8;
    }

    if (psSHP->nShapeType == SHP_POINTZ) {
      ByteCopy( &(shape->line[0].point[0].z), pabyRec + nRecordSize, 8 );
      if( bBigEndian ) SwapWord( 8, pabyRec + nRecordSize );
      nRecordSize += 8;
    }
#endif /* USE_POINT_Z_M */
  }

  /* -------------------------------------------------------------------- */
  /*      Set the shape type, record number, and record size.             */
  /* -------------------------------------------------------------------- */
  i32 = psSHP->nRecords-1+1;          /* record # */
  if( !bBigEndian ) i32 = SWAP_FOUR_BYTES(i32);
  ByteCopy( &i32, pabyRec, 4 );

  i32 = nRecordSize/2;        /* record size */
  if( !bBigEndian ) i32 = SWAP_FOUR_BYTES(i32);
  ByteCopy( &i32, pabyRec + 4, 4 );

  i32 = nShapeType;     /* shape type */
  if( bBigEndian ) i32 = SWAP_FOUR_BYTES(i32);
  ByteCopy( &i32, pabyRec + 8, 4 );

  /* -------------------------------------------------------------------- */
  /*      Write out record.                                               */
  /* -------------------------------------------------------------------- */
  fseek( psSHP->fpSHP, nRecordOffset, 0 );
  fwrite( pabyRec, nRecordSize+8, 1, psSHP->fpSHP );
  free( pabyRec );

  psSHP->panRecSize[psSHP->nRecords-1] = nRecordSize;
  psSHP->nFileSize += nRecordSize + 8;

  /* -------------------------------------------------------------------- */
  /*  Expand file wide bounds based on this shape.        */
  /* -------------------------------------------------------------------- */
  if( psSHP->nRecords == 1 ) {
    psSHP->adBoundsMin[0] = psSHP->adBoundsMax[0] = shape->line[0].point[0].x;
    psSHP->adBoundsMin[1] = psSHP->adBoundsMax[1] = shape->line[0].point[0].y;
#ifdef USE_POINT_Z_M
    psSHP->adBoundsMin[2] = psSHP->adBoundsMax[2] = shape->line[0].point[0].z;
    psSHP->adBoundsMin[3] = psSHP->adBoundsMax[3] = shape->line[0].point[0].m;
#endif
  }

  for( i=0; i<shape->numlines; i++ ) {
    for( j=0; j<shape->line[i].numpoints; j++ ) {
      psSHP->adBoundsMin[0] = MS_MIN(psSHP->adBoundsMin[0], shape->line[i].point[j].x);
      psSHP->adBoundsMin[1] = MS_MIN(psSHP->adBoundsMin[1], shape->line[i].point[j].y);
#ifdef USE_POINT_Z_M
      psSHP->adBoundsMin[2] = MS_MIN(psSHP->adBoundsMin[2], shape->line[i].point[j].z);
      psSHP->adBoundsMin[3] = MS_MIN(psSHP->adBoundsMin[3], shape->line[i].point[j].m);
#endif
      psSHP->adBoundsMax[0] = MS_MAX(psSHP->adBoundsMax[0], shape->line[i].point[j].x);
      psSHP->adBoundsMax[1] = MS_MAX(psSHP->adBoundsMax[1], shape->line[i].point[j].y);
#ifdef USE_POINT_Z_M
      psSHP->adBoundsMax[2] = MS_MAX(psSHP->adBoundsMax[2], shape->line[i].point[j].z);
      psSHP->adBoundsMax[3] = MS_MAX(psSHP->adBoundsMax[3], shape->line[i].point[j].m);
#endif
    }
  }

  return( psSHP->nRecords - 1 );
}

/*
 ** msSHPReadAllocateBuffer() - Ensure our record buffer is large enough.
 */
static int msSHPReadAllocateBuffer( SHPHandle psSHP, int hEntity, const char* pszCallingFunction)
{

  int nEntitySize = msSHXReadSize(psSHP, hEntity) + 8;
  /* -------------------------------------------------------------------- */
  /*      Ensure our record buffer is large enough.                       */
  /* -------------------------------------------------------------------- */
  if( nEntitySize > psSHP->nBufSize ) {
    psSHP->pabyRec = (uchar *) SfRealloc(psSHP->pabyRec,nEntitySize);
    if (psSHP->pabyRec == NULL) {
      /* Reallocate previous successfull size for following features */
      psSHP->pabyRec = msSmallMalloc(psSHP->nBufSize);

      msSetError(MS_MEMERR, "Out of memory. Cannot allocate %d bytes. Probably broken shapefile at feature %d",
                 pszCallingFunction, nEntitySize, hEntity);
      return(MS_FAILURE);
    }
    psSHP->nBufSize = nEntitySize;
  }
  if (psSHP->pabyRec == NULL) {
    msSetError(MS_MEMERR, "Out of memory", pszCallingFunction);
    return(MS_FAILURE);
  }
  return MS_SUCCESS;
}

/*
** msSHPReadPoint() - Reads a single point from a POINT shape file.
*/
int msSHPReadPoint( SHPHandle psSHP, int hEntity, pointObj *point )
{
  int nEntitySize;

  /* -------------------------------------------------------------------- */
  /*      Only valid for point shapefiles                                 */
  /* -------------------------------------------------------------------- */
  if( psSHP->nShapeType != SHP_POINT ) {
    msSetError(MS_SHPERR, "msSHPReadPoint only operates on point shapefiles.", "msSHPReadPoint()");
    return(MS_FAILURE);
  }

  /* -------------------------------------------------------------------- */
  /*      Validate the record/entity number.                              */
  /* -------------------------------------------------------------------- */
  if( hEntity < 0 || hEntity >= psSHP->nRecords ) {
    msSetError(MS_SHPERR, "Record index out of bounds.", "msSHPReadPoint()");
    return(MS_FAILURE);
  }

  nEntitySize = msSHXReadSize( psSHP, hEntity) + 8;

  if( msSHXReadSize( psSHP, hEntity) == 4 ) {
    msSetError(MS_SHPERR, "NULL feature encountered.", "msSHPReadPoint()");
    return(MS_FAILURE);
  } else if ( nEntitySize < 28 ) {
    msSetError(MS_SHPERR, "Corrupted feature encountered.  hEntity=%d, nEntitySize=%d", "msSHPReadPoint()",
               hEntity, nEntitySize);
    return(MS_FAILURE);
  }

  if (msSHPReadAllocateBuffer(psSHP, hEntity, "msSHPReadPoint()") == MS_FAILURE) {
    return MS_FAILURE;
  }

  /* -------------------------------------------------------------------- */
  /*      Read the record.                                                */
  /* -------------------------------------------------------------------- */
  fseek( psSHP->fpSHP, msSHXReadOffset( psSHP, hEntity), 0 );
  fread( psSHP->pabyRec, nEntitySize, 1, psSHP->fpSHP );

  memcpy( &(point->x), psSHP->pabyRec + 12, 8 );
  memcpy( &(point->y), psSHP->pabyRec + 20, 8 );

  if( bBigEndian ) {
    SwapWord( 8, &(point->x));
    SwapWord( 8, &(point->y));
  }

  return(MS_SUCCESS);
}

/*
** msSHXLoadPage()
**
** The SHX tells us what the byte offsets of the shapes in the SHP file are.
** We read the SHX file in ~8K pages and store those pages in memory for
** successive accesses during the reading cycle (first bounds are read,
** then entire shapes). Each time we read a page, we mark it as read.
*/
int msSHXLoadPage( SHPHandle psSHP, int shxBufferPage )
{
  int i;

  /* Each SHX record is 8 bytes long (two ints), hence our buffer size. */
  char buffer[SHX_BUFFER_PAGE * 8];

  /*  Validate the page number. */
  if( shxBufferPage < 0  )
    return(MS_FAILURE);

  /* The SHX file starts with 100 bytes of header, skip that. */
  fseek( psSHP->fpSHX, 100 + shxBufferPage * SHX_BUFFER_PAGE * 8, 0 );
  fread( buffer, 8, SHX_BUFFER_PAGE, psSHP->fpSHX );

  /* Copy the buffer contents out into the working arrays. */
  for( i = 0; i < SHX_BUFFER_PAGE; i++ ) {
    int tmpOffset, tmpSize;

    /* Don't write information past the end of the arrays, please. */
    if(psSHP->nRecords <= (shxBufferPage * SHX_BUFFER_PAGE + i) )
      break;

    memcpy( &tmpOffset, (buffer + (8*i)), 4);
    memcpy( &tmpSize, (buffer + (8*i) + 4), 4);

    /* SHX uses big endian numbers for the offsets, so we have to flip them */
    /* if we are a little endian machine. */
    if( !bBigEndian ) {
      tmpOffset = SWAP_FOUR_BYTES(tmpOffset);
      tmpSize = SWAP_FOUR_BYTES(tmpSize);
    }

    /* SHX stores the offsets in 2 byte units, so we double them to get */
    /* an offset in bytes. */
    tmpOffset = tmpOffset * 2;
    tmpSize = tmpSize * 2;

    /* Write the answer into the working arrays on the SHPHandle */
    psSHP->panRecOffset[shxBufferPage * SHX_BUFFER_PAGE + i] = tmpOffset;
    psSHP->panRecSize[shxBufferPage * SHX_BUFFER_PAGE + i] = tmpSize;
  }

  msSetBit(psSHP->panRecLoaded, shxBufferPage, 1);

  return(MS_SUCCESS);
}

int msSHXLoadAll( SHPHandle psSHP )
{

  int i;
  uchar *pabyBuf;

  pabyBuf = (uchar *) msSmallMalloc(8 * psSHP->nRecords );
  fread( pabyBuf, 8, psSHP->nRecords, psSHP->fpSHX );
  for( i = 0; i < psSHP->nRecords; i++ ) {
    ms_int32 nOffset, nLength;

    memcpy( &nOffset, pabyBuf + i * 8, 4 );
    memcpy( &nLength, pabyBuf + i * 8 + 4, 4 );

    if( !bBigEndian ) {
      nOffset = SWAP_FOUR_BYTES( nOffset );
      nLength = SWAP_FOUR_BYTES( nLength );
    }

    psSHP->panRecOffset[i] = nOffset*2;
    psSHP->panRecSize[i] = nLength*2;
  }
  free(pabyBuf);
  psSHP->panRecAllLoaded = 1;

  return(MS_SUCCESS);

}

int msSHXReadOffset( SHPHandle psSHP, int hEntity )
{

  int shxBufferPage = hEntity / SHX_BUFFER_PAGE;

  /*  Validate the record/entity number. */
  if( hEntity < 0 || hEntity >= psSHP->nRecords )
    return(MS_FAILURE);

  if( ! (psSHP->panRecAllLoaded || msGetBit(psSHP->panRecLoaded, shxBufferPage)) ) {
    msSHXLoadPage( psSHP, shxBufferPage );
  }

  return psSHP->panRecOffset[hEntity];

}

int msSHXReadSize( SHPHandle psSHP, int hEntity )
{

  int shxBufferPage = hEntity / SHX_BUFFER_PAGE;

  /*  Validate the record/entity number. */
  if( hEntity < 0 || hEntity >= psSHP->nRecords )
    return(MS_FAILURE);

  if( ! (psSHP->panRecAllLoaded || msGetBit(psSHP->panRecLoaded, shxBufferPage)) ) {
    msSHXLoadPage( psSHP, shxBufferPage );
  }

  return psSHP->panRecSize[hEntity];

}

/*
** msSHPReadShape() - Reads the vertices for one shape from a shape file.
*/
void msSHPReadShape( SHPHandle psSHP, int hEntity, shapeObj *shape )
{
  int i, j, k;
#ifdef USE_POINT_Z_M
  int nOffset = 0;
#endif
  int nEntitySize, nRequiredSize;

  msInitShape(shape); /* initialize the shape */

  /* -------------------------------------------------------------------- */
  /*      Validate the record/entity number.                              */
  /* -------------------------------------------------------------------- */
  if( hEntity < 0 || hEntity >= psSHP->nRecords )
    return;

  if( msSHXReadSize(psSHP, hEntity) == 4 ) {
    shape->type = MS_SHAPE_NULL;
    return;
  }

  nEntitySize = msSHXReadSize(psSHP, hEntity) + 8;
  if (msSHPReadAllocateBuffer(psSHP, hEntity, "msSHPReadShape()") == MS_FAILURE) {
    shape->type = MS_SHAPE_NULL;
    return;
  }

  /* -------------------------------------------------------------------- */
  /*      Read the record.                                                */
  /* -------------------------------------------------------------------- */
  fseek( psSHP->fpSHP, msSHXReadOffset(psSHP, hEntity), 0 );
  fread( psSHP->pabyRec, nEntitySize, 1, psSHP->fpSHP );

  /* -------------------------------------------------------------------- */
  /*  Extract vertices for a Polygon or Arc.            */
  /* -------------------------------------------------------------------- */
  if( psSHP->nShapeType == SHP_POLYGON || psSHP->nShapeType == SHP_ARC ||
      psSHP->nShapeType == SHP_POLYGONM || psSHP->nShapeType == SHP_ARCM ||
      psSHP->nShapeType == SHP_POLYGONZ || psSHP->nShapeType == SHP_ARCZ) {
    ms_int32  nPoints, nParts;

    if (nEntitySize < 40 + 8 + 4) {
      shape->type = MS_SHAPE_NULL;
      msSetError(MS_SHPERR, "Corrupted feature encountered.  hEntity = %d, nEntitySize=%d", "msSHPReadShape()",
                 hEntity, nEntitySize);
      return;
    }

    /* copy the bounding box */
    memcpy( &shape->bounds.minx, psSHP->pabyRec + 8 + 4, 8 );
    memcpy( &shape->bounds.miny, psSHP->pabyRec + 8 + 12, 8 );
    memcpy( &shape->bounds.maxx, psSHP->pabyRec + 8 + 20, 8 );
    memcpy( &shape->bounds.maxy, psSHP->pabyRec + 8 + 28, 8 );

    if( bBigEndian ) {
      SwapWord( 8, &shape->bounds.minx);
      SwapWord( 8, &shape->bounds.miny);
      SwapWord( 8, &shape->bounds.maxx);
      SwapWord( 8, &shape->bounds.maxy);
    }

    memcpy( &nPoints, psSHP->pabyRec + 40 + 8, 4 );
    memcpy( &nParts, psSHP->pabyRec + 36 + 8, 4 );

    if( bBigEndian ) {
      nPoints = SWAP_FOUR_BYTES(nPoints);
      nParts = SWAP_FOUR_BYTES(nParts);
    }

    if (nPoints < 0 || nParts < 0 ||
        nPoints > 50 * 1000 * 1000 || nParts > 10 * 1000 * 1000) {
      shape->type = MS_SHAPE_NULL;
      msSetError(MS_SHPERR, "Corrupted feature encountered.  hEntity = %d, nPoints =%d, nParts = %d", "msSHPReadShape()",
                 hEntity, nPoints, nParts);
      return;
    }

    /* -------------------------------------------------------------------- */
    /*      Copy out the part array from the record.                        */
    /* -------------------------------------------------------------------- */
    if( psSHP->nPartMax < nParts ) {
      psSHP->panParts = (int *) SfRealloc(psSHP->panParts, nParts * sizeof(int) );
      if (psSHP->panParts == NULL) {
        /* Reallocate previous successfull size for following features */
        psSHP->panParts = (int *) msSmallMalloc(psSHP->nPartMax * sizeof(int) );

        shape->type = MS_SHAPE_NULL;
        msSetError(MS_MEMERR, "Out of memory. Cannot allocate %d bytes. Probably broken shapefile at feature %d",
                   "msSHPReadShape()", nParts * sizeof(int), hEntity);
        return;
      }
      psSHP->nPartMax = nParts;
    }
    if (psSHP->panParts == NULL) {
      shape->type = MS_SHAPE_NULL;
      msSetError(MS_MEMERR, "Out of memory", "msSHPReadShape()");
      return;
    }

    /* With the previous checks on nPoints and nParts, */
    /* we should not overflow here and after */
    /* since 50 M * (16 + 8 + 8) = 1 600 MB */
    if (44 + 8 + 4 * nParts + 16 * nPoints > nEntitySize) {
      shape->type = MS_SHAPE_NULL;
      msSetError(MS_SHPERR, "Corrupted .shp file : shape %d, nPoints=%d, nParts=%d.",
                 "msSHPReadShape()", hEntity, nPoints, nParts);
      return;
    }

    memcpy( psSHP->panParts, psSHP->pabyRec + 44 + 8, 4 * nParts );
    if( bBigEndian ) {
      for( i = 0; i < nParts; i++ ) {
        *(psSHP->panParts+i) = SWAP_FOUR_BYTES(*(psSHP->panParts+i));
      }
    }

    /* -------------------------------------------------------------------- */
    /*      Fill the shape structure.                                       */
    /* -------------------------------------------------------------------- */
    shape->line = (lineObj *)malloc(sizeof(lineObj)*nParts);
    MS_CHECK_ALLOC_NO_RET(shape->line, sizeof(lineObj)*nParts);

    shape->numlines = nParts;

    k = 0; /* overall point counter */
    for( i = 0; i < nParts; i++) {
      if( i == nParts-1)
        shape->line[i].numpoints = nPoints - psSHP->panParts[i];
      else
        shape->line[i].numpoints = psSHP->panParts[i+1] - psSHP->panParts[i];
      if (shape->line[i].numpoints <= 0) {
        msSetError(MS_SHPERR, "Corrupted .shp file : shape %d, shape->line[%d].numpoints=%d", "msSHPReadShape()",
                   hEntity, i, shape->line[i].numpoints);
        while(--i >= 0)
          free(shape->line[i].point);
        free(shape->line);
        shape->line = NULL;
        shape->numlines = 0;
        shape->type = MS_SHAPE_NULL;
        return;
      }

      if( (shape->line[i].point = (pointObj *)malloc(sizeof(pointObj)*shape->line[i].numpoints)) == NULL ) {
        while(--i >= 0)
          free(shape->line[i].point);
        free(shape->line);
        shape->numlines = 0;
        shape->type = MS_SHAPE_NULL;
        msSetError(MS_MEMERR, "Out of memory", "msSHPReadShape()");
        return;
      }

      /* nOffset = 44 + 8 + 4*nParts; */
      for( j = 0; j < shape->line[i].numpoints; j++ ) {
        memcpy(&(shape->line[i].point[j].x), psSHP->pabyRec + 44 + 4*nParts + 8 + k * 16, 8 );
        memcpy(&(shape->line[i].point[j].y), psSHP->pabyRec + 44 + 4*nParts + 8 + k * 16 + 8, 8 );

        if( bBigEndian ) {
          SwapWord( 8, &(shape->line[i].point[j].x) );
          SwapWord( 8, &(shape->line[i].point[j].y) );
        }

#ifdef USE_POINT_Z_M
        /* -------------------------------------------------------------------- */
        /*      Polygon, Arc with Z values.                                     */
        /* -------------------------------------------------------------------- */
        shape->line[i].point[j].z = 0.0; /* initialize */
        if (psSHP->nShapeType == SHP_POLYGONZ || psSHP->nShapeType == SHP_ARCZ) {
          nOffset = 44 + 8 + (4*nParts) + (16*nPoints) ;
          if( nEntitySize >= nOffset + 16 + 8*nPoints ) {
            memcpy(&(shape->line[i].point[j].z), psSHP->pabyRec + nOffset + 16 + k*8, 8 );
            if( bBigEndian ) SwapWord( 8, &(shape->line[i].point[j].z) );
          }
        }

        /* -------------------------------------------------------------------- */
        /*      Measured arc and polygon support.                               */
        /* -------------------------------------------------------------------- */
        shape->line[i].point[j].m = 0; /* initialize */
        if (psSHP->nShapeType == SHP_POLYGONM || psSHP->nShapeType == SHP_ARCM) {
          nOffset = 44 + 8 + (4*nParts) + (16*nPoints) ;
          if( nEntitySize >= nOffset + 16 + 8*nPoints ) {
            memcpy(&(shape->line[i].point[j].m), psSHP->pabyRec + nOffset + 16 + k*8, 8 );
            if( bBigEndian ) SwapWord( 8, &(shape->line[i].point[j].m) );
          }
        }
#endif /* USE_POINT_Z_M */
        k++;
      }
    }

    if(psSHP->nShapeType == SHP_POLYGON
        || psSHP->nShapeType == SHP_POLYGONZ
        || psSHP->nShapeType == SHP_POLYGONM)
      shape->type = MS_SHAPE_POLYGON;
    else
      shape->type = MS_SHAPE_LINE;

  }

  /* -------------------------------------------------------------------- */
  /*  Extract a MultiPoint.                                               */
  /* -------------------------------------------------------------------- */
  else if( psSHP->nShapeType == SHP_MULTIPOINT || psSHP->nShapeType == SHP_MULTIPOINTM ||
           psSHP->nShapeType == SHP_MULTIPOINTZ) {
    ms_int32 nPoints;

    if (nEntitySize < 44 + 4) {
      shape->type = MS_SHAPE_NULL;
      msSetError(MS_SHPERR, "Corrupted feature encountered.  recSize of feature %d=%d", "msSHPReadShape()",
                 hEntity, msSHXReadSize(psSHP, hEntity));
      return;
    }

    /* copy the bounding box */
    memcpy( &shape->bounds.minx, psSHP->pabyRec + 8 + 4, 8 );
    memcpy( &shape->bounds.miny, psSHP->pabyRec + 8 + 12, 8 );
    memcpy( &shape->bounds.maxx, psSHP->pabyRec + 8 + 20, 8 );
    memcpy( &shape->bounds.maxy, psSHP->pabyRec + 8 + 28, 8 );

    if( bBigEndian ) {
      SwapWord( 8, &shape->bounds.minx);
      SwapWord( 8, &shape->bounds.miny);
      SwapWord( 8, &shape->bounds.maxx);
      SwapWord( 8, &shape->bounds.maxy);
    }

    memcpy( &nPoints, psSHP->pabyRec + 44, 4 );
    if( bBigEndian ) nPoints = SWAP_FOUR_BYTES(nPoints);

    /* -------------------------------------------------------------------- */
    /*      Fill the shape structure.                                       */
    /* -------------------------------------------------------------------- */
    if( (shape->line = (lineObj *)malloc(sizeof(lineObj))) == NULL ) {
      shape->type = MS_SHAPE_NULL;
      msSetError(MS_MEMERR, "Out of memory", "msSHPReadShape()");
      return;
    }

    if (nPoints < 0 || nPoints > 50 * 1000 * 1000) {
      free(shape->line);
      shape->type = MS_SHAPE_NULL;
      msSetError(MS_SHPERR, "Corrupted .shp file : shape %d, nPoints=%d.",
                 "msSHPReadShape()", hEntity, nPoints);
      return;
    }

    nRequiredSize = 48 + nPoints * 16;
    if (psSHP->nShapeType == SHP_MULTIPOINTZ || psSHP->nShapeType == SHP_MULTIPOINTM)
      nRequiredSize += 16 + nPoints * 8;
    if (nRequiredSize > nEntitySize) {
      free(shape->line);
      shape->type = MS_SHAPE_NULL;
      msSetError(MS_SHPERR, "Corrupted .shp file : shape %d : nPoints = %d, nEntitySize = %d",
                 "msSHPReadShape()", hEntity, nPoints, nEntitySize);
      return;
    }

    shape->numlines = 1;
    shape->line[0].numpoints = nPoints;
    shape->line[0].point = (pointObj *) malloc( nPoints * sizeof(pointObj) );
    if (shape->line[0].point == NULL) {
      free(shape->line);
      shape->numlines = 0;
      shape->type = MS_SHAPE_NULL;
      msSetError(MS_MEMERR, "Out of memory", "msSHPReadShape()");
      return;
    }

    for( i = 0; i < nPoints; i++ ) {
      memcpy(&(shape->line[0].point[i].x), psSHP->pabyRec + 48 + 16 * i, 8 );
      memcpy(&(shape->line[0].point[i].y), psSHP->pabyRec + 48 + 16 * i + 8, 8 );

      if( bBigEndian ) {
        SwapWord( 8, &(shape->line[0].point[i].x) );
        SwapWord( 8, &(shape->line[0].point[i].y) );
      }

#ifdef USE_POINT_Z_M
      /* -------------------------------------------------------------------- */
      /*      MulipointZ                                                      */
      /* -------------------------------------------------------------------- */
      shape->line[0].point[i].z = 0; /* initialize */
      if (psSHP->nShapeType == SHP_MULTIPOINTZ) {
        nOffset = 48 + 16*nPoints;
        memcpy(&(shape->line[0].point[i].z), psSHP->pabyRec + nOffset + 16 + i*8, 8 );
        if( bBigEndian ) SwapWord( 8, &(shape->line[0].point[i].z));
      }

      /* -------------------------------------------------------------------- */
      /*      Measured shape : multipont.                                     */
      /* -------------------------------------------------------------------- */
      shape->line[0].point[i].m = 0; /* initialize */
      if (psSHP->nShapeType == SHP_MULTIPOINTM) {
        nOffset = 48 + 16*nPoints;
        memcpy(&(shape->line[0].point[i].m), psSHP->pabyRec + nOffset + 16 + i*8, 8 );
        if( bBigEndian ) SwapWord( 8, &(shape->line[0].point[i].m));
      }
#endif /* USE_POINT_Z_M */
    }

    shape->type = MS_SHAPE_POINT;
  }

  /* -------------------------------------------------------------------- */
  /*  Extract a Point.                            */
  /* -------------------------------------------------------------------- */
  else if(psSHP->nShapeType == SHP_POINT ||  psSHP->nShapeType == SHP_POINTM ||
          psSHP->nShapeType == SHP_POINTZ) {

    if (nEntitySize < 20 + 8) {
      shape->type = MS_SHAPE_NULL;
      msSetError(MS_SHPERR, "Corrupted feature encountered.  recSize of feature %d=%d", "msSHPReadShape()",
                 hEntity, msSHXReadSize(psSHP, hEntity));
      return;
    }

    /* -------------------------------------------------------------------- */
    /*      Fill the shape structure.                                       */
    /* -------------------------------------------------------------------- */
    shape->line = (lineObj *)malloc(sizeof(lineObj));
    MS_CHECK_ALLOC_NO_RET(shape->line, sizeof(lineObj));

    shape->numlines = 1;
    shape->line[0].numpoints = 1;
    shape->line[0].point = (pointObj *) msSmallMalloc(sizeof(pointObj));

    memcpy( &(shape->line[0].point[0].x), psSHP->pabyRec + 12, 8 );
    memcpy( &(shape->line[0].point[0].y), psSHP->pabyRec + 20, 8 );

    if( bBigEndian ) {
      SwapWord( 8, &(shape->line[0].point[0].x));
      SwapWord( 8, &(shape->line[0].point[0].y));
    }

#ifdef USE_POINT_Z_M
    /* -------------------------------------------------------------------- */
    /*      PointZ                                                          */
    /* -------------------------------------------------------------------- */
    shape->line[0].point[0].z = 0; /* initialize */
    if (psSHP->nShapeType == SHP_POINTZ) {
      nOffset = 20 + 8;
      if( nEntitySize >= nOffset + 8 ) {
        memcpy(&(shape->line[0].point[0].z), psSHP->pabyRec + nOffset, 8 );
        if( bBigEndian ) SwapWord( 8, &(shape->line[0].point[0].z));
      }
    }

    /* -------------------------------------------------------------------- */
    /*      Measured support : point.                                       */
    /* -------------------------------------------------------------------- */
    shape->line[0].point[0].m = 0; /* initialize */
    if (psSHP->nShapeType == SHP_POINTM) {
      nOffset = 20 + 8;
      if( nEntitySize >= nOffset + 8 ) {
        memcpy(&(shape->line[0].point[0].m), psSHP->pabyRec + nOffset, 8 );
        if( bBigEndian ) SwapWord( 8, &(shape->line[0].point[0].m));
      }
    }
#endif /* USE_POINT_Z_M */

    /* set the bounding box to the point */
    shape->bounds.minx = shape->bounds.maxx = shape->line[0].point[0].x;
    shape->bounds.miny = shape->bounds.maxy = shape->line[0].point[0].y;

    shape->type = MS_SHAPE_POINT;
  }

  shape->index = hEntity;

  return;
}

int msSHPReadBounds( SHPHandle psSHP, int hEntity, rectObj *padBounds)
{
  /* -------------------------------------------------------------------- */
  /*      Validate the record/entity number.                              */
  /* -------------------------------------------------------------------- */
  if( psSHP->nRecords <= 0 || hEntity < -1 || hEntity >= psSHP->nRecords ) {
    padBounds->minx = padBounds->miny = padBounds->maxx = padBounds->maxy = 0.0;
    return MS_FAILURE;
  }

  /* -------------------------------------------------------------------- */
  /*  If the entity is -1 we fetch the bounds for the whole file.   */
  /* -------------------------------------------------------------------- */
  if( hEntity == -1 ) {
    padBounds->minx = psSHP->adBoundsMin[0];
    padBounds->miny = psSHP->adBoundsMin[1];
    padBounds->maxx = psSHP->adBoundsMax[0];
    padBounds->maxy = psSHP->adBoundsMax[1];
  } else {

    if( msSHXReadSize(psSHP, hEntity) == 4 ) { /* NULL shape */
      padBounds->minx = padBounds->miny = padBounds->maxx = padBounds->maxy = 0.0;
      return MS_FAILURE;
    }

    if( psSHP->nShapeType != SHP_POINT && psSHP->nShapeType != SHP_POINTZ && psSHP->nShapeType != SHP_POINTM) {
      fseek( psSHP->fpSHP, msSHXReadOffset(psSHP, hEntity) + 12, 0 );
      fread( padBounds, sizeof(double)*4, 1, psSHP->fpSHP );

      if( bBigEndian ) {
        SwapWord( 8, &(padBounds->minx) );
        SwapWord( 8, &(padBounds->miny) );
        SwapWord( 8, &(padBounds->maxx) );
        SwapWord( 8, &(padBounds->maxy) );
      }

      if(msIsNan(padBounds->minx)) { /* empty shape */
        padBounds->minx = padBounds->miny = padBounds->maxx = padBounds->maxy = 0.0;
        return MS_FAILURE;
      }
    } else {
      /* -------------------------------------------------------------------- */
      /*      For points we fetch the point, and duplicate it as the          */
      /*      minimum and maximum bound.                                      */
      /* -------------------------------------------------------------------- */

      fseek( psSHP->fpSHP, msSHXReadOffset(psSHP, hEntity) + 12, 0 );
      fread( padBounds, sizeof(double)*2, 1, psSHP->fpSHP );

      if( bBigEndian ) {
        SwapWord( 8, &(padBounds->minx) );
        SwapWord( 8, &(padBounds->miny) );
      }

      padBounds->maxx = padBounds->minx;
      padBounds->maxy = padBounds->miny;
    }
  }

  return MS_SUCCESS;
}

int msShapefileOpen(shapefileObj *shpfile, char *mode, char *filename, int log_failures)
{
  int i;
  char *dbfFilename;
  size_t bufferSize = 0;

  if(!filename) {
    if( log_failures )
      msSetError(MS_IOERR, "No (NULL) filename provided.", "msShapefileOpen()");
    return(-1);
  }

  /* initialize a few things */
  shpfile->status = NULL;
  shpfile->lastshape = -1;
  shpfile->isopen = MS_FALSE;

  /* open the shapefile file (appending ok) and get basic info */
  if(!mode)
    shpfile->hSHP = msSHPOpen( filename, "rb");
  else
    shpfile->hSHP = msSHPOpen( filename, mode);

  if(!shpfile->hSHP) {
    if( log_failures )
      msSetError(MS_IOERR, "(%s)", "msShapefileOpen()", filename);
    return(-1);
  }

  strlcpy(shpfile->source, filename, sizeof(shpfile->source));

  /* load some information about this shapefile */
  msSHPGetInfo( shpfile->hSHP, &shpfile->numshapes, &shpfile->type);
  msSHPReadBounds( shpfile->hSHP, -1, &(shpfile->bounds));

  bufferSize = strlen(filename)+5;
  dbfFilename = (char *)msSmallMalloc(bufferSize);
  dbfFilename[0] = '\0';
  strcpy(dbfFilename, filename);

  /* clean off any extention the filename might have */
  for (i = strlen(dbfFilename) - 1;
       i > 0 && dbfFilename[i] != '.' && dbfFilename[i] != '/' && dbfFilename[i] != '\\';
       i-- ) {}

  if( dbfFilename[i] == '.' )
    dbfFilename[i] = '\0';

  strlcat(dbfFilename, ".dbf", bufferSize);

  shpfile->hDBF = msDBFOpen(dbfFilename, "rb");

  if(!shpfile->hDBF) {
    if( log_failures )
      msSetError(MS_IOERR, "(%s)", "msShapefileOpen()", dbfFilename);
    free(dbfFilename);
    return(-1);
  }
  free(dbfFilename);

  shpfile->isopen = MS_TRUE;
  return(0); /* all o.k. */
}

/* Creates a new shapefile */
int msShapefileCreate(shapefileObj *shpfile, char *filename, int type)
{
  if(type != SHP_POINT && type != SHP_MULTIPOINT && type != SHP_ARC &&
      type != SHP_POLYGON &&
      type != SHP_POINTM && type != SHP_MULTIPOINTM &&
      type != SHP_ARCM && type != SHP_POLYGONM &&
      type != SHP_POINTZ && type != SHP_MULTIPOINTZ &&
      type != SHP_ARCZ && type != SHP_POLYGONZ) {
    msSetError(MS_SHPERR, "Invalid shape type.", "msNewSHPFile()");
    return(-1);
  }

  /* create the spatial portion */
  shpfile->hSHP = msSHPCreate(filename, type);
  if(!shpfile->hSHP) {
    msSetError(MS_IOERR, "(%s)", "msNewSHPFile()",filename);
    return(-1);
  }

  /* retrieve a few things about this shapefile */
  msSHPGetInfo( shpfile->hSHP, &shpfile->numshapes, &shpfile->type);
  msSHPReadBounds( shpfile->hSHP, -1, &(shpfile->bounds));

  /* initialize a few other things */
  shpfile->status = NULL;
  shpfile->lastshape = -1;
  shpfile->isopen = MS_TRUE;

  shpfile->hDBF = NULL; /* XBase file is NOT created here... */
  return(0);
}

void msShapefileClose(shapefileObj *shpfile)
{
  if (shpfile && shpfile->isopen == MS_TRUE) { /* Silently return if called with NULL shpfile by freeLayer() */
    if(shpfile->hSHP) msSHPClose(shpfile->hSHP);
    if(shpfile->hDBF) msDBFClose(shpfile->hDBF);
    if(shpfile->status) free(shpfile->status);
    shpfile->isopen = MS_FALSE;
  }
}

/* status array lives in the shpfile, can return MS_SUCCESS/MS_FAILURE/MS_DONE */
int msShapefileWhichShapes(shapefileObj *shpfile, rectObj rect, int debug)
{
  int i;
  rectObj shaperect;
  char *filename;
  char *sourcename = 0; /* shape file source string from map file */
  char *s = 0; /* pointer to start of '.shp' in source string */

  if(shpfile->status) {
    free(shpfile->status);
    shpfile->status = NULL;
  }

  shpfile->statusbounds = rect; /* save the search extent */

  /* rect and shapefile DON'T overlap... */
  if(msRectOverlap(&shpfile->bounds, &rect) != MS_TRUE)
    return(MS_DONE);

  if(msRectContained(&shpfile->bounds, &rect) == MS_TRUE) {
    shpfile->status = msAllocBitArray(shpfile->numshapes);
    if(!shpfile->status) {
      msSetError(MS_MEMERR, NULL, "msShapefileWhichShapes()");
      return(MS_FAILURE);
    }
    msSetAllBits(shpfile->status, shpfile->numshapes, 1);
  } else {

    /* deal with case where sourcename is of the form 'file.shp' */
    sourcename = msStrdup(shpfile->source);
    /* TODO: need to add case-insensitive handling! */
    s = strstr(sourcename, ".shp");
    if( s ) *s = '\0';

    filename = (char *)malloc(strlen(sourcename)+strlen(MS_INDEX_EXTENSION)+1);
    MS_CHECK_ALLOC(filename, strlen(sourcename)+strlen(MS_INDEX_EXTENSION)+1, MS_FAILURE);

    sprintf(filename, "%s%s", sourcename, MS_INDEX_EXTENSION);

    shpfile->status = msSearchDiskTree(filename, rect, debug);
    free(filename);
    free(sourcename);

    if(shpfile->status) { /* index  */
      msFilterTreeSearch(shpfile, shpfile->status, rect);
    } else { /* no index  */
      shpfile->status = msAllocBitArray(shpfile->numshapes);
      if(!shpfile->status) {
        msSetError(MS_MEMERR, NULL, "msShapefileWhichShapes()");
        return(MS_FAILURE);
      }

      for(i=0; i<shpfile->numshapes; i++) {
        if(msSHPReadBounds(shpfile->hSHP, i, &shaperect) == MS_SUCCESS)
          if(msRectOverlap(&shaperect, &rect) == MS_TRUE) msSetBit(shpfile->status, i, 1);
      }
    }
  }

  shpfile->lastshape = -1;

  return(MS_SUCCESS); /* success */
}

/* Return the absolute path to the given layer's tileindex file's directory */
void msTileIndexAbsoluteDir(char *tiFileAbsDir, layerObj *layer)
{
  char tiFileAbsPath[MS_MAXPATHLEN];
  char *tiFileAbsDirTmp=NULL;

  msBuildPath(tiFileAbsPath, layer->map->mappath, layer->tileindex); /* absolute path to tileindex file */
  tiFileAbsDirTmp = msGetPath(tiFileAbsPath); /* tileindex file's directory */
  strlcpy(tiFileAbsDir, tiFileAbsDirTmp, MS_MAXPATHLEN);
  free(tiFileAbsDirTmp);
}

/*
** Build possible paths we might find the tile file at:
**   map dir + shape path + filename?
**   tile dir + shape path + filename?
**   map dir + filename?
**
** Returns
** MS_SUCCESS - found a file
** MS_FAILURE - no file, and map is configured to fail on missing
** MS_DONE - no file, and map is configured to continue on missing
*/
int msTiledSHPTryOpen(shapefileObj *shpfile, layerObj *layer, char *tiFileAbsDir, char *filename)
{
  char szPath[MS_MAXPATHLEN];
  int ignore_missing = msMapIgnoreMissingData(layer->map);
  int log_failures = MS_TRUE;

  if( ignore_missing == MS_MISSING_DATA_IGNORE )
    log_failures = MS_FALSE;

  if(msShapefileOpen(shpfile, "rb", msBuildPath3(szPath, layer->map->mappath, layer->map->shapepath, filename), log_failures) == -1) {
    if(msShapefileOpen(shpfile, "rb", msBuildPath3(szPath, tiFileAbsDir, layer->map->shapepath, filename), log_failures) == -1) {
      if(msShapefileOpen(shpfile, "rb", msBuildPath(szPath, layer->map->mappath, filename), log_failures) == -1) {
        if(ignore_missing == MS_MISSING_DATA_FAIL) {
          msSetError(MS_IOERR, "Unable to open shapefile '%s' for layer '%s' ... fatal error.", "msTiledSHPTryOpen()", filename, layer->name);
          return(MS_FAILURE);
        } else if( ignore_missing == MS_MISSING_DATA_LOG ) {
          if( layer->debug || layer->map->debug ) {
            msDebug( "Unable to open shapefile '%s' for layer '%s' ... ignoring this missing data.\n", szPath, layer->name );
          }
          return(MS_DONE);
        } else if( ignore_missing == MS_MISSING_DATA_IGNORE ) {
          return(MS_DONE);
        } else {
          /* never get here */
          msSetError(MS_IOERR, "msIgnoreMissingData returned unexpected value.", "msTiledSHPTryOpen()");
          return(MS_FAILURE);
        }
      }
    }
  }
  return(MS_SUCCESS);
}

int msTiledSHPOpenFile(layerObj *layer)
{
  int i;
  char *filename, tilename[MS_MAXPATHLEN], szPath[MS_MAXPATHLEN];
  char tiFileAbsDir[MS_MAXPATHLEN];

  msTiledSHPLayerInfo *tSHP=NULL;

  if ( msCheckParentPointer(layer->map,"map")==MS_FAILURE )
    return MS_FAILURE;

  /* allocate space for a shapefileObj using layer->layerinfo  */
  tSHP = (msTiledSHPLayerInfo *) malloc(sizeof(msTiledSHPLayerInfo));
  MS_CHECK_ALLOC(tSHP, sizeof(msTiledSHPLayerInfo), MS_FAILURE);

  tSHP->shpfile = (shapefileObj *) malloc(sizeof(shapefileObj));
  if (tSHP->shpfile == NULL) {
    msSetError(MS_MEMERR, "%s: %d: Out of memory allocating %u bytes.\n", "msTiledSHPOpenFile()",
               __FILE__, __LINE__, sizeof(shapefileObj));
    free(tSHP);
    return MS_FAILURE;
  }
  
  tSHP->shpfile->isopen = MS_FALSE; /* in case of error: do not try to close the shpfile */
  tSHP->tileshpfile = NULL; /* may need this if not using a tile layer, look for malloc later */
  layer->layerinfo = tSHP;

  tSHP->tilelayerindex = msGetLayerIndex(layer->map, layer->tileindex);
  if(tSHP->tilelayerindex != -1) { /* does the tileindex reference another layer */
    int status;
    layerObj *tlp;

    tlp = (GET_LAYER(layer->map, tSHP->tilelayerindex));

    if(tlp->connectiontype != MS_SHAPEFILE) {
      msSetError(MS_SDEERR, "Tileindex layer must be a shapefile.", "msTiledSHPOpenFile()");
      return(MS_FAILURE);
    }

    status = msLayerOpen(tlp);
    if(status != MS_SUCCESS) return(MS_FAILURE);

    /* build item list */
    status = msLayerWhichItems(tlp, MS_FALSE, NULL);
    if(status != MS_SUCCESS) return(MS_FAILURE);

    tSHP->tileshpfile = (shapefileObj *) tlp->layerinfo; /* shapefiles use layerinfo to point to a shapefileObj */

  } else { /* or reference a shapefile directly */

    /* we need tSHP->tileshpfile if we're not working with a layer */
    tSHP->tileshpfile = (shapefileObj *) malloc(sizeof(shapefileObj));
    if (tSHP->tileshpfile == NULL) {
      msSetError(MS_MEMERR, "%s: %d: Out of memory allocating %u bytes.\n", "msTiledSHPOpenFile()",
                 __FILE__, __LINE__, sizeof(shapefileObj));
      free(tSHP->shpfile);
      free(tSHP);
      layer->layerinfo = NULL;
      return MS_FAILURE;
    }


    if(msShapefileOpen(tSHP->tileshpfile, "rb", msBuildPath3(szPath, layer->map->mappath, layer->map->shapepath, layer->tileindex), MS_TRUE) == -1)
      if(msShapefileOpen(tSHP->tileshpfile, "rb", msBuildPath(szPath, layer->map->mappath, layer->tileindex), MS_TRUE) == -1)
        return(MS_FAILURE);
  }

  if((layer->tileitemindex = msDBFGetItemIndex(tSHP->tileshpfile->hDBF, layer->tileitem)) == -1) return(MS_FAILURE);

  msTileIndexAbsoluteDir(tiFileAbsDir, layer);

  /* position the source at the FIRST tile to use as a template, this is so the functions that fill the iteminfo array have something to work from */
  for(i=0; i<tSHP->tileshpfile->numshapes; i++) {
    int try_open;

    if(!layer->data) /* assume whole filename is in attribute field */
      filename = (char*) msDBFReadStringAttribute(tSHP->tileshpfile->hDBF, i, layer->tileitemindex);
    else {
      snprintf(tilename, sizeof(tilename), "%s/%s", msDBFReadStringAttribute(tSHP->tileshpfile->hDBF, i, layer->tileitemindex) , layer->data);
      filename = tilename;
    }

    if(strlen(filename) == 0) continue; /* check again */

    try_open = msTiledSHPTryOpen(tSHP->shpfile, layer, tiFileAbsDir, filename);
    if( try_open == MS_DONE )
      continue;
    else if (try_open == MS_FAILURE )
      return(MS_FAILURE);

    return(MS_SUCCESS); /* found a template, ok to proceed */
  }

  msSetError(MS_SHPERR, "Unable to open a single tile to use as a template in layer %s.", "msTiledSHPOpenFile()", layer->name?layer->name:"(null)");
  return(MS_FAILURE);
}


int msTiledSHPWhichShapes(layerObj *layer, rectObj rect, int isQuery)
{
  int i, status;
  char *filename, tilename[MS_MAXPATHLEN];
  char tiFileAbsDir[MS_MAXPATHLEN];

  msTiledSHPLayerInfo *tSHP=NULL;

  if ( msCheckParentPointer(layer->map,"map")==MS_FAILURE )
    return MS_FAILURE;

  tSHP = layer->layerinfo;
  if(!tSHP) {
    msSetError(MS_SHPERR, "Tiled shapefile layer has not been opened.", "msTiledSHPWhichShapes()");
    return(MS_FAILURE);
  }

  msShapefileClose(tSHP->shpfile); /* close previously opened files */

  if(tSHP->tilelayerindex != -1) {  /* does the tileindex reference another layer */
    layerObj *tlp;
    shapeObj tshape;

    tlp = (GET_LAYER(layer->map, tSHP->tilelayerindex));
    status= msLayerWhichShapes(tlp, rect, isQuery);
    if(status != MS_SUCCESS) return(status); /* could be MS_DONE or MS_FAILURE */

    msTileIndexAbsoluteDir(tiFileAbsDir, layer);

    msInitShape(&tshape);
    while((status = msLayerNextShape(tlp, &tshape)) == MS_SUCCESS) {
      int try_open;

      /* TODO: seems stupid to read the tileitem seperately from the shape, need to fix msTiledSHPOpenFile */
      if(!layer->data) /* assume whole filename is in attribute field */
        filename = (char *) msDBFReadStringAttribute(tSHP->tileshpfile->hDBF, tshape.index, layer->tileitemindex);
      else {
        snprintf(tilename, sizeof(tilename), "%s/%s", msDBFReadStringAttribute(tSHP->tileshpfile->hDBF, tshape.index, layer->tileitemindex) , layer->data);
        filename = tilename;
      }

      if(strlen(filename) == 0) continue; /* check again */

      try_open = msTiledSHPTryOpen(tSHP->shpfile, layer, tiFileAbsDir, filename);
      if( try_open == MS_DONE )
        continue;
      else if (try_open == MS_FAILURE )
        return(MS_FAILURE);

      status = msShapefileWhichShapes(tSHP->shpfile, rect, layer->debug);
      if(status == MS_DONE) {
        /* Close and continue to next tile */
        msShapefileClose(tSHP->shpfile);
        continue;
      } else if(status != MS_SUCCESS) {
        msShapefileClose(tSHP->shpfile);
        return(MS_FAILURE);
      }

      /* the layer functions keeps track of this */
      /* tSHP->tileshpfile->lastshape = tshape.index; */
      break;
    }
    return(status); /* if we reach here we either 1) ran out of tiles or 2) had an error reading a tile */

  } else { /* or reference a shapefile directly */
    int try_open;

    status = msShapefileWhichShapes(tSHP->tileshpfile, rect, layer->debug);
    if(status != MS_SUCCESS) return(status); /* could be MS_DONE or MS_FAILURE */

    msTileIndexAbsoluteDir(tiFileAbsDir, layer);

    /* position the source at the FIRST shapefile */
    for(i=0; i<tSHP->tileshpfile->numshapes; i++) {
      if(msGetBit(tSHP->tileshpfile->status,i)) {
        if(!layer->data) /* assume whole filename is in attribute field */
          filename = (char *) msDBFReadStringAttribute(tSHP->tileshpfile->hDBF, i, layer->tileitemindex);
        else {
          snprintf(tilename, sizeof(tilename), "%s/%s", msDBFReadStringAttribute(tSHP->tileshpfile->hDBF, i, layer->tileitemindex) , layer->data);
          filename = tilename;
        }

        if(strlen(filename) == 0) continue; /* check again */

        try_open = msTiledSHPTryOpen(tSHP->shpfile, layer, tiFileAbsDir, filename);
        if( try_open == MS_DONE )
          continue;
        else if (try_open == MS_FAILURE )
          return(MS_FAILURE);

        status = msShapefileWhichShapes(tSHP->shpfile, rect, layer->debug);
        if(status == MS_DONE) {
          /* Close and continue to next tile */
          msShapefileClose(tSHP->shpfile);
          continue;
        } else if(status != MS_SUCCESS) {
          msShapefileClose(tSHP->shpfile);
          return(MS_FAILURE);
        }

        tSHP->tileshpfile->lastshape = i;
        break;
      }
    }

    if(i == tSHP->tileshpfile->numshapes)
      return(MS_DONE); /* no more tiles */
    else
      return(MS_SUCCESS);
  }

  return(MS_FAILURE); /* should *never* get here */
}

int msTiledSHPNextShape(layerObj *layer, shapeObj *shape)
{
  int i, status, filter_passed = MS_FALSE;
  char *filename, tilename[MS_MAXPATHLEN];
  char tiFileAbsDir[MS_MAXPATHLEN];

  msTiledSHPLayerInfo *tSHP=NULL;

  if ( msCheckParentPointer(layer->map,"map")==MS_FAILURE )
    return MS_FAILURE;

  tSHP = layer->layerinfo;
  if(!tSHP) {
    msSetError(MS_SHPERR, "Tiled shapefile layer has not been opened.", "msTiledSHPNextShape()");
    return(MS_FAILURE);
  }

  msTileIndexAbsoluteDir(tiFileAbsDir, layer);

  do {
    i = tSHP->shpfile->lastshape + 1;
    while(i<tSHP->shpfile->numshapes && !msGetBit(tSHP->shpfile->status,i)) i++; /* next "in" shape */

    if(i == tSHP->shpfile->numshapes) { /* done with this tile, need a new one */
      msShapefileClose(tSHP->shpfile); /* clean up */

      /* position the source to the NEXT shapefile based on the tileindex */
      if(tSHP->tilelayerindex != -1) { /* does the tileindex reference another layer */
        layerObj *tlp;
        shapeObj tshape;
        int try_open;

        tlp = (GET_LAYER(layer->map, tSHP->tilelayerindex));

        msInitShape(&tshape);
        while((status = msLayerNextShape(tlp, &tshape)) == MS_SUCCESS) {

          /* TODO: seems stupid to read the tileitem seperately from the shape, need to fix msTiledSHPOpenFile */
          if(!layer->data) /* assume whole filename is in attribute field */
            filename = (char *) msDBFReadStringAttribute(tSHP->tileshpfile->hDBF, tshape.index, layer->tileitemindex);
          else {
            snprintf(tilename, sizeof(tilename),"%s/%s", msDBFReadStringAttribute(tSHP->tileshpfile->hDBF, tshape.index, layer->tileitemindex) , layer->data);
            filename = tilename;
          }

          if(strlen(filename) == 0) continue; /* check again */

          try_open = msTiledSHPTryOpen(tSHP->shpfile, layer, tiFileAbsDir, filename);
          if( try_open == MS_DONE )
            continue;
          else if (try_open == MS_FAILURE )
            return(MS_FAILURE);

          status = msShapefileWhichShapes(tSHP->shpfile, tSHP->tileshpfile->statusbounds, layer->debug);
          if(status == MS_DONE) {
            /* Close and continue to next tile */
            msShapefileClose(tSHP->shpfile);
            continue;
          } else if(status != MS_SUCCESS) {
            msShapefileClose(tSHP->shpfile);
            return(MS_FAILURE);
          }

          /* the layer functions keeps track of this */
          /* tSHP->tileshpfile->lastshape = tshape.index; */
          break;
        }

        if(status == MS_DONE) return(MS_DONE); /* no more tiles */
        else {
          msFreeShape(&tshape);
          continue; /* we've got shapes */
        }

      } else { /* or reference a shapefile directly   */

        for(i=(tSHP->tileshpfile->lastshape + 1); i<tSHP->tileshpfile->numshapes; i++) {
          if(msGetBit(tSHP->tileshpfile->status,i)) {
            int try_open;

            if(!layer->data) /* assume whole filename is in attribute field */
              filename = (char*)msDBFReadStringAttribute(tSHP->tileshpfile->hDBF, i, layer->tileitemindex);
            else {
              snprintf(tilename, sizeof(tilename),"%s/%s", msDBFReadStringAttribute(tSHP->tileshpfile->hDBF, i, layer->tileitemindex) , layer->data);
              filename = tilename;
            }

            if(strlen(filename) == 0) continue; /* check again */

            try_open = msTiledSHPTryOpen(tSHP->shpfile, layer, tiFileAbsDir, filename);
            if( try_open == MS_DONE )
              continue;
            else if (try_open == MS_FAILURE )
              return(MS_FAILURE);

            status = msShapefileWhichShapes(tSHP->shpfile, tSHP->tileshpfile->statusbounds, layer->debug);
            if(status == MS_DONE) {
              /* Close and continue to next tile */
              msShapefileClose(tSHP->shpfile);
              continue;
            } else if(status != MS_SUCCESS) {
              msShapefileClose(tSHP->shpfile);
              return(MS_FAILURE);
            }

            tSHP->tileshpfile->lastshape = i;
            break;
          }
        } /* end for loop */

        if(i == tSHP->tileshpfile->numshapes) return(MS_DONE); /* no more tiles */
        else continue; /* we've got shapes */
      }
    }

    tSHP->shpfile->lastshape = i;

    msSHPReadShape(tSHP->shpfile->hSHP, i, shape);
    if(shape->type == MS_SHAPE_NULL) {
      msFreeShape(shape);
      continue; /* skip NULL shapes */
    }
    shape->tileindex = tSHP->tileshpfile->lastshape;
    shape->numvalues = layer->numitems;
    shape->values = msDBFGetValueList(tSHP->shpfile->hDBF, i, layer->iteminfo, layer->numitems);
    if(!shape->values) shape->numvalues = 0;

    filter_passed = MS_TRUE;  /* By default accept ANY shape */
    if(layer->numitems > 0 && layer->iteminfo) {
      filter_passed = msEvalExpression(layer, shape, &(layer->filter), layer->filteritemindex);
    }

    if(!filter_passed) msFreeShape(shape); /* free's values as well */

  } while(!filter_passed);  /* Loop until both spatial and attribute filters match  */

  return(MS_SUCCESS);
}

int msTiledSHPGetShape(layerObj *layer, shapeObj *shape, resultObj *record)
{
  char *filename, tilename[MS_MAXPATHLEN], szPath[MS_MAXPATHLEN];

  msTiledSHPLayerInfo *tSHP=NULL;
  char tiFileAbsDir[MS_MAXPATHLEN];

  long shapeindex = record->shapeindex;
  int tileindex = record->tileindex;

  if ( msCheckParentPointer(layer->map,"map")==MS_FAILURE )
    return MS_FAILURE;

  tSHP = layer->layerinfo;
  if(!tSHP) {
    msSetError(MS_SHPERR, "Tiled shapefile layer has not been opened.", "msTiledSHPGetShape()");
    return(MS_FAILURE);
  }

  if((tileindex < 0) || (tileindex >= tSHP->tileshpfile->numshapes)) return(MS_FAILURE); /* invalid tile id */

  if(tileindex != tSHP->tileshpfile->lastshape) { /* correct tile is not currenly open so open the correct tile */
    msShapefileClose(tSHP->shpfile); /* close current tile */

    if(!layer->data) /* assume whole filename is in attribute field */
      filename = (char*) msDBFReadStringAttribute(tSHP->tileshpfile->hDBF, tileindex, layer->tileitemindex);
    else {
      snprintf(tilename, sizeof(tilename), "%s/%s", msDBFReadStringAttribute(tSHP->tileshpfile->hDBF, tileindex, layer->tileitemindex) , layer->data);
      filename = tilename;
    }

    /* open the shapefile, since a specific tile was request an error should be generated if that tile does not exist */
    if(strlen(filename) == 0) return(MS_FAILURE);
    if(msShapefileOpen(tSHP->shpfile, "rb", msBuildPath3(szPath, tiFileAbsDir, layer->map->shapepath, filename), MS_TRUE) == -1) {
      if(msShapefileOpen(tSHP->shpfile, "rb", msBuildPath3(szPath, layer->map->mappath, layer->map->shapepath, filename), MS_TRUE) == -1) {
        if(msShapefileOpen(tSHP->shpfile, "rb", msBuildPath(szPath, layer->map->mappath, filename), MS_TRUE) == -1) {
          return(MS_FAILURE);
        }
      }
    }

  }

  if((shapeindex < 0) || (shapeindex >= tSHP->shpfile->numshapes)) return(MS_FAILURE);

  msSHPReadShape(tSHP->shpfile->hSHP, shapeindex, shape);
  tSHP->shpfile->lastshape = shapeindex;

  if(layer->numitems > 0 && layer->iteminfo) {
    shape->numvalues = layer->numitems;
    shape->values = msDBFGetValueList(tSHP->shpfile->hDBF, shapeindex, layer->iteminfo, layer->numitems);
    if(!shape->values) return(MS_FAILURE);
  }

  shape->tileindex = tileindex;

  return(MS_SUCCESS);
}

void msTiledSHPClose(layerObj *layer)
{
  msTiledSHPLayerInfo *tSHP=NULL;

  tSHP = layer->layerinfo;
  if(tSHP) {
    msShapefileClose(tSHP->shpfile);
    free(tSHP->shpfile);

    if(tSHP->tilelayerindex != -1) {
      layerObj *tlp;
      if ( msCheckParentPointer(layer->map,"map")==MS_FAILURE )
        return;
      tlp = (GET_LAYER(layer->map, tSHP->tilelayerindex));
      msLayerClose(tlp);
    } else {
      msShapefileClose(tSHP->tileshpfile);
      free(tSHP->tileshpfile);
    }

    free(tSHP);
  }
  layer->layerinfo = NULL;
}
/************************************************************************/
/*                              msTiledSHPClose()                       */
/* Overloaded version of msTiledSHPClose for virtual table architecture */
/************************************************************************/
int msTiledSHPCloseVT(layerObj *layer)
{
  msTiledSHPClose(layer);
  return MS_SUCCESS;
}

void msTiledSHPLayerFreeItemInfo(layerObj *layer)
{
  if(layer->iteminfo) {
    free(layer->iteminfo);
    layer->iteminfo = NULL;
  }
}

int msTiledSHPLayerInitItemInfo(layerObj *layer)
{
  msTiledSHPLayerInfo *tSHP=NULL;

  tSHP = layer->layerinfo;
  if(!tSHP) {
    msSetError(MS_SHPERR, "Tiled shapefile layer has not been opened.", "msTiledSHPLayerInitItemInfo()");
    return MS_FAILURE;
  }

  msTiledSHPLayerFreeItemInfo(layer);
  layer->iteminfo = (int *) msDBFGetItemIndexes(tSHP->shpfile->hDBF, layer->items, layer->numitems);
  if(!layer->iteminfo) return(MS_FAILURE);

  return MS_SUCCESS;
}

static void msSHPPassThroughFieldDefinitions( layerObj *layer, DBFHandle hDBF )
{
  int numitems, i;

  numitems = msDBFGetFieldCount( hDBF );

  for(i=0; i<numitems; i++) {
    char item[16];
    int  nWidth=0, nPrecision=0;
    char md_item_name[64];
    char gml_width[32], gml_precision[32];
    DBFFieldType eType;
    const char *gml_type = NULL;

    eType = msDBFGetFieldInfo( hDBF, i, item, &nWidth, &nPrecision );
<<<<<<< HEAD

    gml_width[0] = '\0';
    gml_precision[0] = '\0';

    switch( eType ) {
      case FTInteger:
        gml_type = "Integer";
        sprintf( gml_width, "%d", nWidth );
        break;

      case FTDouble:
        gml_type = "Real";
        sprintf( gml_width, "%d", nWidth );
        sprintf( gml_precision, "%d", nPrecision );
        break;

=======

    gml_width[0] = '\0';
    gml_precision[0] = '\0';

    switch( eType ) {
      case FTInteger:
        gml_type = "Integer";
        sprintf( gml_width, "%d", nWidth );
        break;

      case FTDouble:
        gml_type = "Real";
        sprintf( gml_width, "%d", nWidth );
        sprintf( gml_precision, "%d", nPrecision );
        break;

>>>>>>> 2f4b50a2
      case FTString:
      default:
        gml_type = "Character";
        sprintf( gml_width, "%d", nWidth );
        break;
    }

    snprintf( md_item_name, sizeof(md_item_name), "gml_%s_type", item );
    if( msOWSLookupMetadata(&(layer->metadata), "G", "type") == NULL )
      msInsertHashTable(&(layer->metadata), md_item_name, gml_type );

    snprintf( md_item_name, sizeof(md_item_name), "gml_%s_width", item );
    if( strlen(gml_width) > 0
        && msOWSLookupMetadata(&(layer->metadata), "G", "width") == NULL )
      msInsertHashTable(&(layer->metadata), md_item_name, gml_width );

    snprintf( md_item_name, sizeof(md_item_name), "gml_%s_precision",item );
    if( strlen(gml_precision) > 0
        && msOWSLookupMetadata(&(layer->metadata), "G", "precision")==NULL )
      msInsertHashTable(&(layer->metadata), md_item_name, gml_precision );
  }
}

int msTiledSHPLayerGetItems(layerObj *layer)
{
  msTiledSHPLayerInfo *tSHP=NULL;
  const char *value;

  tSHP = layer->layerinfo;
  if(!tSHP) {
    msSetError(MS_SHPERR, "Tiled shapefile layer has not been opened.", "msTiledSHPLayerGetItems()");
    return MS_FAILURE;
  }

  layer->numitems = msDBFGetFieldCount(tSHP->shpfile->hDBF);
  layer->items = msDBFGetItems(tSHP->shpfile->hDBF);
  if(!layer->items) return MS_FAILURE;

  /* -------------------------------------------------------------------- */
  /*      consider populating the field definitions in metadata.          */
  /* -------------------------------------------------------------------- */
  if((value = msOWSLookupMetadata(&(layer->metadata), "G", "types")) != NULL
      && strcasecmp(value,"auto") == 0 )
    msSHPPassThroughFieldDefinitions( layer, tSHP->shpfile->hDBF );

  return msTiledSHPLayerInitItemInfo(layer);
}

int msTiledSHPLayerGetExtent(layerObj *layer, rectObj *extent)
{
  msTiledSHPLayerInfo *tSHP=NULL;

  tSHP = layer->layerinfo;
  if(!tSHP) {
    msSetError(MS_SHPERR, "Tiled shapefile layer has not been opened.", "msTiledSHPLayerGetExtent()");
    return MS_FAILURE;
  }

  *extent = tSHP->tileshpfile->bounds;
  return MS_SUCCESS;
}

int msTiledSHPLayerIsOpen(layerObj *layer)
{
  if(layer->layerinfo)
    return MS_TRUE;
  else
    return MS_FALSE;
}

int msTiledSHPLayerSupportsCommonFilters(layerObj *layer)
{
  return MS_TRUE;
}

int msTiledSHPLayerInitializeVirtualTable(layerObj *layer)
{
  assert(layer != NULL);
  assert(layer->vtable != NULL);

  layer->vtable->LayerSupportsCommonFilters = msTiledSHPLayerSupportsCommonFilters;
  layer->vtable->LayerInitItemInfo = msTiledSHPLayerInitItemInfo;
  layer->vtable->LayerFreeItemInfo = msTiledSHPLayerFreeItemInfo;
  layer->vtable->LayerOpen = msTiledSHPOpenFile;
  layer->vtable->LayerIsOpen = msTiledSHPLayerIsOpen;
  layer->vtable->LayerWhichShapes = msTiledSHPWhichShapes;
  layer->vtable->LayerNextShape = msTiledSHPNextShape;
  /* no special version, use ...GetShape() */
  /* layer->vtable->LayerResultsGetShape = msTiledSHPGetShape; */
  layer->vtable->LayerGetShape = msTiledSHPGetShape;
  layer->vtable->LayerClose = msTiledSHPCloseVT;
  layer->vtable->LayerGetItems = msTiledSHPLayerGetItems;
  layer->vtable->LayerGetExtent = msTiledSHPLayerGetExtent;
  /* layer->vtable->LayerApplyFilterToLayer, use default */
  /* layer->vtable->LayerGetAutoStyle, use default */
  /* layer->vtable->LayerCloseConnection, use default */;
  layer->vtable->LayerSetTimeFilter = msLayerMakeBackticsTimeFilter;
  /* layer->vtable->LayerCreateItems, use default */
  /* layer->vtable->LayerGetNumFeatures, use default */
  /* layer->vtable->LayerGetAutoProjection, use defaut*/

  return MS_SUCCESS;
}

/* SHAPEFILE Layer virtual table functions */

void msSHPLayerFreeItemInfo(layerObj *layer)
{
  if(layer->iteminfo) {
    free(layer->iteminfo);
    layer->iteminfo = NULL;
  }
}

int msSHPLayerInitItemInfo(layerObj *layer)
{
  shapefileObj *shpfile = shpfile = layer->layerinfo;
  if( ! shpfile) {
    msSetError(MS_SHPERR, "Shapefile layer has not been opened.", "msSHPLayerInitItemInfo()");
    return MS_FAILURE;
  }

  /* iteminfo needs to be a bit more complex, a list of indexes plus the length of the list */
  msSHPLayerFreeItemInfo(layer);
  layer->iteminfo = (int *) msDBFGetItemIndexes(shpfile->hDBF, layer->items, layer->numitems);
  if( ! layer->iteminfo) {
    return MS_FAILURE;
  }

  return MS_SUCCESS;
}

int msSHPLayerOpen(layerObj *layer)
{
  char szPath[MS_MAXPATHLEN];
  shapefileObj *shpfile;

  if(layer->layerinfo) return MS_SUCCESS; /* layer already open */

  /* allocate space for a shapefileObj using layer->layerinfo  */
  shpfile = (shapefileObj *) malloc(sizeof(shapefileObj));
  MS_CHECK_ALLOC(shpfile, sizeof(shapefileObj), MS_FAILURE);

  if ( msCheckParentPointer(layer->map,"map")==MS_FAILURE )
    return MS_FAILURE;


  layer->layerinfo = shpfile;

  if(msShapefileOpen(shpfile, "rb", msBuildPath3(szPath, layer->map->mappath, layer->map->shapepath, layer->data), MS_TRUE) == -1) {
    if(msShapefileOpen(shpfile, "rb", msBuildPath(szPath, layer->map->mappath, layer->data), MS_TRUE) == -1) {
      layer->layerinfo = NULL;
      free(shpfile);
      return MS_FAILURE;
    }
  }

  return MS_SUCCESS;
}

int msSHPLayerIsOpen(layerObj *layer)
{
  if(layer->layerinfo)
    return MS_TRUE;
  else
    return MS_FALSE;
}

int msSHPLayerWhichShapes(layerObj *layer, rectObj rect, int isQuery)
{
  int status;
  shapefileObj *shpfile;

  shpfile = layer->layerinfo;

  if(!shpfile) {
    msSetError(MS_SHPERR, "Shapefile layer has not been opened.", "msSHPLayerWhichShapes()");
    return MS_FAILURE;
  }

  status = msShapefileWhichShapes(shpfile, rect, layer->debug);
  if(status != MS_SUCCESS) {
    return status;
  }

  return MS_SUCCESS;
}

int msSHPLayerNextShape(layerObj *layer, shapeObj *shape)
{
  int i, filter_passed=MS_FALSE;
  shapefileObj *shpfile;

  shpfile = layer->layerinfo;

  if(!shpfile) {
    msSetError(MS_SHPERR, "Shapefile layer has not been opened.", "msSHPLayerNextShape()");
    return MS_FAILURE;
  }

  do {
    i = msGetNextBit(shpfile->status, shpfile->lastshape + 1, shpfile->numshapes);
    shpfile->lastshape = i;
    if(i == -1) return(MS_DONE); /* nothing else to read */

    msSHPReadShape(shpfile->hSHP, i, shape);
    if(shape->type == MS_SHAPE_NULL) {
      msFreeShape(shape);
      continue; /* skip NULL shapes */
    }
    shape->numvalues = layer->numitems;
    shape->values = msDBFGetValueList(shpfile->hDBF, i, layer->iteminfo, layer->numitems);
    if(!shape->values) {
      shape->numvalues = 0;
    }

    filter_passed = MS_TRUE;  /* By default accept ANY shape */
    if(layer->numitems > 0 && layer->iteminfo) {
      filter_passed = msEvalExpression(layer, shape, &(layer->filter), layer->filteritemindex);
    }

    if(!filter_passed) msFreeShape(shape);
  } while(!filter_passed);  /* Loop until both spatial and attribute filters match */

  return MS_SUCCESS;
}

int msSHPLayerGetShape(layerObj *layer, shapeObj *shape, resultObj *record)
{
  shapefileObj *shpfile;
  long shapeindex;

  shpfile = layer->layerinfo;

  shapeindex = record->shapeindex;

  if(!shpfile) {
    msSetError(MS_SHPERR, "Shapefile layer has not been opened.", "msSHPLayerGetShape()");
    return MS_FAILURE;
  }

  /* msSHPReadShape *should* return success or failure so we don't have to test here */
  if(shapeindex < 0 || shapeindex >= shpfile->numshapes) {
    msSetError(MS_MISCERR, "Invalid feature id.", "msSHPLayerGetShape()");
    return MS_FAILURE;
  }

  msSHPReadShape(shpfile->hSHP, shapeindex, shape);
  if(layer->numitems > 0 && layer->iteminfo) {
    shape->numvalues = layer->numitems;
    shape->values = msDBFGetValueList(shpfile->hDBF, shapeindex, layer->iteminfo, layer->numitems);
    if(!shape->values) return MS_FAILURE;
  }

  shpfile->lastshape = shapeindex;

  return MS_SUCCESS;
}

int msSHPLayerClose(layerObj *layer)
{
  shapefileObj *shpfile;
  shpfile = layer->layerinfo;
  if(!shpfile) return MS_SUCCESS; /* nothing to do */

  msShapefileClose(shpfile);
  free(layer->layerinfo);
  layer->layerinfo = NULL;

  return MS_SUCCESS;
}

int msSHPLayerGetItems(layerObj *layer)
{
  shapefileObj *shpfile;
  const char *value;

  shpfile = layer->layerinfo;

  if(!shpfile) {
    msSetError(MS_SHPERR, "Shapefile layer has not been opened.", "msSHPLayerGetItems()");
    return MS_FAILURE;
  }

  layer->numitems = msDBFGetFieldCount(shpfile->hDBF);
  layer->items = msDBFGetItems(shpfile->hDBF);
  if(layer->numitems == 0) return MS_SUCCESS; /* No items is a valid case (#3147) */
  if(!layer->items) return MS_FAILURE;

  /* -------------------------------------------------------------------- */
  /*      consider populating the field definitions in metadata.          */
  /* -------------------------------------------------------------------- */
  if((value = msOWSLookupMetadata(&(layer->metadata), "G", "types")) != NULL
      && strcasecmp(value,"auto") == 0 )
    msSHPPassThroughFieldDefinitions( layer, shpfile->hDBF );

  return msLayerInitItemInfo(layer);
}

int msSHPLayerGetExtent(layerObj *layer, rectObj *extent)
{
  *extent = ((shapefileObj*)layer->layerinfo)->bounds;
  return MS_SUCCESS;
}

int msSHPLayerSupportsCommonFilters(layerObj *layer)
{
  return MS_TRUE;
}

int msSHPLayerInitializeVirtualTable(layerObj *layer)
{
  assert(layer != NULL);
  assert(layer->vtable != NULL);

  layer->vtable->LayerSupportsCommonFilters = msSHPLayerSupportsCommonFilters;
  layer->vtable->LayerInitItemInfo = msSHPLayerInitItemInfo;
  layer->vtable->LayerFreeItemInfo = msSHPLayerFreeItemInfo;
  layer->vtable->LayerOpen = msSHPLayerOpen;
  layer->vtable->LayerIsOpen = msSHPLayerIsOpen;
  layer->vtable->LayerWhichShapes = msSHPLayerWhichShapes;
  layer->vtable->LayerNextShape = msSHPLayerNextShape;
  layer->vtable->LayerGetShape = msSHPLayerGetShape;
  layer->vtable->LayerClose = msSHPLayerClose;
  layer->vtable->LayerGetItems = msSHPLayerGetItems;
  layer->vtable->LayerGetExtent = msSHPLayerGetExtent;
  /* layer->vtable->LayerGetAutoStyle, use default */
  /* layer->vtable->LayerCloseConnection, use default */
  layer->vtable->LayerSetTimeFilter = msLayerMakeBackticsTimeFilter;
  /* layer->vtable->LayerApplyFilterToLayer, use default */
  /* layer->vtable->LayerCreateItems, use default */
  /* layer->vtable->LayerGetNumFeatures, use default */

  return MS_SUCCESS;
}<|MERGE_RESOLUTION|>--- conflicted
+++ resolved
@@ -2328,7 +2328,6 @@
     const char *gml_type = NULL;
 
     eType = msDBFGetFieldInfo( hDBF, i, item, &nWidth, &nPrecision );
-<<<<<<< HEAD
 
     gml_width[0] = '\0';
     gml_precision[0] = '\0';
@@ -2345,24 +2344,6 @@
         sprintf( gml_precision, "%d", nPrecision );
         break;
 
-=======
-
-    gml_width[0] = '\0';
-    gml_precision[0] = '\0';
-
-    switch( eType ) {
-      case FTInteger:
-        gml_type = "Integer";
-        sprintf( gml_width, "%d", nWidth );
-        break;
-
-      case FTDouble:
-        gml_type = "Real";
-        sprintf( gml_width, "%d", nWidth );
-        sprintf( gml_precision, "%d", nPrecision );
-        break;
-
->>>>>>> 2f4b50a2
       case FTString:
       default:
         gml_type = "Character";

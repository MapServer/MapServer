--- conflicted
+++ resolved
@@ -311,13 +311,9 @@
           /* label point does not intersect mask */
           return MS_SUCCESS;
         }
-<<<<<<< HEAD
-=======
-#endif
       } else {
         return MS_SUCCESS; /* label point does not intersect image extent, we cannot know if it intersects
                              mask, so we discard it (#5237)*/
->>>>>>> 4196ac38
       }
     } else {
       msSetError(MS_MISCERR, "Layer (%s) references references a mask layer, but the selected renderer does not support them", "msAddLabelGroup()", layerPtr->name);
@@ -499,13 +495,9 @@
             }
             return MS_SUCCESS;
           }
-<<<<<<< HEAD
-=======
-#endif
         } else {
           return MS_SUCCESS; /* label point does not intersect image extent, we cannot know if it intersects
                                 mask, so we discard it (#5237)*/
->>>>>>> 4196ac38
         }
       } else if (ts && ts->textpath) {
         int i = 0;
@@ -519,14 +511,11 @@
               free(ts);
               return MS_SUCCESS;
             }
-<<<<<<< HEAD
-=======
-#endif
           } else {
-            msFreeLabelPathObj(labelpath);
+            freeTextSymbol(ts);
+            free(ts);
             return MS_SUCCESS; /* label point does not intersect image extent, we cannot know if it intersects
                                   mask, so we discard it (#5237)*/
->>>>>>> 4196ac38
           }
         }
       }

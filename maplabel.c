--- conflicted
+++ resolved
@@ -420,35 +420,14 @@
       }
       x = MS_NINT(point->x);
       y = MS_NINT(point->y);
-<<<<<<< HEAD
-      assert(rb.type == MS_BUFFER_BYTE_RGBA);
-      alphapixptr = rb.data.rgba.a+rb.data.rgba.row_step*y + rb.data.rgba.pixel_step*x;
-      if(!*alphapixptr) {
-        /* label point does not intersect mask */
-        return MS_SUCCESS;
-=======
       /* Using label repeatdistance, we might have a point with x/y below 0. See #4764 */
-      if (x >= 0 && x < rb.width && y >= 0 && y < rb.height) {
-#ifdef USE_GD
-        if(rb.type == MS_BUFFER_BYTE_RGBA) {
-          alphapixptr = rb.data.rgba.a+rb.data.rgba.row_step*y + rb.data.rgba.pixel_step*x;
-          if(!*alphapixptr) {
-            /* label point does not intersect mask */
-            return MS_SUCCESS;
-          }
-        } else {
-          if(!gdImageGetPixel(rb.data.gd_img,x,y))
-            return MS_SUCCESS;
-        }
-#else
+      if (x >= 0 && x < rb.width && y >= 0 && y < rb.height) {      
         assert(rb.type == MS_BUFFER_BYTE_RGBA);
         alphapixptr = rb.data.rgba.a+rb.data.rgba.row_step*y + rb.data.rgba.pixel_step*x;
         if(!*alphapixptr) {
           /* label point does not intersect mask */
           return MS_SUCCESS;
         }
-#endif
->>>>>>> edae73dc
       }
     } else {
       msSetError(MS_MISCERR, "Layer (%s) references references a mask layer, but the selected renderer does not support them", "msAddLabelGroup()", layerPtr->name);
@@ -619,81 +598,30 @@
       if (point) {
         int x = MS_NINT(point->x);
         int y = MS_NINT(point->y);
-<<<<<<< HEAD
-        alphapixptr = rb.data.rgba.a+rb.data.rgba.row_step*y + rb.data.rgba.pixel_step*x;
-        if(!*alphapixptr) {
-          /* label point does not intersect mask */
-          if(ts) {
-            freeTextSymbol(ts);
-            free(ts);
+        /* Using label repeatdistance, we might have a point with x/y below 0. See #4764 */
+        if (x >= 0 && x < rb.width && y >= 0 && y < rb.height) {
+          alphapixptr = rb.data.rgba.a+rb.data.rgba.row_step*y + rb.data.rgba.pixel_step*x;
+          if(!*alphapixptr) {
+            /* label point does not intersect mask */
+            if(ts) {
+              freeTextSymbol(ts);
+              free(ts);
+            }
+            return MS_SUCCESS;
           }
-          return MS_SUCCESS;
         }
       } else if (ts && ts->textpath) {
         int i = 0;
         for (i = 0; i < ts->textpath->numglyphs; i++) {
           int x = MS_NINT(ts->textpath->glyphs[i].pnt.x);
           int y = MS_NINT(ts->textpath->glyphs[i].pnt.y);
-          alphapixptr = rb.data.rgba.a + rb.data.rgba.row_step * y + rb.data.rgba.pixel_step*x;
-          if (!*alphapixptr) {
-            freeTextSymbol(ts);
-            free(ts);
-            return MS_SUCCESS;
-=======
-        /* Using label repeatdistance, we might have a point with x/y below 0. See #4764 */
-        if (x >= 0 && x < rb.width && y >= 0 && y < rb.height) {
-#ifdef USE_GD
-          if(rb.type == MS_BUFFER_BYTE_RGBA) {
-            alphapixptr = rb.data.rgba.a+rb.data.rgba.row_step*y + rb.data.rgba.pixel_step*x;
-            if(!*alphapixptr) {
-              /* label point does not intersect mask */
+          if (x >= 0 && x < rb.width && y >= 0 && y < rb.height) {          
+            alphapixptr = rb.data.rgba.a + rb.data.rgba.row_step * y + rb.data.rgba.pixel_step*x;
+            if (!*alphapixptr) {
+              freeTextSymbol(ts);
+              free(ts);
               return MS_SUCCESS;
             }
-          } else {
-            if(!gdImageGetPixel(rb.data.gd_img,x,y)) {
-              return MS_SUCCESS;
-            }
-          }
-#else
-          assert(rb.type == MS_BUFFER_BYTE_RGBA);
-          alphapixptr = rb.data.rgba.a+rb.data.rgba.row_step*y + rb.data.rgba.pixel_step*x;
-          if(!*alphapixptr) {
-            /* label point does not intersect mask */
-            return MS_SUCCESS;
-          }
-#endif
-        }
-      } else if (labelpath) {
-        int i = 0;
-        for (i = 0; i < labelpath->path.numpoints; i++) {
-          int x = MS_NINT(labelpath->path.point[i].x);
-          int y = MS_NINT(labelpath->path.point[i].y);
-          /* Using label repeatdistance, we might have a point with x/y below 0. See #4764 */
-          if (x >= 0 && x < rb.width && y >= 0 && y < rb.height) {
-#ifdef USE_GD
-            if (rb.type == MS_BUFFER_BYTE_RGBA) {
-              alphapixptr = rb.data.rgba.a + rb.data.rgba.row_step * y + rb.data.rgba.pixel_step*x;
-              if (!*alphapixptr) {
-                /* label point does not intersect mask */
-                msFreeLabelPathObj(labelpath);
-                return MS_SUCCESS;
-              }
-            } else {
-              if (!gdImageGetPixel(rb.data.gd_img, x, y)) {
-                msFreeLabelPathObj(labelpath);
-                return MS_SUCCESS;
-              }
-            }
-#else
-            assert(rb.type == MS_BUFFER_BYTE_RGBA);
-            alphapixptr = rb.data.rgba.a + rb.data.rgba.row_step * y + rb.data.rgba.pixel_step*x;
-            if (!*alphapixptr) {
-              /* label point does not intersect mask */
-              msFreeLabelPathObj(labelpath);
-              return MS_SUCCESS;
-            }
-#endif
->>>>>>> edae73dc
           }
         }
       }

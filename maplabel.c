/******************************************************************************
 * $Id$
 *
 * Project:  MapServer
 * Purpose:  Labeling Implementation.
 * Author:   Steve Lime and the MapServer team.
 *
 ******************************************************************************
 * Copyright (c) 1996-2005 Regents of the University of Minnesota.
 *
 * Permission is hereby granted, free of charge, to any person obtaining a
 * copy of this software and associated documentation files (the "Software"),
 * to deal in the Software without restriction, including without limitation
 * the rights to use, copy, modify, merge, publish, distribute, sublicense,
 * and/or sell copies of the Software, and to permit persons to whom the
 * Software is furnished to do so, subject to the following conditions:
 *
 * The above copyright notice and this permission notice shall be included in
 * all copies of this Software or works derived from this Software.
 *
 * THE SOFTWARE IS PROVIDED "AS IS", WITHOUT WARRANTY OF ANY KIND, EXPRESS
 * OR IMPLIED, INCLUDING BUT NOT LIMITED TO THE WARRANTIES OF MERCHANTABILITY,
 * FITNESS FOR A PARTICULAR PURPOSE AND NONINFRINGEMENT. IN NO EVENT SHALL
 * THE AUTHORS OR COPYRIGHT HOLDERS BE LIABLE FOR ANY CLAIM, DAMAGES OR OTHER
 * LIABILITY, WHETHER IN AN ACTION OF CONTRACT, TORT OR OTHERWISE, ARISING
 * FROM, OUT OF OR IN CONNECTION WITH THE SOFTWARE OR THE USE OR OTHER
 * DEALINGS IN THE SOFTWARE.
 ****************************************************************************/

/*
** maplabel.c: Routines to enable text drawing, BITMAP or TRUETYPE.
*/

#include "mapserver.h"




/**
 * replace wrap characters with \n , respecting maximal line length.
 *
 * returns a pointer to the newly allocated text. memory is controlled
 * inside this function, so the caller MUST use the pointer returned by
 * the function:
 * text = msWrapText(label,text);
 *
 * TODO/FIXME: function will produce erroneous/crashing? results
 * if the wrap character is encoded with multiple bytes
 *
 * see http://mapserver.org/development/rfc/ms-rfc-40.html
 * for a summary of how wrap/maxlength interact on the result
 * of the text transformation
 */
char *msWrapText(labelObj *label, char *text)
{
  char wrap;
  int maxlength;
  if(!text) /*not an error if no text*/
    return text;
  wrap = label->wrap;
  maxlength = label->maxlength;
  if(maxlength == 0) {
    if(wrap!='\0') {
      /* if maxlength = 0 *and* a wrap character was specified,
       * replace all wrap characters by \n
       * this is the traditional meaning of the wrap character
       */
      msReplaceChar(text, wrap, '\n');
    }
    /* if neither maxlength, nor wrap were specified,
     * don't transform this text */
    return text;
  } else if(maxlength>0) {
    if(wrap!='\0') {
      /* split input text at the wrap character, only if
       * the current line length is over maxlength */

      /* TODO: check if the wrap character is a valid byte
       * inside a multibyte utf8 glyph. if so, the msCountChars
       * will return an erroneous value */
      int numwrapchars = msCountChars(text,wrap);

      if(numwrapchars > 0) {
        if(label->encoding) {
          /* we have to use utf decoding functions here, so as not to
           * split a text line on a multibyte character */

          int num_cur_glyph_on_line = 0; /*count for the number of glyphs
                                                     on the current line*/
          char *textptr = text;
          char glyph[11]; /*storage for unicode fetching function*/
          int glyphlen = 0; /*size of current glyph in bytes*/
          while((glyphlen = msGetNextGlyph((const char**)&textptr,glyph))>0) {
            num_cur_glyph_on_line++;
            if(*glyph == wrap && num_cur_glyph_on_line>=(maxlength)) {
              /*FIXME (if wrap becomes something other than char):*/
              *(textptr-1)='\n'; /*replace wrap char with a \n*/
              num_cur_glyph_on_line=0; /*reset count*/
            }
          }
        } else {
          int cur_char_on_line = 0;
          char *textptr = text;
          while(*textptr != 0) {
            cur_char_on_line++;
            if(*textptr == wrap && cur_char_on_line>=maxlength) {
              *textptr='\n'; /*replace wrap char with a \n*/
              cur_char_on_line=0; /*reset count*/
            }
            textptr++;
          }
        }
        return text;
      } else {
        /*there are no characters available for wrapping*/
        return text;
      }
    } else {
      /* if no wrap character was specified, but a maxlength was,
       * don't draw this label if it is longer than the specified maxlength*/
      if(msGetNumGlyphs(text)>maxlength) {
        free(text);
        return NULL;
      } else {
        return text;
      }
    }
  } else {
    /* negative maxlength: we split lines unconditionally, i.e. without
    loooking for a wrap character*/
    int numglyphs,numlines;
    maxlength = -maxlength; /* use a positive value*/
    numglyphs = msGetNumGlyphs(text);
    numlines = (numglyphs-1) / maxlength + 1; /*count total number of lines needed
                                            after splitting*/
    if(numlines>1) {
      char *newtext = msSmallMalloc(strlen(text)+numlines+1);
      char *newtextptr = newtext;
      char *textptr = text;
      int glyphlen = 0, num_cur_glyph = 0;
      while((glyphlen = msGetNextGlyph((const char**)&textptr,newtextptr))>0) {
        num_cur_glyph++;
        newtextptr += glyphlen;
        if(num_cur_glyph%maxlength == 0 && num_cur_glyph != numglyphs) {
          /*we're at a split location, insert a newline*/
          *newtextptr = '\n';
          newtextptr++;
        }
      }
      free(text);
      return newtext;
    } else {
      /*no splitting needed, return the original*/
      return text;
    }
  }
}

char *msAlignText(mapObj *map, labelObj *label, char *text)
{
  double spacewidth=0.0; /*size of a single space, in fractional pixels*/
  int numlines;
  char **textlines,*newtext,*newtextptr;
  int *textlinelengths,*numspacesforpadding;
  int numspacestoadd,maxlinelength,i;
  rectObj label_rect;
  if(!msCountChars(text,'\n'))
    return text; /*only one line*/

  /*split text into individual lines
   * TODO: check if splitting on \n is utf8 safe*/
  textlines = msStringSplit(text,'\n',&numlines);

  /*
   * label->space_size_10 contains a cache for the horizontal size of a single
   * 'space' character, at size 10 for the current label
   * FIXME: in case of attribute binding for the FONT of the label, this cache will
   * be wrong for labels where the attributed font is different than the first
   * computed font. This shouldn't happen too often, and hopefully the size of a
   * space character shouldn't vary too much between different fonts*/
  if(label->space_size_10 == 0.0) {
    /*if the cache hasn't been initialized yet, or with pixmap fonts*/

    /* compute the size of 16 adjacent spaces. we can't do this for just one space,
     * as the labelSize computing functions return integer bounding boxes. we assume
     * that the integer rounding for such a number of spaces will be negligeable
     * compared to the actual size of thoses spaces */
    if(msGetLabelSize(map,label,".              .",10.0,&label_rect,NULL) != MS_SUCCESS) {
      /*error computing label size, we can't continue*/

      /*free the previously allocated split text*/
      while(numlines--)
        free(textlines[numlines]);
      free(textlines);
      return text;
    }

    /* this is the size of a single space character. for truetype fonts,
     * it's the size of a 10pt space. For pixmap fonts, it's the size
     * for the current label */
    spacewidth = (label_rect.maxx-label_rect.minx)/16.0;
    if(label->type == MS_TRUETYPE) {
      label->space_size_10=spacewidth; /*cache the computed size*/

      /*size of a space for current label size*/
      spacewidth = spacewidth * (double)label->size/10.0;
    }
  } else {
    spacewidth = label->space_size_10 * (double)label->size/10.0;
  }
  spacewidth = MS_MAX(1,spacewidth);


  /*length in pixels of each line*/
  textlinelengths = (int*)msSmallMalloc(numlines*sizeof(int));

  /*number of spaces that need to be added to each line*/
  numspacesforpadding = (int*)msSmallMalloc(numlines*sizeof(int));

  /*total number of spaces that need to be added*/
  numspacestoadd=0;

  /*length in pixels of the longest line*/
  maxlinelength=0;
  for(i=0; i<numlines; i++) {
    msGetLabelSize(map,label,textlines[i],label->size, &label_rect,NULL);
    textlinelengths[i] = label_rect.maxx-label_rect.minx;
    if(maxlinelength<textlinelengths[i])
      maxlinelength=textlinelengths[i];
  }
  for(i=0; i<numlines; i++) {
    /* number of spaces to add so the current line is
     * as long as the longest line */
    double nfracspaces = (maxlinelength - textlinelengths[i])/spacewidth;

    if(label->align == MS_ALIGN_CENTER) {
      numspacesforpadding[i]=MS_NINT(nfracspaces/2.0);
    } else {
      if(label->align == MS_ALIGN_RIGHT) {
        numspacesforpadding[i]=MS_NINT(nfracspaces);
      }
    }
    numspacestoadd+=numspacesforpadding[i];
  }

  /*allocate new text with room for the additional spaces needed*/
  newtext = (char*)msSmallMalloc(strlen(text)+1+numspacestoadd);
  newtextptr=newtext;
  for(i=0; i<numlines; i++) {
    int j;
    /*padd beginning of line with needed spaces*/
    for(j=0; j<numspacesforpadding[i]; j++) {
      *(newtextptr++)=' ';
    }
    /*copy original line*/
    strcpy(newtextptr,textlines[i]);
    /*place pointer at the char right after the current line*/
    newtextptr+=strlen(textlines[i])+1;
    if(i!=numlines-1) {
      /*put the \n back in (was taken away by msStringSplit)*/
      *(newtextptr-1)='\n';
    }
  }
  /*free the original text*/
  free(text);
  for(i=0; i<numlines; i++) {
    free(textlines[i]);
  }
  free(textlines);
  free(textlinelengths);
  free(numspacesforpadding);

  /*return the aligned text. note that the terminating \0 was added by the last
   * call to strcpy */
  return newtext;
}


/*
 * this function applies the label encoding and wrap parameters
 * to the supplied text
 * Note: it is the caller's responsibility to free the returned
 * char array
 */
char *msTransformLabelText(mapObj *map, labelObj *label, char *text)
{
  char *newtext = text;
  if(label->encoding)
    newtext = msGetEncodedString(text, label->encoding);
  else
    newtext=msStrdup(text);

  if(newtext && (label->wrap!='\0' || label->maxlength!=0)) {
    newtext = msWrapText(label, newtext);
  }

  if(newtext && label->align!=MS_ALIGN_LEFT ) {
    newtext = msAlignText(map, label, newtext);
  }

  return newtext;
}

int msAddLabelGroup(mapObj *map, int layerindex, int classindex, shapeObj *shape, pointObj *point, double featuresize)
{
  int i, priority, numactivelabels=0;
  labelCacheSlotObj *cacheslot;

  labelCacheMemberObj *cachePtr=NULL;
  layerObj *layerPtr=NULL;
  classObj *classPtr=NULL;

  layerPtr = (GET_LAYER(map, layerindex)); /* set up a few pointers for clarity */
  classPtr = GET_LAYER(map, layerindex)->class[classindex];

  if(classPtr->numlabels == 0) return MS_SUCCESS; /* not an error just nothing to do */
  for(i=0; i<classPtr->numlabels; i++) {
    if(classPtr->labels[i]->status == MS_ON) {
      numactivelabels++;
    }
  }
  if(numactivelabels == 0) return MS_SUCCESS;

  /* if the number of labels is 1 then call msAddLabel() accordingly */
  if(numactivelabels == 1) {
    for(i=0; i<classPtr->numlabels; i++) {
      if(classPtr->labels[i]->status == MS_ON)
        return msAddLabel(map, classPtr->labels[i], layerindex, classindex, shape, point, NULL, featuresize);
    }
  }

  if (layerPtr->type == MS_LAYER_ANNOTATION && (cachePtr->numlabels > 1 || classPtr->leader.maxdistance)) {
    msSetError(MS_MISCERR, "Multiple Labels and/or LEADERs are not supported with annotation layers", "msAddLabelGroup()");
    return MS_FAILURE;
  }

  /* check that the label intersects the layer mask */
  if(layerPtr->mask) {
    int maskLayerIdx = msGetLayerIndex(map,layerPtr->mask);
    layerObj *maskLayer = GET_LAYER(map,maskLayerIdx);
<<<<<<< HEAD
=======
    unsigned char *alphapixptr;
>>>>>>> 2f4b50a2
    if(maskLayer->maskimage && MS_IMAGE_RENDERER(maskLayer->maskimage)->supports_pixel_buffer) {
      rasterBufferObj rb;
      int x,y;
      memset(&rb,0,sizeof(rasterBufferObj));
      MS_IMAGE_RENDERER(maskLayer->maskimage)->getRasterBufferHandle(maskLayer->maskimage,&rb);
      x = MS_NINT(point->x);
      y = MS_NINT(point->y);
#ifdef USE_GD
      if(rb.type == MS_BUFFER_BYTE_RGBA) {
<<<<<<< HEAD
        unsigned char *alphapixptr = rb.data.rgba.a+rb.data.rgba.row_step*y + rb.data.rgba.pixel_step*x;
=======
        alphapixptr = rb.data.rgba.a+rb.data.rgba.row_step*y + rb.data.rgba.pixel_step*x;
>>>>>>> 2f4b50a2
        if(!*alphapixptr) {
          /* label point does not intersect mask */
          return MS_SUCCESS;
        }
      } else {
        if(!gdImageGetPixel(rb.data.gd_img,x,y))
          return MS_SUCCESS;
      }
#else
      assert(rb.type == MS_BUFFER_BYTE_RGBA);
<<<<<<< HEAD
      unsigned char *alphapixptr = rb.data.rgba.a+rb.data.rgba.row_step*y + rb.data.rgba.pixel_step*x;
=======
      alphapixptr = rb.data.rgba.a+rb.data.rgba.row_step*y + rb.data.rgba.pixel_step*x;
>>>>>>> 2f4b50a2
      if(!*alphapixptr) {
        /* label point does not intersect mask */
        return MS_SUCCESS;
      }
#endif
    } else {
      msSetError(MS_MISCERR, "Layer (%s) references references a mask layer, but the selected renderer does not support them", "msAddLabelGroup()", layerPtr->name);
      return (MS_FAILURE);
    }
  }



  /* Validate label priority value and get ref on label cache for it */
  priority = classPtr->labels[0]->priority; /* take priority from the first label */
  if (priority < 1)
    priority = 1;
  else if (priority > MS_MAX_LABEL_PRIORITY)
    priority = MS_MAX_LABEL_PRIORITY;

  cacheslot = &(map->labelcache.slots[priority-1]);

  if(cacheslot->numlabels == cacheslot->cachesize) { /* just add it to the end */
    cacheslot->labels = (labelCacheMemberObj *) realloc(cacheslot->labels, sizeof(labelCacheMemberObj)*(cacheslot->cachesize+MS_LABELCACHEINCREMENT));
    MS_CHECK_ALLOC(cacheslot->labels, sizeof(labelCacheMemberObj)*(cacheslot->cachesize+MS_LABELCACHEINCREMENT), MS_FAILURE);
    cacheslot->cachesize += MS_LABELCACHEINCREMENT;
  }

  cachePtr = &(cacheslot->labels[cacheslot->numlabels]);

  cachePtr->layerindex = layerindex; /* so we can get back to this *raw* data if necessary */
  cachePtr->classindex = classindex;
  if(shape) {
    cachePtr->shapetype = shape->type;
  } else {
    cachePtr->shapetype = MS_SHAPE_POINT;
  }

  cachePtr->point = *point; /* the actual label point */
  cachePtr->labelpath = NULL;

  cachePtr->leaderline = NULL;
  cachePtr->leaderbbox = NULL;

  // cachePtr->text = msStrdup(string); /* the actual text */

  /* TODO: perhaps we can get rid of this next section and just store a marker size? Why do we cache the styles for a point layer? */

  /* copy the styles (only if there is an accompanying marker)
   * We cannot simply keep refs because the rendering code  might alters some members of the style objects
   */
  cachePtr->styles = NULL;
  cachePtr->numstyles = 0;
  if(layerPtr->type == MS_LAYER_ANNOTATION && classPtr->numstyles > 0) {
    cachePtr->numstyles = classPtr->numstyles;
    cachePtr->styles = (styleObj *) msSmallMalloc(sizeof(styleObj)*classPtr->numstyles);
    if (classPtr->numstyles > 0) {
      for(i=0; i<classPtr->numstyles; i++) {
        initStyle(&(cachePtr->styles[i]));
        msCopyStyle(&(cachePtr->styles[i]), classPtr->styles[i]);
      }
    }
  }

  /*
  ** copy the labels (we are guaranteed to have more than one):
  **   we cannot simply keep refs because the rendering code alters some members of the style objects
  */

  cachePtr->numlabels = 0;
  cachePtr->labels = (labelObj *) msSmallMalloc(sizeof(labelObj)*numactivelabels);
  for(i=0; i<classPtr->numlabels; i++) {
    if(classPtr->labels[i]->status == MS_OFF) continue;
    initLabel(&(cachePtr->labels[cachePtr->numlabels]));
    msCopyLabel(&(cachePtr->labels[cachePtr->numlabels]), classPtr->labels[i]);
    cachePtr->numlabels++;
  }
  assert(cachePtr->numlabels == numactivelabels);

  cachePtr->markerid = -1;

  cachePtr->featuresize = featuresize;

  //cachePtr->poly = (shapeObj *) msSmallMalloc(sizeof(shapeObj));
  //msInitShape(cachePtr->poly);
  cachePtr->poly = NULL;

  cachePtr->status = MS_FALSE;

  if(layerPtr->type == MS_LAYER_POINT && classPtr->numstyles > 0) {
    /* cache the marker placement, it's already on the map */
    /* TO DO: at the moment only checks the bottom style, perhaps should check all of them */
    /* #2347: after RFC-24 classPtr->styles could be NULL so we check it */
    rectObj rect;
    double w, h;
    if(msGetMarkerSize(&map->symbolset, classPtr->styles[0], &w, &h, layerPtr->scalefactor) != MS_SUCCESS)
      return(MS_FAILURE);

    if(cacheslot->nummarkers == cacheslot->markercachesize) { /* just add it to the end */
      cacheslot->markers = (markerCacheMemberObj *) realloc(cacheslot->markers, sizeof(markerCacheMemberObj)*(cacheslot->cachesize+MS_LABELCACHEINCREMENT));
      MS_CHECK_ALLOC(cacheslot->markers, sizeof(markerCacheMemberObj)*(cacheslot->cachesize+MS_LABELCACHEINCREMENT), MS_FAILURE);
      cacheslot->markercachesize+=MS_LABELCACHEINCREMENT;
    }

    i = cacheslot->nummarkers;

    cacheslot->markers[i].poly = (shapeObj *) msSmallMalloc(sizeof(shapeObj));
    msInitShape(cacheslot->markers[i].poly);

    rect.minx = (point->x - .5 * w);
    rect.miny = (point->y - .5 * h);
    rect.maxx = rect.minx + (w-1);
    rect.maxy = rect.miny + (h-1);
    msRectToPolygon(rect, cacheslot->markers[i].poly);
    cacheslot->markers[i].id = cacheslot->numlabels;

    cachePtr->markerid = i;

    cacheslot->nummarkers++;
  }

  cacheslot->numlabels++;

  /* Maintain main labelCacheObj.numlabels only for backwards compatibility */
  map->labelcache.numlabels++;

  return(MS_SUCCESS);
}

int msAddLabel(mapObj *map, labelObj *label, int layerindex, int classindex, shapeObj *shape, pointObj *point, labelPathObj *labelpath, double featuresize)
{
  int i;
  labelCacheSlotObj *cacheslot;

  labelCacheMemberObj *cachePtr=NULL;
  layerObj *layerPtr=NULL;
  classObj *classPtr=NULL;

  if(!label) return(MS_FAILURE); // RFC 77 TODO: set a proper message
  if(label->status == MS_OFF) return(MS_SUCCESS); /* not an error */
  if(!label->annotext) {
    /* check if we have a labelpnt style */
    for(i=0; i<label->numstyles; i++) {
      if(label->styles[i]->_geomtransform.type == MS_GEOMTRANSFORM_LABELPOINT)
        break;
    }
    if(i==label->numstyles) {
      /* label has no text or marker symbols */
      return MS_SUCCESS;
    }
  }

  layerPtr = (GET_LAYER(map, layerindex)); /* set up a few pointers for clarity */
  classPtr = GET_LAYER(map, layerindex)->class[classindex];

  if(classPtr->leader.maxdistance) {
    if (layerPtr->type == MS_LAYER_ANNOTATION) {
      msSetError(MS_MISCERR, "LEADERs are not supported on annotation layers", "msAddLabel()");
      return MS_FAILURE;
    }
    if(labelpath) {
      msSetError(MS_MISCERR, "LEADERs are not supported on ANGLE FOLLOW labels", "msAddLabel()");
      return MS_FAILURE;
    }
  }
  /* check that the label intersects the layer mask */

  if (layerPtr->mask) {
    int maskLayerIdx = msGetLayerIndex(map, layerPtr->mask);
    layerObj *maskLayer = GET_LAYER(map, maskLayerIdx);
    unsigned char *alphapixptr;
    if (maskLayer->maskimage && MS_IMAGE_RENDERER(maskLayer->maskimage)->supports_pixel_buffer) {
      rasterBufferObj rb;
      memset(&rb, 0, sizeof (rasterBufferObj));
      MS_IMAGE_RENDERER(maskLayer->maskimage)->getRasterBufferHandle(maskLayer->maskimage, &rb);
      if (point) {
        int x = MS_NINT(point->x);
        int y = MS_NINT(point->y);
#ifdef USE_GD
        if(rb.type == MS_BUFFER_BYTE_RGBA) {
<<<<<<< HEAD
          unsigned char *alphapixptr = rb.data.rgba.a+rb.data.rgba.row_step*y + rb.data.rgba.pixel_step*x;
=======
          alphapixptr = rb.data.rgba.a+rb.data.rgba.row_step*y + rb.data.rgba.pixel_step*x;
>>>>>>> 2f4b50a2
          if(!*alphapixptr) {
            /* label point does not intersect mask */
            return MS_SUCCESS;
          }
        } else {
          if(!gdImageGetPixel(rb.data.gd_img,x,y))
            return MS_SUCCESS;
        }
#else
        assert(rb.type == MS_BUFFER_BYTE_RGBA);
<<<<<<< HEAD
        unsigned char *alphapixptr = rb.data.rgba.a+rb.data.rgba.row_step*y + rb.data.rgba.pixel_step*x;
=======
        alphapixptr = rb.data.rgba.a+rb.data.rgba.row_step*y + rb.data.rgba.pixel_step*x;
>>>>>>> 2f4b50a2
        if(!*alphapixptr) {
          /* label point does not intersect mask */
          return MS_SUCCESS;
        }
#endif
      } else if (labelpath) {
        int i = 0;
        for (i = 0; i < labelpath->path.numpoints; i++) {
          int x = MS_NINT(labelpath->path.point[i].x);
          int y = MS_NINT(labelpath->path.point[i].y);
#ifdef USE_GD
          if (rb.type == MS_BUFFER_BYTE_RGBA) {
<<<<<<< HEAD
            unsigned char *alphapixptr = rb.data.rgba.a + rb.data.rgba.row_step * y + rb.data.rgba.pixel_step*x;
=======
            alphapixptr = rb.data.rgba.a + rb.data.rgba.row_step * y + rb.data.rgba.pixel_step*x;
>>>>>>> 2f4b50a2
            if (!*alphapixptr) {
              /* label point does not intersect mask */
              return MS_SUCCESS;
            }
          } else {
            if (!gdImageGetPixel(rb.data.gd_img, x, y))
              return MS_SUCCESS;
          }
#else
          assert(rb.type == MS_BUFFER_BYTE_RGBA);
<<<<<<< HEAD
          unsigned char *alphapixptr = rb.data.rgba.a + rb.data.rgba.row_step * y + rb.data.rgba.pixel_step*x;
=======
          alphapixptr = rb.data.rgba.a + rb.data.rgba.row_step * y + rb.data.rgba.pixel_step*x;
>>>>>>> 2f4b50a2
          if (!*alphapixptr) {
            /* label point does not intersect mask */
            return MS_SUCCESS;
          }
#endif
        }
      }
    } else {
      msSetError(MS_MISCERR, "Layer (%s) references references a mask layer, but the selected renderer does not support them", "msAddLabel()", layerPtr->name);
      return (MS_FAILURE);
    }
  }



  /* Validate label priority value and get ref on label cache for it */
  if (label->priority < 1)
    label->priority = 1;
  else if (label->priority > MS_MAX_LABEL_PRIORITY)
    label->priority = MS_MAX_LABEL_PRIORITY;

  cacheslot = &(map->labelcache.slots[label->priority-1]);

  if(cacheslot->numlabels == cacheslot->cachesize) { /* just add it to the end */
    cacheslot->labels = (labelCacheMemberObj *) realloc(cacheslot->labels, sizeof(labelCacheMemberObj)*(cacheslot->cachesize+MS_LABELCACHEINCREMENT));
    MS_CHECK_ALLOC(cacheslot->labels, sizeof(labelCacheMemberObj)*(cacheslot->cachesize+MS_LABELCACHEINCREMENT), MS_FAILURE);
    cacheslot->cachesize += MS_LABELCACHEINCREMENT;
  }

  cachePtr = &(cacheslot->labels[cacheslot->numlabels]);

  cachePtr->layerindex = layerindex; /* so we can get back to this *raw* data if necessary */
  cachePtr->classindex = classindex;
  if(shape) {
    cachePtr->shapetype = shape->type;
  } else {
    cachePtr->shapetype = MS_SHAPE_POINT;
  }
  cachePtr->leaderline = NULL;
  cachePtr->leaderbbox = NULL;

  /* Store the label point or the label path (Bug #1620) */
  if ( point ) {
    cachePtr->point = *point; /* the actual label point */
    cachePtr->labelpath = NULL;
  } else {
    assert(labelpath);
    cachePtr->labelpath = labelpath;
    /* Use the middle point of the labelpath for mindistance calculations */
    cachePtr->point = labelpath->path.point[labelpath->path.numpoints / 2];
  }

  /* TODO: perhaps we can get rid of this next section and just store a marker size? Why do we cache the styles for a point layer? */

  /* copy the styles (only if there is an accompanying marker)
   * We cannot simply keeep refs because the rendering code alters some members of the style objects
   */
  cachePtr->styles = NULL;
  cachePtr->numstyles = 0;
  if(layerPtr->type == MS_LAYER_ANNOTATION && classPtr->numstyles > 0) {
    cachePtr->numstyles = classPtr->numstyles;
    cachePtr->styles = (styleObj *) msSmallMalloc(sizeof(styleObj)*classPtr->numstyles);
    if (classPtr->numstyles > 0) {
      for(i=0; i<classPtr->numstyles; i++) {
        initStyle(&(cachePtr->styles[i]));
        msCopyStyle(&(cachePtr->styles[i]), classPtr->styles[i]);
      }
    }
  }

  /* copy the label */
  cachePtr->numlabels = 1;
  cachePtr->labels = (labelObj *) msSmallMalloc(sizeof(labelObj));
  initLabel(cachePtr->labels);
  msCopyLabel(cachePtr->labels, label);

  cachePtr->markerid = -1;

  cachePtr->featuresize = featuresize;

  //cachePtr->poly = (shapeObj *) msSmallMalloc(sizeof(shapeObj));
  //msInitShape(cachePtr->poly);
  cachePtr->poly = NULL;

  cachePtr->status = MS_FALSE;

  if(layerPtr->type == MS_LAYER_POINT && classPtr->numstyles > 0) { /* cache the marker placement, it's already on the map */
    rectObj rect;
    double w, h;

    if(cacheslot->nummarkers == cacheslot->markercachesize) { /* just add it to the end */
      cacheslot->markers = (markerCacheMemberObj *) realloc(cacheslot->markers, sizeof(markerCacheMemberObj)*(cacheslot->cachesize+MS_LABELCACHEINCREMENT));
      MS_CHECK_ALLOC(cacheslot->markers, sizeof(markerCacheMemberObj)*(cacheslot->cachesize+MS_LABELCACHEINCREMENT), MS_FAILURE);
      cacheslot->markercachesize+=MS_LABELCACHEINCREMENT;
    }

    i = cacheslot->nummarkers;

    cacheslot->markers[i].poly = (shapeObj *) msSmallMalloc(sizeof(shapeObj));
    msInitShape(cacheslot->markers[i].poly);

    /* TO DO: at the moment only checks the bottom style, perhaps should check all of them */
    /* #2347: after RFC-24 classPtr->styles could be NULL so we check it */
    if(classPtr->styles != NULL) {
      if(msGetMarkerSize(&map->symbolset, classPtr->styles[0], &w, &h, layerPtr->scalefactor) != MS_SUCCESS)
        return(MS_FAILURE);
      rect.minx = point->x - .5 * w;
      rect.miny = point->y - .5 * h;
      rect.maxx = rect.minx + (w-1);
      rect.maxy = rect.miny + (h-1);
      msRectToPolygon(rect, cacheslot->markers[i].poly);
      cacheslot->markers[i].id = cacheslot->numlabels;

      cachePtr->markerid = i;

      cacheslot->nummarkers++;
    }
  }

  cacheslot->numlabels++;

  /* Maintain main labelCacheObj.numlabels only for backwards compatibility */
  map->labelcache.numlabels++;

  return(MS_SUCCESS);
}

/*
** Is a label completely in the image, reserving a gutter (in pixels) inside
** image for no labels (effectively making image larger. The gutter can be
** negative in cases where a label has a buffer around it.
*/
static int labelInImage(int width, int height, shapeObj *lpoly, int gutter)
{
  int i,j;

  /* do a bbox test first */
  if(lpoly->bounds.minx >= gutter &&
      lpoly->bounds.miny >= gutter &&
      lpoly->bounds.maxx < width-gutter &&
      lpoly->bounds.maxy < height-gutter) {
    return MS_TRUE;
  }

  for(i=0; i<lpoly->numlines; i++) {
    for(j=1; j<lpoly->line[i].numpoints; j++) {
      if(lpoly->line[i].point[j].x < gutter) return(MS_FALSE);
      if(lpoly->line[i].point[j].x >= width-gutter) return(MS_FALSE);
      if(lpoly->line[i].point[j].y < gutter) return(MS_FALSE);
      if(lpoly->line[i].point[j].y >= height-gutter) return(MS_FALSE);
    }
  }

  return(MS_TRUE);
}

/* msTestLabelCacheCollisions()
**
** Compares current label against labels already drawn and markers from cache and discards it
** by setting cachePtr->status=MS_FALSE if it is a duplicate, collides with another label,
** or collides with a marker.
**
** This function is used by the various msDrawLabelCacheXX() implementations.

int msTestLabelCacheCollisions(labelCacheObj *labelcache, labelObj *labelPtr,
                                int mapwidth, int mapheight, int buffer,
                                labelCacheMemberObj *cachePtr, int current_priority,
                                int current_label, int mindistance, double label_size);
*/

int msTestLabelCacheCollisions(mapObj *map, labelCacheMemberObj *cachePtr, shapeObj *poly,
                               int mindistance, int current_priority, int current_label)
{
  labelCacheObj *labelcache = &(map->labelcache);
  int i, p, ll, pp;
  double label_width = 0;
  labelCacheMemberObj *curCachePtr=NULL;

  /*
   * Check against image bounds first
   */
  if(!cachePtr->labels[0].partials) {
    if(labelInImage(map->width, map->height, poly, labelcache->gutter) == MS_FALSE) {
      return MS_FALSE;
    }
  }

  /* compute start index of first label to test: only test against rendered labels */
  if(current_label>=0) {
    i = current_label+1;
  } else {
    i = 0;
    current_label = -current_label;
  }

  /* Compare against all rendered markers from this priority level and higher.
  ** Labels can overlap their own marker and markers from lower priority levels
  */
  for (p=current_priority; p < MS_MAX_LABEL_PRIORITY; p++) {
    labelCacheSlotObj *markerslot;
    markerslot = &(labelcache->slots[p]);

    for ( ll = 0; ll < markerslot->nummarkers; ll++ ) {
      if ( !(p == current_priority && current_label == markerslot->markers[ll].id ) ) {  /* labels can overlap their own marker */
        if ( intersectLabelPolygons(markerslot->markers[ll].poly, poly ) == MS_TRUE ) {
          return MS_FALSE;
        }
      }
    }
  }

  if(mindistance > 0)
    label_width = poly->bounds.maxx - poly->bounds.minx;

  for(p=current_priority; p<MS_MAX_LABEL_PRIORITY; p++) {
    labelCacheSlotObj *cacheslot;
    cacheslot = &(labelcache->slots[p]);

    for(  ; i < cacheslot->numlabels; i++) {
      curCachePtr = &(cacheslot->labels[i]);

      if(curCachePtr->status == MS_TRUE) { /* compare bounding polygons and check for duplicates */

        /* skip testing against ourself */
        assert(p!=current_priority || i != current_label);

        /*
        ** Note 1: We add the label_size to the mindistance value when comparing because we do want the mindistance
        ** value between the labels and not only from point to point.
        **
        ** Note 2: We only check the first label (could be multiples (RFC 77)) since that is *by far* the most common
        ** use case. Could change in the future but it's not worth the overhead at this point.
        */
        if(mindistance >0  &&
            (cachePtr->layerindex == curCachePtr->layerindex) &&
            (cachePtr->classindex == curCachePtr->classindex) &&
            (cachePtr->labels[0].annotext && curCachePtr->labels[0].annotext &&
             strcmp(cachePtr->labels[0].annotext, curCachePtr->labels[0].annotext) == 0) &&
            (msDistancePointToPoint(&(cachePtr->point), &(curCachePtr->point)) <= (mindistance + label_width))) { /* label is a duplicate */
          return MS_FALSE;
        }

        if(intersectLabelPolygons(curCachePtr->poly, poly) == MS_TRUE) { /* polys intersect */
          return MS_FALSE;
        }
        if(curCachePtr->leaderline) {
          /* our poly against rendered leader lines */
          /* first do a bbox check */
          if(msRectOverlap(curCachePtr->leaderbbox, &(poly->bounds))) {
            /* look for intersecting line segments */
            for(ll=0; ll<poly->numlines; ll++)
              for(pp=1; pp<poly->line[ll].numpoints; pp++)
                if(msIntersectSegments(
                      &(poly->line[ll].point[pp-1]),
                      &(poly->line[ll].point[pp]),
                      &(curCachePtr->leaderline->point[0]),
                      &(curCachePtr->leaderline->point[1])) ==  MS_TRUE) {
                  return(MS_FALSE);
                }
          }

        }
        if(cachePtr->leaderline) {
          /* does our leader intersect current label */
          /* first do a bbox check */
          if(msRectOverlap(cachePtr->leaderbbox, &(curCachePtr->poly->bounds))) {
            /* look for intersecting line segments */
            for(ll=0; ll<curCachePtr->poly->numlines; ll++)
              for(pp=1; pp<curCachePtr->poly->line[ll].numpoints; pp++)
                if(msIntersectSegments(
                      &(curCachePtr->poly->line[ll].point[pp-1]),
                      &(curCachePtr->poly->line[ll].point[pp]),
                      &(cachePtr->leaderline->point[0]),
                      &(cachePtr->leaderline->point[1])) ==  MS_TRUE) {
                  return(MS_FALSE);
                }

          }
          if(curCachePtr->leaderline) {
            /* TODO: check intersection of leader lines, not only bbox test ? */
            if(msRectOverlap(curCachePtr->leaderbbox, cachePtr->leaderbbox)) {
              return MS_FALSE;
            }

          }
        }
      }
    } /* i */

    i = 0; /* Start over with 1st label of next slot */
  } /* p */
  return MS_TRUE;
}

/* msGetLabelCacheMember()
**
** Returns label cache members by index, making all members of the cache
** appear as if they were stored in a single array indexed from 0 to numlabels.
**
** Returns NULL if requested index is out of range.
*/
labelCacheMemberObj *msGetLabelCacheMember(labelCacheObj *labelcache, int i)
{
  if(i >= 0 && i < labelcache->numlabels) {
    int p;
    for(p=0; p<MS_MAX_LABEL_PRIORITY; p++) {
      if (i < labelcache->slots[p].numlabels )
        return &(labelcache->slots[p].labels[i]); /* Found it */
      else
        i -= labelcache->slots[p].numlabels; /* Check next slots */
    }
  }

  /* Out of range / not found */
  return NULL;
}


int msInitFontSet(fontSetObj *fontset)
{
  fontset->filename = NULL;

  /* fontset->fonts = NULL; */
  initHashTable(&(fontset->fonts));

  fontset->numfonts = 0;
  fontset->map = NULL;
  return( 0 );
}

int msFreeFontSet(fontSetObj *fontset)
{
  if (fontset->filename)
    free(fontset->filename);
  fontset->filename = NULL;
  if (&(fontset->fonts))
    msFreeHashItems(&(fontset->fonts));
  /* fontset->fonts = NULL; */
  fontset->numfonts = 0;

  return( 0 );
}

int msLoadFontSet(fontSetObj *fontset, mapObj *map)
{
  FILE *stream;
  char buffer[MS_BUFFER_LENGTH];
  char alias[64], file1[MS_PATH_LENGTH], file2[MS_PATH_LENGTH];
  char *path;
  char szPath[MS_MAXPATHLEN];
  int i;
  int bFullPath = 0;

  if(fontset->numfonts != 0) /* already initialized */
    return(0);

  if(!fontset->filename)
    return(0);

  fontset->map = (mapObj *)map;

  path = msGetPath(fontset->filename);

  /* fontset->fonts = msCreateHashTable(); // create font hash */
  /* if(!fontset->fonts) { */
  /* msSetError(MS_HASHERR, "Error initializing font hash.", "msLoadFontSet()"); */
  /* return(-1); */
  /* } */

  stream = fopen( msBuildPath(szPath, fontset->map->mappath, fontset->filename), "r");
  if(!stream) {
    msSetError(MS_IOERR, "Error opening fontset %s.", "msLoadFontset()",
               fontset->filename);
    return(-1);
  }

  i = 0;
  while(fgets(buffer, MS_BUFFER_LENGTH, stream)) { /* while there's something to load */

    if(buffer[0] == '#' || buffer[0] == '\n' || buffer[0] == '\r' || buffer[0] == ' ')
      continue; /* skip comments and blank lines */

    sscanf(buffer,"%s %s", alias,  file1);

    if (!(*file1) || !(*alias) || (strlen(file1) <= 0))
      continue;

    bFullPath = 0;
#if defined(_WIN32) && !defined(__CYGWIN__)
    if (file1[0] == '\\' || (strlen(file1) > 1 && (file1[1] == ':')))
      bFullPath = 1;
#else
    if(file1[0] == '/')
      bFullPath = 1;
#endif

    if(bFullPath) { /* already full path */
      msInsertHashTable(&(fontset->fonts), alias, file1);
    } else {
      snprintf(file2, sizeof(file2), "%s%s", path, file1);
      /* msInsertHashTable(fontset->fonts, alias, file2); */

      /*
      ** msBuildPath is use here, but if we have to save the fontset file
      ** the msBuildPath must be done everywhere the fonts are used and
      ** removed here.
      */
      msInsertHashTable(&(fontset->fonts), alias,
                        msBuildPath(szPath, fontset->map->mappath, file2));

    }

    i++;
  }

  fontset->numfonts = i;
  fclose(stream); /* close the file */
  free(path);

  return(0);
}

int msGetTruetypeTextBBox(rendererVTableObj *renderer, char* fontstring, fontSetObj *fontset,
                          double size, char *string, rectObj *rect, double **advances, int bAdjustbaseline)
{
  outputFormatObj *format = NULL;
  int ret = MS_FAILURE;
  char *lookedUpFonts[MS_MAX_LABEL_FONTS];
  int numfonts;
  if(!renderer) {
    outputFormatObj *format = msCreateDefaultOutputFormat(NULL,"AGG/PNG","tmp");
    if(!format) {
      goto tt_cleanup;
    }
    msInitializeRendererVTable(format);
    renderer = format->vtable;
  }
  if(MS_FAILURE == msFontsetLookupFonts(fontstring, &numfonts, fontset, lookedUpFonts))
    goto tt_cleanup;
  ret = renderer->getTruetypeTextBBox(renderer,lookedUpFonts,numfonts,size,string,rect,advances,bAdjustbaseline);
tt_cleanup:
  if(format) {
    msFreeOutputFormat(format);
  }
  return ret;
}

int msGetRasterTextBBox(rendererVTableObj *renderer, int size, char *string, rectObj *rect)
{
  if(renderer && renderer->supports_bitmap_fonts) {
    int num_lines=1, cur_line_length=0, max_line_length=0;
    char *stringPtr = string;
    fontMetrics *fontPtr;
    if((fontPtr=renderer->bitmapFontMetrics[size]) == NULL) {
      msSetError(MS_MISCERR, "selected renderer does not support bitmap font size %d", "msGetRasterTextBBox()",size);
      return MS_FAILURE;
    }
    while(*stringPtr) {
      if(*stringPtr=='\n') {
        max_line_length = MS_MAX(cur_line_length,max_line_length);
        num_lines++;
        cur_line_length=0;
      } else {
        if(*stringPtr!='\r')
          cur_line_length++;
      }
      stringPtr++;
    }
    max_line_length = MS_MAX(cur_line_length,max_line_length);
    rect->minx = 0;
<<<<<<< HEAD
    rect->miny = -(fontPtr->charHeight * num_lines);
    rect->maxx = fontPtr->charWidth * max_line_length;
    rect->maxy = 0;
=======
    rect->miny = -fontPtr->charHeight;
    rect->maxx = fontPtr->charWidth * max_line_length;
    rect->maxy = fontPtr->charHeight * (num_lines-1);
>>>>>>> 2f4b50a2
    return MS_SUCCESS;
  } else if(!renderer) {
    int ret = MS_FAILURE;
    outputFormatObj *format = msCreateDefaultOutputFormat(NULL,"AGG/PNG","tmp");
    if(!format) {
      msSetError(MS_MISCERR, "failed to create default format", "msGetRasterTextBBox()");
      return MS_FAILURE;
    }
    msInitializeRendererVTable(format);
    renderer = format->vtable;
    ret = msGetRasterTextBBox(renderer,size,string,rect);
    msFreeOutputFormat(format);
    return ret;
  } else {
    msSetError(MS_MISCERR, "selected renderer does not support raster fonts", "msGetRasterTextBBox()");
    return MS_FAILURE;
  }
}


char *msFontsetLookupFont(fontSetObj *fontset, char *fontKey)
{
  char *font;
  if(!fontKey) {
    msSetError(MS_TTFERR, "Requested font (NULL) not found.", "msFontsetLookupFont()");
    return NULL;
  }
  font = msLookupHashTable(&(fontset->fonts), fontKey);
  if(!font) {
    msSetError(MS_TTFERR, "Requested font (%s) not found.", "msFontsetLookupFont()", fontKey);
    return NULL;
  }
  return font;
}

int msFontsetLookupFonts(char* fontstring, int *numfonts, fontSetObj *fontset, char **lookedUpFonts)
{
  char *start,*ptr;
  *numfonts = 0;
  start = ptr = fontstring;
  while(*numfonts<MS_MAX_LABEL_FONTS) {
    if(*ptr==',') {
      if(start==ptr) { /*first char is a comma, or two successive commas*/
        start = ++ptr;
        continue;
      }
      *ptr = 0;
      lookedUpFonts[*numfonts] = msLookupHashTable(&(fontset->fonts), start);
      *ptr = ',';
      if (!lookedUpFonts[*numfonts]) {
        msSetError(MS_TTFERR, "Requested font (%s) not found.","msFontsetLookupFonts()", fontstring);
        return MS_FAILURE;
      }
      start = ++ptr;
      (*numfonts)++;
    } else if(*ptr==0) {
      if(start==ptr) { /* last char of string was a comma */
        return MS_SUCCESS;
      }
      lookedUpFonts[*numfonts] = msLookupHashTable(&(fontset->fonts), start);
      if (!lookedUpFonts[*numfonts]) {
        msSetError(MS_TTFERR, "Requested font (%s) not found.","msFontsetLookupFonts()", fontstring);
        return (MS_FAILURE);
      }
      (*numfonts)++;
      return MS_SUCCESS;
    } else {
      ptr++;
    }
  }
  msSetError(MS_TTFERR, "Requested font (%s) not has too many members (max is %d)",
             "msFontsetLookupFonts()", fontstring, MS_MAX_LABEL_FONTS);
  return MS_FAILURE;
}


/*
** Note: All these routines assume a reference point at the LL corner of the text. GD's
** bitmapped fonts use UL and this is compensated for. Note the rect is relative to the
** LL corner of the text to be rendered, this is first line for TrueType fonts.
*/

/* assumes an angle of 0 regardless of what's in the label object */
int msGetLabelSize(mapObj *map, labelObj *label, char *string, double size, rectObj *rect, double **advances)
{
  rendererVTableObj *renderer = NULL;

  if (map)
    renderer =MS_MAP_RENDERER(map);

  if(label->type == MS_TRUETYPE) {
    if(!label->font) {
      msSetError(MS_MISCERR, "label has no true type font", "msGetLabelSize()");
      return MS_FAILURE;
    }
    return msGetTruetypeTextBBox(renderer,label->font,&(map->fontset),size,string,rect,advances,1);
  } else if(label->type == MS_BITMAP) {
    if(renderer->supports_bitmap_fonts)
      return msGetRasterTextBBox(renderer,MS_NINT(label->size),string,rect);
    else {
      msSetError(MS_MISCERR, "renderer does not support bitmap fonts", "msGetLabelSize()");
      return MS_FAILURE;
    }
  } else {
    msSetError(MS_MISCERR, "unknown label type", "msGetLabelSize()");
    return MS_FAILURE;
  }
}

#define MARKER_SLOP 2

/*pointObj get_metrics_line(pointObj *p, int position, rectObj rect, int ox, int oy, double angle, int buffer, lineObj *poly)
 * called by get_metrics and drawLabelCache
 * the poly lineObj MUST have at least 5 points allocated in poly->point
 * it should also probably have poly->numpoints set to 5 */
pointObj get_metrics_line(pointObj *p, int position, rectObj rect, int ox, int oy, double angle, int buffer, lineObj *poly)
{
  pointObj q;
  double x1=0, y1=0, x2=0, y2=0;
  double sin_a,cos_a;
  double w, h, x, y;

  w = rect.maxx - rect.minx;
  h = rect.maxy - rect.miny;

  switch(position) {
    case MS_UL:
      x1 = -w - ox;
      y1 = -oy;
      break;
    case MS_UC:
      x1 = -(w/2.0);
      y1 = -oy - MARKER_SLOP;
      break;
    case MS_UR:
      x1 = ox;
      y1 = -oy;
      break;
    case MS_CL:
      x1 = -w - ox - MARKER_SLOP;
      y1 = (h/2.0);
      break;
    case MS_CC:
      x1 = -(w/2.0) + ox;
      y1 = (h/2.0) + oy;
      break;
    case MS_CR:
      x1 = ox + MARKER_SLOP;
      y1 = (h/2.0);
      break;
    case MS_LL:
      x1 = -w - ox;
      y1 = h + oy;
      break;
    case MS_LC:
      x1 = -(w/2.0);
      y1 = h + oy + MARKER_SLOP;
      break;
    case MS_LR:
      x1 = ox;
      y1 = h + oy;
      break;
  }

  sin_a = sin(MS_DEG_TO_RAD*angle);
  cos_a = cos(MS_DEG_TO_RAD*angle);

  x = x1 - rect.minx;
  y = rect.maxy - y1;
  q.x = p->x + (x * cos_a - (y) * sin_a);
  q.y = p->y - (x * sin_a + (y) * cos_a);

  if(poly) {
    /*
     * here we should/could have a test asserting that the poly lineObj
     * has at least 5 points available.
     */

    x2 = x1 - buffer; /* ll */
    y2 = y1 + buffer;
    poly->point[0].x = p->x + (x2 * cos_a - (-y2) * sin_a);
    poly->point[0].y = p->y - (x2 * sin_a + (-y2) * cos_a);

    x2 = x1 - buffer; /* ul */
    y2 = y1 - h - buffer;
    poly->point[1].x = p->x + (x2 * cos_a - (-y2) * sin_a);
    poly->point[1].y = p->y - (x2 * sin_a + (-y2) * cos_a);

    x2 = x1 + w + buffer; /* ur */
    y2 = y1 - h - buffer;
    poly->point[2].x = p->x + (x2 * cos_a - (-y2) * sin_a);
    poly->point[2].y = p->y - (x2 * sin_a + (-y2) * cos_a);

    x2 = x1 + w + buffer; /* lr */
    y2 = y1 + buffer;
    poly->point[3].x = p->x + (x2 * cos_a - (-y2) * sin_a);
    poly->point[3].y = p->y - (x2 * sin_a + (-y2) * cos_a);

    poly->point[4].x = poly->point[0].x;
    poly->point[4].y = poly->point[0].y;
  }

  return(q);
}


/* static pointObj get_metrics(pointObj *p, int position, rectObj rect, int ox, int oy, double angle, int buffer, shapeObj *poly) */
pointObj get_metrics(pointObj *p, int position, rectObj rect, int ox, int oy, double angle, int buffer, shapeObj *poly)
{
  lineObj newline;
  pointObj newpoints[5];
  pointObj rp;
  newline.numpoints=5;
  newline.point=newpoints;
  rp = get_metrics_line(p, position, rect, ox,oy, angle, buffer, &newline);
  if(poly) {
    msAddLine(poly,&newline);
    msComputeBounds(poly);
  }
  return rp;
}

/*
** Variation on msIntersectPolygons. Label polygons aren't like shapefile polygons. They
** have no holes, and often do have overlapping parts (i.e. road symbols).
*/

/* static int intersectLabelPolygons(shapeObj *p1, shapeObj *p2) { */
int intersectLabelPolygons(shapeObj *p1, shapeObj *p2)
{
  int c1,v1,c2,v2;
  pointObj *point;

  /* STEP 0: check bounding boxes */
  if(!msRectOverlap(&p1->bounds, &p2->bounds)) { /* from alans@wunderground.com */
    return(MS_FALSE);
  }

  /* STEP 1: look for intersecting line segments */
  for(c1=0; c1<p1->numlines; c1++)
    for(v1=1; v1<p1->line[c1].numpoints; v1++)
      for(c2=0; c2<p2->numlines; c2++)
        for(v2=1; v2<p2->line[c2].numpoints; v2++)
          if(msIntersectSegments(&(p1->line[c1].point[v1-1]), &(p1->line[c1].point[v1]), &(p2->line[c2].point[v2-1]), &(p2->line[c2].point[v2])) ==  MS_TRUE) {
            return(MS_TRUE);
          }

  /* STEP 2: polygon one completely contains two (only need to check one point from each part) */
  for(c2=0; c2<p2->numlines; c2++) {
    point = &(p2->line[c2].point[0]);
    for(c1=0; c1<p1->numlines; c1++) {
      if(msPointInPolygon(point, &p1->line[c1]) == MS_TRUE) /* ok, the point is in a polygon */
        return(MS_TRUE);
    }
  }

  /* STEP 3: polygon two completely contains one (only need to check one point from each part) */
  for(c1=0; c1<p1->numlines; c1++) {
    point = &(p1->line[c1].point[0]);
    for(c2=0; c2<p2->numlines; c2++) {
      if(msPointInPolygon(point, &p2->line[c2]) == MS_TRUE) /* ok, the point is in a polygon */
        return(MS_TRUE);
    }
  }

  return(MS_FALSE);
}

/* For MapScript, exactly the same the msInsertStyle */
int msInsertLabelStyle(labelObj *label, styleObj *style, int nStyleIndex)
{
  int i;

  if (!style) {
    msSetError(MS_CHILDERR, "Can't insert a NULL Style", "msInsertLabelStyle()");
    return -1;
  }

  /* Ensure there is room for a new style */
  if (msGrowLabelStyles(label) == NULL) {
    return -1;
  }
  /* Catch attempt to insert past end of styles array */
  else if (nStyleIndex >= label->numstyles) {
    msSetError(MS_CHILDERR, "Cannot insert style beyond index %d", "insertLabelStyle()", label->numstyles-1);
    return -1;
  } else if (nStyleIndex < 0) { /* Insert at the end by default */
    label->styles[label->numstyles]=style;
    MS_REFCNT_INCR(style);
    label->numstyles++;
    return label->numstyles-1;
  } else if (nStyleIndex >= 0 && nStyleIndex < label->numstyles) {
    /* Move styles existing at the specified nStyleIndex or greater */
    /* to a higher nStyleIndex */
    for (i=label->numstyles-1; i>=nStyleIndex; i--) {
      label->styles[i+1] = label->styles[i];
    }
    label->styles[nStyleIndex]=style;
    MS_REFCNT_INCR(style);
    label->numstyles++;
    return nStyleIndex;
  } else {
    msSetError(MS_CHILDERR, "Invalid nStyleIndex", "insertLabelStyle()");
    return -1;
  }
}

/**
 * Move the style up inside the array of styles.
 */
int msMoveLabelStyleUp(labelObj *label, int nStyleIndex)
{
  styleObj *psTmpStyle = NULL;
  if (label && nStyleIndex < label->numstyles && nStyleIndex >0) {
    psTmpStyle = (styleObj *)malloc(sizeof(styleObj));
    initStyle(psTmpStyle);

    msCopyStyle(psTmpStyle, label->styles[nStyleIndex]);

    msCopyStyle(label->styles[nStyleIndex],
                label->styles[nStyleIndex-1]);

    msCopyStyle(label->styles[nStyleIndex-1], psTmpStyle);

    return(MS_SUCCESS);
  }
  msSetError(MS_CHILDERR, "Invalid index: %d", "msMoveLabelStyleUp()",
             nStyleIndex);
  return (MS_FAILURE);
}


/**
 * Move the style down inside the array of styles.
 */
int msMoveLabelStyleDown(labelObj *label, int nStyleIndex)
{
  styleObj *psTmpStyle = NULL;

  if (label && nStyleIndex < label->numstyles-1 && nStyleIndex >=0) {
    psTmpStyle = (styleObj *)malloc(sizeof(styleObj));
    initStyle(psTmpStyle);

    msCopyStyle(psTmpStyle, label->styles[nStyleIndex]);

    msCopyStyle(label->styles[nStyleIndex],
                label->styles[nStyleIndex+1]);

    msCopyStyle(label->styles[nStyleIndex+1], psTmpStyle);

    return(MS_SUCCESS);
  }
  msSetError(MS_CHILDERR, "Invalid index: %d", "msMoveLabelStyleDown()",
             nStyleIndex);
  return (MS_FAILURE);
}

/**
 * Delete the style identified by the index and shift
 * styles that follows the deleted style.
 */
int msDeleteLabelStyle(labelObj *label, int nStyleIndex)
{
  int i = 0;
  if (label && nStyleIndex < label->numstyles && nStyleIndex >=0) {
    if (freeStyle(label->styles[nStyleIndex]) == MS_SUCCESS)
      msFree(label->styles[nStyleIndex]);
    for (i=nStyleIndex; i< label->numstyles-1; i++) {
      label->styles[i] = label->styles[i+1];
    }
    label->styles[label->numstyles-1] = NULL;
    label->numstyles--;
    return(MS_SUCCESS);
  }
  msSetError(MS_CHILDERR, "Invalid index: %d", "msDeleteLabelStyle()",
             nStyleIndex);
  return (MS_FAILURE);
}

styleObj *msRemoveLabelStyle(labelObj *label, int nStyleIndex)
{
  int i;
  styleObj *style;
  if (nStyleIndex < 0 || nStyleIndex >= label->numstyles) {
    msSetError(MS_CHILDERR, "Cannot remove style, invalid nStyleIndex %d", "removeLabelStyle()", nStyleIndex);
    return NULL;
  } else {
    style=label->styles[nStyleIndex];
    for (i=nStyleIndex; i<label->numstyles-1; i++) {
      label->styles[i]=label->styles[i+1];
    }
    label->styles[label->numstyles-1]=NULL;
    label->numstyles--;
    MS_REFCNT_DECR(style);
    return style;
  }
}<|MERGE_RESOLUTION|>--- conflicted
+++ resolved
@@ -338,10 +338,7 @@
   if(layerPtr->mask) {
     int maskLayerIdx = msGetLayerIndex(map,layerPtr->mask);
     layerObj *maskLayer = GET_LAYER(map,maskLayerIdx);
-<<<<<<< HEAD
-=======
     unsigned char *alphapixptr;
->>>>>>> 2f4b50a2
     if(maskLayer->maskimage && MS_IMAGE_RENDERER(maskLayer->maskimage)->supports_pixel_buffer) {
       rasterBufferObj rb;
       int x,y;
@@ -351,11 +348,7 @@
       y = MS_NINT(point->y);
 #ifdef USE_GD
       if(rb.type == MS_BUFFER_BYTE_RGBA) {
-<<<<<<< HEAD
-        unsigned char *alphapixptr = rb.data.rgba.a+rb.data.rgba.row_step*y + rb.data.rgba.pixel_step*x;
-=======
         alphapixptr = rb.data.rgba.a+rb.data.rgba.row_step*y + rb.data.rgba.pixel_step*x;
->>>>>>> 2f4b50a2
         if(!*alphapixptr) {
           /* label point does not intersect mask */
           return MS_SUCCESS;
@@ -366,11 +359,7 @@
       }
 #else
       assert(rb.type == MS_BUFFER_BYTE_RGBA);
-<<<<<<< HEAD
-      unsigned char *alphapixptr = rb.data.rgba.a+rb.data.rgba.row_step*y + rb.data.rgba.pixel_step*x;
-=======
       alphapixptr = rb.data.rgba.a+rb.data.rgba.row_step*y + rb.data.rgba.pixel_step*x;
->>>>>>> 2f4b50a2
       if(!*alphapixptr) {
         /* label point does not intersect mask */
         return MS_SUCCESS;
@@ -551,11 +540,7 @@
         int y = MS_NINT(point->y);
 #ifdef USE_GD
         if(rb.type == MS_BUFFER_BYTE_RGBA) {
-<<<<<<< HEAD
-          unsigned char *alphapixptr = rb.data.rgba.a+rb.data.rgba.row_step*y + rb.data.rgba.pixel_step*x;
-=======
           alphapixptr = rb.data.rgba.a+rb.data.rgba.row_step*y + rb.data.rgba.pixel_step*x;
->>>>>>> 2f4b50a2
           if(!*alphapixptr) {
             /* label point does not intersect mask */
             return MS_SUCCESS;
@@ -566,11 +551,7 @@
         }
 #else
         assert(rb.type == MS_BUFFER_BYTE_RGBA);
-<<<<<<< HEAD
-        unsigned char *alphapixptr = rb.data.rgba.a+rb.data.rgba.row_step*y + rb.data.rgba.pixel_step*x;
-=======
         alphapixptr = rb.data.rgba.a+rb.data.rgba.row_step*y + rb.data.rgba.pixel_step*x;
->>>>>>> 2f4b50a2
         if(!*alphapixptr) {
           /* label point does not intersect mask */
           return MS_SUCCESS;
@@ -583,11 +564,7 @@
           int y = MS_NINT(labelpath->path.point[i].y);
 #ifdef USE_GD
           if (rb.type == MS_BUFFER_BYTE_RGBA) {
-<<<<<<< HEAD
-            unsigned char *alphapixptr = rb.data.rgba.a + rb.data.rgba.row_step * y + rb.data.rgba.pixel_step*x;
-=======
             alphapixptr = rb.data.rgba.a + rb.data.rgba.row_step * y + rb.data.rgba.pixel_step*x;
->>>>>>> 2f4b50a2
             if (!*alphapixptr) {
               /* label point does not intersect mask */
               return MS_SUCCESS;
@@ -598,11 +575,7 @@
           }
 #else
           assert(rb.type == MS_BUFFER_BYTE_RGBA);
-<<<<<<< HEAD
-          unsigned char *alphapixptr = rb.data.rgba.a + rb.data.rgba.row_step * y + rb.data.rgba.pixel_step*x;
-=======
           alphapixptr = rb.data.rgba.a + rb.data.rgba.row_step * y + rb.data.rgba.pixel_step*x;
->>>>>>> 2f4b50a2
           if (!*alphapixptr) {
             /* label point does not intersect mask */
             return MS_SUCCESS;
@@ -1073,15 +1046,9 @@
     }
     max_line_length = MS_MAX(cur_line_length,max_line_length);
     rect->minx = 0;
-<<<<<<< HEAD
-    rect->miny = -(fontPtr->charHeight * num_lines);
-    rect->maxx = fontPtr->charWidth * max_line_length;
-    rect->maxy = 0;
-=======
     rect->miny = -fontPtr->charHeight;
     rect->maxx = fontPtr->charWidth * max_line_length;
     rect->maxy = fontPtr->charHeight * (num_lines-1);
->>>>>>> 2f4b50a2
     return MS_SUCCESS;
   } else if(!renderer) {
     int ret = MS_FAILURE;

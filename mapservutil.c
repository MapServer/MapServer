/******************************************************************************
 * $id$
 *
 * Project:  MapServer
 * Purpose:  MapServer CGI utility functions.
 * Author:   Steve Lime and the MapServer team.
 *
 ******************************************************************************
 * Copyright (c) 1996-2005 Regents of the University of Minnesota.
 *
 * Permission is hereby granted, free of charge, to any person obtaining a
 * copy of this software and associated documentation files (the "Software"),
 * to deal in the Software without restriction, including without limitation
 * the rights to use, copy, modify, merge, publish, distribute, sublicense,
 * and/or sell copies of the Software, and to permit persons to whom the
 * Software is furnished to do so, subject to the following conditions:
 *
 * The above copyright notice and this permission notice shall be included in
 * all copies of this Software or works derived from this Software.
 *
 * THE SOFTWARE IS PROVIDED "AS IS", WITHOUT WARRANTY OF ANY KIND, EXPRESS
 * OR IMPLIED, INCLUDING BUT NOT LIMITED TO THE WARRANTIES OF MERCHANTABILITY,
 * FITNESS FOR A PARTICULAR PURPOSE AND NONINFRINGEMENT. IN NO EVENT SHALL
 * THE AUTHORS OR COPYRIGHT HOLDERS BE LIABLE FOR ANY CLAIM, DAMAGES OR OTHER
 * LIABILITY, WHETHER IN AN ACTION OF CONTRACT, TORT OR OTHERWISE, ARISING
 * FROM, OUT OF OR IN CONNECTION WITH THE SOFTWARE OR THE USE OR OTHER
 * DEALINGS IN THE SOFTWARE.
 ****************************************************************************/

#include "mapserver.h"
#include "mapserv.h"
#include "maptime.h"
#include "mapows.h"
#include "mapogcapi.h"

#include "cpl_conv.h"

/*
** Enumerated types, keep the query modes in sequence and at the end of the enumeration (mode enumeration is in maptemplate.h).
*/
static int numModes = 23;
static char *modeStrings[23] = {"BROWSE","ZOOMIN","ZOOMOUT","MAP","LEGEND","LEGENDICON","REFERENCE","SCALEBAR","COORDINATE",
                                "QUERY","NQUERY","ITEMQUERY","ITEMNQUERY",
                                "FEATUREQUERY","FEATURENQUERY","ITEMFEATUREQUERY","ITEMFEATURENQUERY",
                                "INDEXQUERY","TILE","OWS", "WFS", "MAPLEGEND", "MAPLEGENDICON"
                               };

int msCGIWriteLog(mapservObj *mapserv, int show_error)
{
  FILE *stream;
  int i;
  time_t t;
  char szPath[MS_MAXPATHLEN];

  if(!mapserv) return(MS_SUCCESS);
  if(!mapserv->map) return(MS_SUCCESS);
  if(!mapserv->map->web.log) return(MS_SUCCESS);

  if((stream = fopen(msBuildPath(szPath, mapserv->map->mappath,
                                 mapserv->map->web.log),"a")) == NULL) {
    msSetError(MS_IOERR, "%s", "msCGIWriteLog()", mapserv->map->web.log);
    return(MS_FAILURE);
  }

  t = time(NULL);
  fprintf(stream,"%s,",msStringChop(ctime(&t)));
  fprintf(stream,"%d,",(int)getpid());

  if(getenv("REMOTE_ADDR") != NULL)
    fprintf(stream,"%s,",getenv("REMOTE_ADDR"));
  else
    fprintf(stream,"NULL,");

  fprintf(stream,"%s,",mapserv->map->name);
  fprintf(stream,"%d,",mapserv->Mode);

  fprintf(stream,"%f %f %f %f,", mapserv->map->extent.minx, mapserv->map->extent.miny, mapserv->map->extent.maxx, mapserv->map->extent.maxy);

  fprintf(stream,"%f %f,", mapserv->mappnt.x, mapserv->mappnt.y);

  for(i=0; i<mapserv->NumLayers; i++)
    fprintf(stream, "%s ", mapserv->Layers[i]);
  fprintf(stream,",");

  if(show_error == MS_TRUE)
    msWriteError(stream);
  else
    fprintf(stream, "normal execution");

  fprintf(stream,"\n");

  fclose(stream);
  return(MS_SUCCESS);
}

void msCGIWriteError(mapservObj *mapserv)
{
  errorObj *ms_error = msGetErrorObj();

  if(!ms_error || ms_error->code == MS_NOERR || ms_error->isreported) {
    /* either we have no error, or it was already reported by other means */
    return;
  }

  msCGIWriteLog(mapserv,MS_TRUE);

  if(!mapserv || !mapserv->map) {
    msIO_setHeader("Content-Type","text/html");
    msIO_sendHeaders();
    msIO_printf("<HTML>\n");
    msIO_printf("<HEAD><TITLE>MapServer Message</TITLE></HEAD>\n");
    msIO_printf("<!-- %s -->\n", msGetVersion());
    msIO_printf("<BODY BGCOLOR=\"#FFFFFF\">\n");
    msWriteErrorXML(stdout);
    msIO_printf("</BODY></HTML>");
    return;
  }

  if((ms_error->code == MS_NOTFOUND) && (mapserv->map->web.empty)) {
    /* msRedirect(mapserv->map->web.empty); */
    if(msReturnURL(mapserv, mapserv->map->web.empty, BROWSE) != MS_SUCCESS) {
      msIO_setHeader("Content-Type","text/html");
      msIO_sendHeaders();
      msIO_printf("<HTML>\n");
      msIO_printf("<HEAD><TITLE>MapServer Message</TITLE></HEAD>\n");
      msIO_printf("<!-- %s -->\n", msGetVersion());
      msIO_printf("<BODY BGCOLOR=\"#FFFFFF\">\n");
      msWriteErrorXML(stdout);
      msIO_printf("</BODY></HTML>");
    }
  } else {
    if(mapserv->map->web.error) {
      /* msRedirect(mapserv->map->web.error); */
      if(msReturnURL(mapserv, mapserv->map->web.error, BROWSE) != MS_SUCCESS) {
        msIO_setHeader("Content-Type","text/html");
        msIO_sendHeaders();
        msIO_printf("<HTML>\n");
        msIO_printf("<HEAD><TITLE>MapServer Message</TITLE></HEAD>\n");
        msIO_printf("<!-- %s -->\n", msGetVersion());
        msIO_printf("<BODY BGCOLOR=\"#FFFFFF\">\n");
        msWriteErrorXML(stdout);
        msIO_printf("</BODY></HTML>");
      }
    } else {
      msIO_setHeader("Content-Type","text/html");
      msIO_sendHeaders();
      msIO_printf("<HTML>\n");
      msIO_printf("<HEAD><TITLE>MapServer Message</TITLE></HEAD>\n");
      msIO_printf("<!-- %s -->\n", msGetVersion());
      msIO_printf("<BODY BGCOLOR=\"#FFFFFF\">\n");
      msWriteErrorXML(stdout);
      msIO_printf("</BODY></HTML>");
    }
  }
}

/*
** Converts a string (e.g. form parameter) to a double, first checking the format against
** a regular expression. returns an error if the format test fails.
*/

#define GET_NUMERIC(string,dbl) do { \
  dbl = strtod((string), &strtoderr);\
  if (*strtoderr) {\
    msSetError(MS_TYPEERR, NULL, "GET_NUMERIC()");\
    return MS_FAILURE;\
  }\
} while (0)

#define GET_NUMERIC_NO_ERROR(string,dbl) dbl = strtod((string), &strtoderr);

#define FREE_TOKENS_ON_ERROR(ntok) if(!strtoderr) {\
  msSetError(MS_TYPEERR, "invalid number", "msCGILoadForm()");\
  msFreeCharArray(tokens,(ntok));\
  return MS_FAILURE;\
}

static void setClassGroup(layerObj *layer, char *classgroup)
{
  int i;

  if(!layer || !classgroup) return;

  for(i=0; i<layer->numclasses; i++) {
    if(layer->class[i]->group && strcmp(layer->class[i]->group, classgroup) == 0) {
      msFree(layer->classgroup);
      layer->classgroup = msStrdup(classgroup);
      return; /* bail */
    }
  }
}

/*
** Extract Map File name from params and load it.
** Returns map object or NULL on error.
*/
mapObj *msCGILoadMap(mapservObj *mapserv)
{
  int i, j;
  mapObj *map = NULL;

  const char *ms_map_bad_pattern_default = "[/\\]{2}|[/\\]?\\.+[/\\]|,";
  const char *ms_map_env_bad_pattern_default = "^(AUTH_.*|CERT_.*|CONTENT_(LENGTH|TYPE)|DOCUMENT_(ROOT|URI)|GATEWAY_INTERFACE|HTTP.*|QUERY_STRING|PATH_(INFO|TRANSLATED)|REMOTE_.*|REQUEST_(METHOD|URI)|SCRIPT_(FILENAME|NAME)|SERVER_.*)";

  int ms_mapfile_tainted = MS_TRUE;
  const char *ms_mapfile = CPLGetConfigOption("MS_MAPFILE", NULL);

  const char *ms_map_no_path = CPLGetConfigOption("MS_MAP_NO_PATH", NULL);
  const char *ms_map_pattern = CPLGetConfigOption("MS_MAP_PATTERN", NULL);
  const char *ms_map_env_pattern = CPLGetConfigOption("MS_MAP_ENV_PATTERN", NULL);

  const char *ms_map_bad_pattern = CPLGetConfigOption("MS_MAP_BAD_PATTERN", NULL);
  if(ms_map_bad_pattern == NULL) ms_map_bad_pattern = ms_map_bad_pattern_default;

  const char *ms_map_env_bad_pattern = CPLGetConfigOption("MS_MAP_ENV_BAD_PATTERN", NULL);
  if(ms_map_env_bad_pattern == NULL) ms_map_env_bad_pattern = ms_map_env_bad_pattern_default;

  const char *map_value = NULL;

  if(mapserv->request->api_path != NULL) {
    map_value = mapserv->request->api_path[1]; /* mapfile is *always* in the first position (/{mapfile}/{signature}) of an API call */
  } else {
    for(i=0; i<mapserv->request->NumParams; i++) { /* find the map parameter */
      if(strcasecmp(mapserv->request->ParamNames[i], "map") == 0) {
        map_value = mapserv->request->ParamValues[i];
        break;
      }
    }
  }

<<<<<<< HEAD
  if(map_value == NULL) {
    if(ms_mapfile != NULL) {
      map = msLoadMap(ms_mapfile, NULL);
    } else {
=======
  if(i == mapserv->request->NumParams) {
    if(ms_mapfile == NULL) {
>>>>>>> ffca1098
      msSetError(MS_WEBERR, "CGI variable \"map\" is not set.", "msCGILoadMap()"); /* no default, outta here */
      return NULL;
    }
    ms_mapfile_tainted = MS_FALSE;
  } else {
<<<<<<< HEAD
    if(getenv(map_value)) /* an environment variable references the actual file to use */
      map = msLoadMap(getenv(map_value), NULL);
    else {
      /* by here we know the request isn't for something in an environment variable */
      if(ms_map_no_path != NULL) {
        msSetError(MS_WEBERR, "Mapfile not found in environment variables and this server is not configured for full paths.", "msCGILoadMap()");
        return NULL;
      }

      if(ms_map_pattern != NULL && msEvalRegex(ms_map_pattern, map_value) != MS_TRUE) {
        msSetError(MS_WEBERR, "Parameter 'map' value fails to validate.", "msCGILoadMap()");
=======
    if(getenv(mapserv->request->ParamValues[i])) { /* an environment variable references the actual file to use */
      /* validate env variable name */
      if(msIsValidRegex(ms_map_env_bad_pattern) == MS_FALSE || msCaseEvalRegex(ms_map_env_bad_pattern, mapserv->request->ParamValues[i]) == MS_TRUE) {
        msSetError(MS_WEBERR, "CGI variable \"map\" fails to validate.", "msCGILoadMap()");
        return NULL;
      }
      if(ms_map_env_pattern != NULL && msEvalRegex(ms_map_env_pattern, mapserv->request->ParamValues[i]) != MS_TRUE) {
        msSetError(MS_WEBERR, "CGI variable \"map\" fails to validate.", "msCGILoadMap()");
>>>>>>> ffca1098
        return NULL;
      }
      ms_mapfile = getenv(mapserv->request->ParamValues[i]);
    } else {
      /* by now we know the request isn't for something in an environment variable */
      if(ms_map_no_path != NULL) {
        msSetError(MS_WEBERR, "CGI variable \"map\" not found in environment and this server is not configured for full paths.", "msCGILoadMap()");
        return NULL;
      }
      ms_mapfile = mapserv->request->ParamValues[i];
    }
  }

<<<<<<< HEAD
      /* ok to try to load now */
      map = msLoadMap(map_value, NULL);
    }
  }
  
=======
  /* validate ms_mapfile if tainted */
  if(ms_mapfile_tainted == MS_TRUE) {
    if(msIsValidRegex(ms_map_bad_pattern) == MS_FALSE || msEvalRegex(ms_map_bad_pattern, ms_mapfile) == MS_TRUE) {
      msSetError(MS_WEBERR, "CGI variable \"map\" fails to validate.", "msCGILoadMap()");
      return NULL;
    }
    if(ms_map_pattern != NULL && msEvalRegex(ms_map_pattern, ms_mapfile) != MS_TRUE) {
      msSetError(MS_WEBERR, "CGI variable \"map\" fails to validate.", "msCGILoadMap()");
      return NULL;
    }
  }

  /* ok to try to load now */
  map = msLoadMap(ms_mapfile, NULL);
>>>>>>> ffca1098
  if(!map) return NULL;

  if(!msLookupHashTable(&(map->web.validation), "immutable")) {
    /* check for any %variable% substitutions here, also do any map_ changes, we do this here so WMS/WFS  */
    /* services can take advantage of these "vendor specific" extensions */
    for(i=0; i<mapserv->request->NumParams; i++) {
      /*
       ** a few CGI variables should be skipped altogether
       **
       ** qstring: there is separate per layer validation for attribute queries and the substitution checks
       **          below conflict with that so we avoid it here
       */
      if(strncasecmp(mapserv->request->ParamNames[i],"qstring",7) == 0) continue;

      /* check to see if there are any additions to the mapfile */
      if(strncasecmp(mapserv->request->ParamNames[i],"map_",4) == 0 || strncasecmp(mapserv->request->ParamNames[i],"map.",4) == 0) {
        if(msUpdateMapFromURL(map, mapserv->request->ParamNames[i], mapserv->request->ParamValues[i]) != MS_SUCCESS) {
          msFreeMap(map);
          return NULL;
        }
        continue;
      }

      if(strncasecmp(mapserv->request->ParamNames[i],"classgroup",10) == 0) { /* #4207 */
        for(j=0; j<map->numlayers; j++) {
          setClassGroup(GET_LAYER(map, j), mapserv->request->ParamValues[i]);
        }
        continue;
      }
    }

    msApplySubstitutions(map, mapserv->request->ParamNames, mapserv->request->ParamValues, mapserv->request->NumParams);
    msApplyDefaultSubstitutions(map);

    /* check to see if a ogc map context is passed as argument. if there */
    /* is one load it */

    for(i=0; i<mapserv->request->NumParams; i++) {
      if(strcasecmp(mapserv->request->ParamNames[i],"context") == 0) {
        if(mapserv->request->ParamValues[i] && strlen(mapserv->request->ParamValues[i]) > 0) {
          if(strncasecmp(mapserv->request->ParamValues[i],"http",4) == 0) {
            if(msGetConfigOption(map, "CGI_CONTEXT_URL"))
              msLoadMapContextURL(map, mapserv->request->ParamValues[i], MS_FALSE);
          } else
            msLoadMapContext(map, mapserv->request->ParamValues[i], MS_FALSE);
        }
      }
    }
  }

  /*
   * RFC-42 HTTP Cookie Forwarding
   * Here we set the http_cookie_data metadata to handle the
   * HTTP Cookie Forwarding. The content of this metadata is the cookie
   * content. In the future, this metadata will probably be replaced
   * by an object that is part of the mapObject that would contain
   * information on the application status (such as cookie).
   */
  if( mapserv->request->httpcookiedata != NULL ) {
    msInsertHashTable( &(map->web.metadata), "http_cookie_data",
                       mapserv->request->httpcookiedata );
  }

  return map;
}


/*
** Set operation mode. First look in MS_MODE env. var. as a
** default value that can be overridden by the mode=... CGI param.
** Returns silently, leaving mapserv->Mode unchanged if mode param not set.
*/
int msCGISetMode(mapservObj *mapserv)
{
  const char *mode = NULL;
  int i, j;


  mode = getenv("MS_MODE");
  for( i=0; i<mapserv->request->NumParams; i++ ) {
    if(strcasecmp(mapserv->request->ParamNames[i], "mode") == 0) {
      mode = mapserv->request->ParamValues[i];
      break;
    }
  }

  if (mode) {
    for(j=0; j<numModes; j++) {
      if(strcasecmp(mode, modeStrings[j]) == 0) {
        mapserv->Mode = j;
        break;
      }
    }

    if(j == numModes) {
      msSetError(MS_WEBERR, "Invalid mode.", "msCGISetMode()");
      return MS_FAILURE;
    }
  }

  if (mapserv->Mode >= 0)
  {
    int disabled = MS_FALSE;
    const char* enable_modes = msLookupHashTable(&mapserv->map->web.metadata, "ms_enable_modes");

    if (!msOWSParseRequestMetadata(enable_modes, mode, &disabled) && disabled) {
      /* the current mode is disabled */
      msSetError(MS_WEBERR, "The specified mode '%s' is not supported by the current map configuration", "msCGISetMode()", mode);
      return MS_FAILURE;
    }
  }

  return MS_SUCCESS;
}

/*
** API-related funtions.
*/
int msCGIIsAPIRequest(mapservObj *mapserv) 
{
  mapserv->request->path_info = getenv("PATH_INFO");
  if(mapserv->request->path_info != NULL && strlen(mapserv->request->path_info) > 0) {
    mapserv->request->api_path = msStringSplit(mapserv->request->path_info, '/', &(mapserv->request->api_path_length));
    if(mapserv->request->api_path_length >= 3) // /{mapfile}/{signature} so 3 components at a minimum (1st component is a zero-length string)
      return MS_TRUE;
    else {
      msFreeCharArray(mapserv->request->api_path, mapserv->request->api_path_length);      
      mapserv->request->api_path = NULL; // reset
      mapserv->request->api_path_length = 0;
    }
  }

  return MS_FALSE;
}

int msCGIDispatchAPIRequest(mapservObj *mapserv) 
{
  // should be a more elegant way to do this (perhaps similar to how drivers are handled)
  if(strcmp("ogcapi", mapserv->request->api_path[2]) == 0) {
#ifdef USE_OGCAPI_SVR
    return msOGCAPIDispatchRequest(mapserv->map, mapserv->request);
#else
    msSetError(MS_OGCAPIERR, "OGC API server support is not enabled.", "msCGIDispatchAPIRequest()");
#endif
  } else {
    msSetError(MS_WEBERR, "Invalid API signature.", "msCGIDispatchAPIRequest()");
  }

  return MS_FAILURE;
}

/*
** Process CGI parameters.
*/
int msCGILoadForm(mapservObj *mapserv)
{
  int i,n;
  char **tokens=NULL;
  int rosa_type=0;
  double tmpval;
  char *strtoderr;

  for(i=0; i<mapserv->request->NumParams; i++) { /* now process the rest of the form variables */
    if(strlen(mapserv->request->ParamValues[i]) == 0)
      continue;


    if(strcasecmp(mapserv->request->ParamNames[i],"icon") == 0) {
      mapserv->icon = msStrdup(mapserv->request->ParamValues[i]);
      continue;
    }

    if(strcasecmp(mapserv->request->ParamNames[i],"queryfile") == 0) {
      mapserv->QueryFile = msStrdup(mapserv->request->ParamValues[i]);
      if(msValidateParameter(mapserv->QueryFile, msLookupHashTable(&(mapserv->map->web.validation), "queryfile"), NULL, NULL, NULL) != MS_SUCCESS) {
        msSetError(MS_WEBERR, "Parameter 'queryfile' value fails to validate.", "mapserv()");
        return MS_FAILURE;
      }
      continue;
    }

    if(strcasecmp(mapserv->request->ParamNames[i],"savequery") == 0) {
      mapserv->savequery = MS_TRUE;
      continue;
    }

    /* Insecure as implemented, need to save someplace non accessible by everyone in the universe
        if(strcasecmp(mapserv->request->ParamNames[i],"savemap") == 0) {
         mapserv->savemap = MS_TRUE;
         continue;
        }
    */

    if(strcasecmp(mapserv->request->ParamNames[i],"zoom") == 0) {
      GET_NUMERIC(mapserv->request->ParamValues[i],mapserv->Zoom);
      if((mapserv->Zoom > MAXZOOM) || (mapserv->Zoom < MINZOOM)) {
        msSetError(MS_WEBERR, "Zoom value out of range.", "msCGILoadForm()");
        return MS_FAILURE;
      }
      continue;
    }

    if(strcasecmp(mapserv->request->ParamNames[i],"zoomdir") == 0) {
      GET_NUMERIC(mapserv->request->ParamValues[i],tmpval);
      mapserv->ZoomDirection = (int)tmpval;
      if((mapserv->ZoomDirection != -1) && (mapserv->ZoomDirection != 1) && (mapserv->ZoomDirection != 0)) {
        msSetError(MS_WEBERR, "Zoom direction must be 1, 0 or -1.", "msCGILoadForm()");
        return MS_FAILURE;
      }
      continue;
    }

    if(strcasecmp(mapserv->request->ParamNames[i],"zoomsize") == 0) { /* absolute zoom magnitude */
      GET_NUMERIC(mapserv->request->ParamValues[i],tmpval);
      mapserv->ZoomSize = (int)tmpval;
      if((mapserv->ZoomSize > MAXZOOM) || (mapserv->ZoomSize < 1)) {
        msSetError(MS_WEBERR, "Invalid zoom size.", "msCGILoadForm()");
        return MS_FAILURE;
      }
      continue;
    }

    if(strcasecmp(mapserv->request->ParamNames[i],"imgext") == 0) { /* extent of an existing image in a web application */
      tokens = msStringSplit(mapserv->request->ParamValues[i], ' ', &n);

      if(!tokens) {
        msSetError(MS_MEMERR, NULL, "msCGILoadForm()");
        return MS_FAILURE;
      }

      if(n != 4) {
        msSetError(MS_WEBERR, "Not enough arguments for imgext.", "msCGILoadForm()");
        msFreeCharArray(tokens,n);
        return MS_FAILURE;
      }

      GET_NUMERIC_NO_ERROR(tokens[0],mapserv->ImgExt.minx);
      FREE_TOKENS_ON_ERROR(4);
      GET_NUMERIC_NO_ERROR(tokens[1],mapserv->ImgExt.miny);
      FREE_TOKENS_ON_ERROR(4);
      GET_NUMERIC_NO_ERROR(tokens[2],mapserv->ImgExt.maxx);
      FREE_TOKENS_ON_ERROR(4);
      GET_NUMERIC_NO_ERROR(tokens[3],mapserv->ImgExt.maxy);
      FREE_TOKENS_ON_ERROR(4);

      msFreeCharArray(tokens, 4);
      continue;
    }

    if(strcasecmp(mapserv->request->ParamNames[i],"searchmap") == 0) {
      mapserv->SearchMap = MS_TRUE;
      continue;
    }

    if(strcasecmp(mapserv->request->ParamNames[i],"id") == 0) {
      if(msEvalRegex(IDPATTERN, mapserv->request->ParamValues[i]) == MS_FALSE) {
        msSetError(MS_WEBERR, "Parameter 'id' value fails to validate.", "msCGILoadForm()");
        return MS_FAILURE;
      }
      strlcpy(mapserv->Id, mapserv->request->ParamValues[i], IDSIZE);
      continue;
    }

    if(strcasecmp(mapserv->request->ParamNames[i],"mapext") == 0) { /* extent of the new map or query */

      if(strncasecmp(mapserv->request->ParamValues[i],"shape",5) == 0)
        mapserv->UseShapes = MS_TRUE;
      else {
        tokens = msStringSplit(mapserv->request->ParamValues[i], ' ', &n);

        if(!tokens) {
          msSetError(MS_MEMERR, NULL, "msCGILoadForm()");
          return MS_FAILURE;
        }

        if(n != 4) {
          msSetError(MS_WEBERR, "Not enough arguments for mapext.", "msCGILoadForm()");
          msFreeCharArray(tokens,n);
          return MS_FAILURE;
        }

        GET_NUMERIC_NO_ERROR(tokens[0],mapserv->map->extent.minx);
        FREE_TOKENS_ON_ERROR(4);
        GET_NUMERIC_NO_ERROR(tokens[1],mapserv->map->extent.miny);
        FREE_TOKENS_ON_ERROR(4);
        GET_NUMERIC_NO_ERROR(tokens[2],mapserv->map->extent.maxx);
        FREE_TOKENS_ON_ERROR(4);
        GET_NUMERIC_NO_ERROR(tokens[3],mapserv->map->extent.maxy);
        FREE_TOKENS_ON_ERROR(4);

        msFreeCharArray(tokens, 4);

        /*
         * If there is a projection in the map file, and it is not lon/lat, and the
         * extents "look like" they *are* lon/lat, based on their size,
         * then convert the extents to the map file projection.
         *
         * DANGER: If the extents are legitimately in the mapfile projection
         *         and coincidentally fall in the lon/lat range, bad things
         *         will ensue.
         */
        if(mapserv->map->projection.proj && !msProjIsGeographicCRS(&(mapserv->map->projection))
            && (mapserv->map->extent.minx >= -180.0 && mapserv->map->extent.minx <= 180.0)
            && (mapserv->map->extent.miny >= -90.0 && mapserv->map->extent.miny <= 90.0)
            && (mapserv->map->extent.maxx >= -180.0 && mapserv->map->extent.maxx <= 180.0)
            && (mapserv->map->extent.maxy >= -90.0 && mapserv->map->extent.maxy <= 90.0)) {
          msProjectRect(&(mapserv->map->latlon), &(mapserv->map->projection), &(mapserv->map->extent)); /* extent is a in lat/lon */
        }

        if((mapserv->map->extent.minx != mapserv->map->extent.maxx) && (mapserv->map->extent.miny != mapserv->map->extent.maxy)) { /* extent seems ok */
          mapserv->CoordSource = FROMUSERBOX;
          mapserv->QueryCoordSource = FROMUSERBOX;
        }
      }

      continue;
    }

    if(strcasecmp(mapserv->request->ParamNames[i],"minx") == 0) { /* extent of the new map, in pieces */
      GET_NUMERIC(mapserv->request->ParamValues[i],mapserv->map->extent.minx);
      continue;
    }
    if(strcasecmp(mapserv->request->ParamNames[i],"maxx") == 0) {
      GET_NUMERIC(mapserv->request->ParamValues[i],mapserv->map->extent.maxx);
      continue;
    }
    if(strcasecmp(mapserv->request->ParamNames[i],"miny") == 0) {
      GET_NUMERIC(mapserv->request->ParamValues[i],mapserv->map->extent.miny);
      continue;
    }
    if(strcasecmp(mapserv->request->ParamNames[i],"maxy") == 0) {
      GET_NUMERIC(mapserv->request->ParamValues[i],mapserv->map->extent.maxy);
      mapserv->CoordSource = FROMUSERBOX;
      mapserv->QueryCoordSource = FROMUSERBOX;
      continue;
    }

    if(strcasecmp(mapserv->request->ParamNames[i],"mapxy") == 0) { /* user map coordinate */

      if(strncasecmp(mapserv->request->ParamValues[i],"shape",5) == 0) {
        mapserv->UseShapes = MS_TRUE;
      } else {
        tokens = msStringSplit(mapserv->request->ParamValues[i], ' ', &n);

        if(!tokens) {
          msSetError(MS_MEMERR, NULL, "msCGILoadForm()");
          return MS_FAILURE;
        }

        if(n != 2) {
          msSetError(MS_WEBERR, "Not enough arguments for mapxy.", "msCGILoadForm()");
          msFreeCharArray(tokens,n);
          return MS_FAILURE;
        }

        GET_NUMERIC_NO_ERROR(tokens[0],mapserv->mappnt.x );
        FREE_TOKENS_ON_ERROR(2);
        GET_NUMERIC_NO_ERROR(tokens[1],mapserv->mappnt.y );
        FREE_TOKENS_ON_ERROR(2);

        msFreeCharArray(tokens, 2);

        if(mapserv->map->projection.proj && !msProjIsGeographicCRS(&(mapserv->map->projection))
            && (mapserv->mappnt.x >= -180.0 && mapserv->mappnt.x <= 180.0)
            && (mapserv->mappnt.y >= -90.0 && mapserv->mappnt.y <= 90.0)) {
          msProjectPoint(&(mapserv->map->latlon), &(mapserv->map->projection), &mapserv->mappnt); /* point is a in lat/lon */
        }

        if(mapserv->CoordSource == NONE) { /* don't override previous settings (i.e. buffer or scale ) */
          mapserv->CoordSource = FROMUSERPNT;
          mapserv->QueryCoordSource = FROMUSERPNT;
        }
      }
      continue;
    }

    /*
    ** Query shape consisting of map or image coordinates. It's almost identical processing so we'll do either in this block...
    */
    if(strcasecmp(mapserv->request->ParamNames[i], "mapshape") == 0 || strcasecmp(mapserv->request->ParamNames[i], "imgshape") == 0) {
      if(strcasecmp(mapserv->request->ParamNames[i],"mapshape") == 0)
        mapserv->QueryCoordSource = FROMUSERSHAPE;
      else
        mapserv->QueryCoordSource = FROMIMGSHAPE;

      if(strchr(mapserv->request->ParamValues[i], '(') != NULL) { /* try WKT */
        if((mapserv->map->query.shape = msShapeFromWKT(mapserv->request->ParamValues[i])) == NULL) {
          msSetError(MS_WEBERR, "WKT parse failed for mapshape/imgshape.", "msCGILoadForm()");
          return MS_FAILURE;
        }
      } else {
        lineObj line= {0,NULL};
        char **tmp=NULL;
        int n, j;

        tmp = msStringSplit(mapserv->request->ParamValues[i], ' ', &n);

        if(n%2 != 0 || n<8) { /* n must be even and be at least 8 */
          msSetError(MS_WEBERR, "Malformed polygon geometry for mapshape/imgshape.", "msCGILoadForm()");
          msFreeCharArray(tmp,n);
          return MS_FAILURE;
        }

        line.numpoints = n/2;
        line.point = (pointObj *)msSmallMalloc(sizeof(pointObj)*line.numpoints);

        mapserv->map->query.shape = (shapeObj *) msSmallMalloc(sizeof(shapeObj));
        msInitShape(mapserv->map->query.shape);
        mapserv->map->query.shape->type = MS_SHAPE_POLYGON;

        for(j=0; j<line.numpoints; j++) {
          line.point[j].x = atof(tmp[2*j]);
          line.point[j].y = atof(tmp[2*j+1]);

          if(mapserv->QueryCoordSource == FROMUSERSHAPE && mapserv->map->projection.proj && !msProjIsGeographicCRS(&(mapserv->map->projection))
              && (line.point[j].x >= -180.0 && line.point[j].x <= 180.0)
              && (line.point[j].y >= -90.0 && line.point[j].y <= 90.0)) {
            msProjectPoint(&(mapserv->map->latlon), &(mapserv->map->projection), &line.point[j]); /* point is a in lat/lon */
          }
        }

        if(msAddLine(mapserv->map->query.shape, &line) == -1) {
          msFree(line.point);
          msFreeCharArray(tmp, n);
          return MS_FAILURE;
        }

        msFree(line.point);
        msFreeCharArray(tmp, n);
      }

      continue;
    }

    if(strcasecmp(mapserv->request->ParamNames[i],"img.x") == 0) { /* mouse click, in pieces */
      GET_NUMERIC(mapserv->request->ParamValues[i],mapserv->ImgPnt.x);
      if((mapserv->ImgPnt.x > (2*mapserv->map->maxsize)) || (mapserv->ImgPnt.x < (-2*mapserv->map->maxsize))) {
        msSetError(MS_WEBERR, "Coordinate out of range.", "msCGILoadForm()");
        return MS_FAILURE;
      }
      mapserv->CoordSource = FROMIMGPNT;
      mapserv->QueryCoordSource = FROMIMGPNT;
      continue;
    }
    if(strcasecmp(mapserv->request->ParamNames[i],"img.y") == 0) {
      GET_NUMERIC(mapserv->request->ParamValues[i],mapserv->ImgPnt.y);
      if((mapserv->ImgPnt.y > (2*mapserv->map->maxsize)) || (mapserv->ImgPnt.y < (-2*mapserv->map->maxsize))) {
        msSetError(MS_WEBERR, "Coordinate out of range.", "msCGILoadForm()");
        return MS_FAILURE;
      }
      mapserv->CoordSource = FROMIMGPNT;
      mapserv->QueryCoordSource = FROMIMGPNT;
      continue;
    }

    if(strcasecmp(mapserv->request->ParamNames[i],"imgxy") == 0) { /* mouse click, single variable */
      if(mapserv->CoordSource == FROMIMGPNT)
        continue;

      tokens = msStringSplit(mapserv->request->ParamValues[i], ' ', &n);

      if(!tokens) {
        msSetError(MS_MEMERR, NULL, "msCGILoadForm()");
        return MS_FAILURE;
      }

      if(n != 2) {
        msSetError(MS_WEBERR, "Not enough arguments for imgxy.", "msCGILoadForm()");
        msFreeCharArray(tokens,n);
        return MS_FAILURE;
      }

      GET_NUMERIC_NO_ERROR(tokens[0],mapserv->ImgPnt.x );
      FREE_TOKENS_ON_ERROR(2);
      GET_NUMERIC_NO_ERROR(tokens[1],mapserv->ImgPnt.y );
      FREE_TOKENS_ON_ERROR(2);

      msFreeCharArray(tokens, 2);

      if((mapserv->ImgPnt.x > (2*mapserv->map->maxsize)) || (mapserv->ImgPnt.x < (-2*mapserv->map->maxsize)) || (mapserv->ImgPnt.y > (2*mapserv->map->maxsize)) || (mapserv->ImgPnt.y < (-2*mapserv->map->maxsize))) {
        msSetError(MS_WEBERR, "Reference map coordinate out of range.", "msCGILoadForm()");
        return MS_FAILURE;
      }

      if(mapserv->CoordSource == NONE) { /* override nothing since this parameter is usually used to hold a default value */
        mapserv->CoordSource = FROMIMGPNT;
        mapserv->QueryCoordSource = FROMIMGPNT;
      }
      continue;
    }

    if(strcasecmp(mapserv->request->ParamNames[i],"imgbox") == 0) { /* selection box (eg. mouse drag) */
      tokens = msStringSplit(mapserv->request->ParamValues[i], ' ', &n);

      if(!tokens) {
        msSetError(MS_MEMERR, NULL, "msCGILoadForm()");
        return MS_FAILURE;
      }

      if(n != 4) {
        msSetError(MS_WEBERR, "Not enough arguments for imgbox.", "msCGILoadForm()");
        msFreeCharArray(tokens,n);
        return MS_FAILURE;
      }

      GET_NUMERIC_NO_ERROR(tokens[0],mapserv->ImgBox.minx);
      FREE_TOKENS_ON_ERROR(4);
      GET_NUMERIC_NO_ERROR(tokens[1],mapserv->ImgBox.miny);
      FREE_TOKENS_ON_ERROR(4);
      GET_NUMERIC_NO_ERROR(tokens[2],mapserv->ImgBox.maxx);
      FREE_TOKENS_ON_ERROR(4);
      GET_NUMERIC_NO_ERROR(tokens[3],mapserv->ImgBox.maxy);
      FREE_TOKENS_ON_ERROR(4);

      msFreeCharArray(tokens, 4);

      if((mapserv->ImgBox.minx != mapserv->ImgBox.maxx) && (mapserv->ImgBox.miny != mapserv->ImgBox.maxy)) { /* must not degenerate into a point */
        mapserv->CoordSource = FROMIMGBOX;
        mapserv->QueryCoordSource = FROMIMGBOX;
      }
      continue;
    }

    if(strcasecmp(mapserv->request->ParamNames[i],"ref.x") == 0) { /* mouse click in reference image, in pieces */
      GET_NUMERIC(mapserv->request->ParamValues[i],mapserv->RefPnt.x);
      if((mapserv->RefPnt.x > (2*mapserv->map->maxsize)) || (mapserv->RefPnt.x < (-2*mapserv->map->maxsize))) {
        msSetError(MS_WEBERR, "Coordinate out of range.", "msCGILoadForm()");
        return MS_FAILURE;
      }
      mapserv->CoordSource = FROMREFPNT;
      continue;
    }
    if(strcasecmp(mapserv->request->ParamNames[i],"ref.y") == 0) {
      GET_NUMERIC(mapserv->request->ParamValues[i],mapserv->RefPnt.y);
      if((mapserv->RefPnt.y > (2*mapserv->map->maxsize)) || (mapserv->RefPnt.y < (-2*mapserv->map->maxsize))) {
        msSetError(MS_WEBERR, "Coordinate out of range.", "msCGILoadForm()");
        return MS_FAILURE;
      }
      mapserv->CoordSource = FROMREFPNT;
      continue;
    }

    if(strcasecmp(mapserv->request->ParamNames[i],"refxy") == 0) { /* mouse click in reference image, single variable */
      tokens = msStringSplit(mapserv->request->ParamValues[i], ' ', &n);

      if(!tokens) {
        msSetError(MS_MEMERR, NULL, "msCGILoadForm()");
        return MS_FAILURE;
      }

      if(n != 2) {
        msSetError(MS_WEBERR, "Not enough arguments for imgxy.", "msCGILoadForm()");
        msFreeCharArray(tokens,n);
        return MS_FAILURE;
      }

      GET_NUMERIC_NO_ERROR(tokens[0],mapserv->RefPnt.x);
      FREE_TOKENS_ON_ERROR(2);
      GET_NUMERIC_NO_ERROR(tokens[1],mapserv->RefPnt.y);
      FREE_TOKENS_ON_ERROR(2);

      msFreeCharArray(tokens, 2);

      if((mapserv->RefPnt.x > (2*mapserv->map->maxsize)) || (mapserv->RefPnt.x < (-2*mapserv->map->maxsize)) || (mapserv->RefPnt.y > (2*mapserv->map->maxsize)) || (mapserv->RefPnt.y < (-2*mapserv->map->maxsize))) {
        msSetError(MS_WEBERR, "Reference map coordinate out of range.", "msCGILoadForm()");
        return MS_FAILURE;
      }

      mapserv->CoordSource = FROMREFPNT;
      continue;
    }

    if(strcasecmp(mapserv->request->ParamNames[i],"buffer") == 0) { /* radius (map units), actually 1/2 square side */
      GET_NUMERIC(mapserv->request->ParamValues[i],mapserv->Buffer);
      mapserv->CoordSource = FROMBUF;
      mapserv->QueryCoordSource = FROMUSERPNT;
      continue;
    }

    if(strcasecmp(mapserv->request->ParamNames[i],"scale") == 0 || strcasecmp(mapserv->request->ParamNames[i],"scaledenom") == 0) { /* scale for new map */
      GET_NUMERIC(mapserv->request->ParamValues[i],mapserv->ScaleDenom);
      if(mapserv->ScaleDenom <= 0) {
        msSetError(MS_WEBERR, "Scale out of range.", "msCGILoadForm()");
        return MS_FAILURE;
      }
      mapserv->CoordSource = FROMSCALE;
      mapserv->QueryCoordSource = FROMUSERPNT;
      continue;
    }

    if(strcasecmp(mapserv->request->ParamNames[i],"imgsize") == 0) { /* size of existing image (pixels) */
      tokens = msStringSplit(mapserv->request->ParamValues[i], ' ', &n);

      if(!tokens) {
        msSetError(MS_MEMERR, NULL, "msCGILoadForm()");
        return MS_FAILURE;
      }

      if(n != 2) {
        msSetError(MS_WEBERR, "Not enough arguments for imgsize.", "msCGILoadForm()");
        msFreeCharArray(tokens,n);
        return MS_FAILURE;
      }

      GET_NUMERIC_NO_ERROR(tokens[0],tmpval);
      FREE_TOKENS_ON_ERROR(2);
      mapserv->ImgCols = (int)tmpval;
      GET_NUMERIC_NO_ERROR(tokens[1],tmpval);
      FREE_TOKENS_ON_ERROR(2);
      mapserv->ImgRows = (int)tmpval;

      msFreeCharArray(tokens, 2);

      if(mapserv->ImgCols > mapserv->map->maxsize || mapserv->ImgRows > mapserv->map->maxsize || mapserv->ImgCols <= 0 || mapserv->ImgRows <= 0) {
        msSetError(MS_WEBERR, "Image size out of range.", "msCGILoadForm()");
        return MS_FAILURE;
      }

      continue;
    }

    if(strcasecmp(mapserv->request->ParamNames[i],"mapsize") == 0) { /* size of new map (pixels) */
      tokens = msStringSplit(mapserv->request->ParamValues[i], ' ', &n);

      if(!tokens) {
        msSetError(MS_MEMERR, NULL, "msCGILoadForm()");
        return MS_FAILURE;
      }

      if(n != 2) {
        msSetError(MS_WEBERR, "Not enough arguments for mapsize.", "msCGILoadForm()");
        msFreeCharArray(tokens,n);
        return MS_FAILURE;
      }

      GET_NUMERIC_NO_ERROR(tokens[0],tmpval);
      FREE_TOKENS_ON_ERROR(2);
      mapserv->map->width = (int)tmpval;
      GET_NUMERIC_NO_ERROR(tokens[1],tmpval);
      FREE_TOKENS_ON_ERROR(2);
      mapserv->map->height = (int)tmpval;

      msFreeCharArray(tokens, 2);

      if(mapserv->map->width > mapserv->map->maxsize || mapserv->map->height > mapserv->map->maxsize || mapserv->map->width <= 0 || mapserv->map->height <= 0) {
        msSetError(MS_WEBERR, "Image size out of range.", "msCGILoadForm()");
        return MS_FAILURE;
      }
      continue;
    }

    if(strncasecmp(mapserv->request->ParamNames[i],"layers", 6) == 0) { /* turn a set of layers, delimited by spaces, on */

      /* If layers=all then turn on all layers */
      if (strcasecmp(mapserv->request->ParamValues[i], "all") == 0) {
        int l;

        /* Reset NumLayers=0. If individual layers were already selected then free the previous values.  */
        for(l=0; l<mapserv->NumLayers; l++)
          msFree(mapserv->Layers[l]);
        mapserv->NumLayers=0;

        for(mapserv->NumLayers=0; mapserv->NumLayers < mapserv->map->numlayers; mapserv->NumLayers++) {
          if(msGrowMapservLayers(mapserv) == MS_FAILURE)
            return MS_FAILURE;

          if(GET_LAYER(mapserv->map, mapserv->NumLayers)->name) {
            mapserv->Layers[mapserv->NumLayers] = msStrdup(GET_LAYER(mapserv->map, mapserv->NumLayers)->name);
          } else {
            mapserv->Layers[mapserv->NumLayers] = msStrdup("");
          }
        }
      } else {
        int num_layers=0, l;
        char **layers=NULL;

        layers = msStringSplit(mapserv->request->ParamValues[i], ' ', &(num_layers));
        for(l=0; l<num_layers; l++) {
          if(msGrowMapservLayers(mapserv) == MS_FAILURE) {
            msFreeCharArray(layers, num_layers);
            return MS_FAILURE;
          }
          mapserv->Layers[mapserv->NumLayers++] = msStrdup(layers[l]);
        }

        msFreeCharArray(layers, num_layers);
        num_layers = 0;
      }

      continue;
    }

    if(strncasecmp(mapserv->request->ParamNames[i],"layer", 5) == 0) { /* turn a single layer/group on */
      if(msGrowMapservLayers(mapserv) == MS_FAILURE)
        return MS_FAILURE;
      mapserv->Layers[mapserv->NumLayers] = msStrdup(mapserv->request->ParamValues[i]);
      mapserv->NumLayers++;
      continue;
    }

    if(strcasecmp(mapserv->request->ParamNames[i],"qlayer") == 0) { /* layer to query (i.e search) */
      mapserv->QueryLayer = msStrdup(mapserv->request->ParamValues[i]);
      continue;
    }

    if(strcasecmp(mapserv->request->ParamNames[i],"qitem") == 0) { /* attribute to query on (optional) */
      mapserv->QueryItem = msStrdup(mapserv->request->ParamValues[i]);
      continue;
    }

    if(strcasecmp(mapserv->request->ParamNames[i],"qstring") == 0) { /* attribute query string */
      mapserv->QueryString = msStrdup(mapserv->request->ParamValues[i]);
      continue;
    }

    if(strcasecmp(mapserv->request->ParamNames[i],"qformat") == 0) { /* format to apply to query results (shortcut instead of having to use "map.web=QUERYFORMAT+foo") */
      if(mapserv->map->web.queryformat) free(mapserv->map->web.queryformat); /* avoid leak */
      mapserv->map->web.queryformat = msStrdup(mapserv->request->ParamValues[i]);
      continue;
    }

    if(strcasecmp(mapserv->request->ParamNames[i],"slayer") == 0) { /* layer to select (for feature based search) */
      mapserv->SelectLayer = msStrdup(mapserv->request->ParamValues[i]);
      continue;
    }

    if(strcasecmp(mapserv->request->ParamNames[i],"shapeindex") == 0) { /* used for index queries */
      GET_NUMERIC(mapserv->request->ParamValues[i],tmpval);
      mapserv->ShapeIndex = (int)tmpval;
      continue;
    }
    if(strcasecmp(mapserv->request->ParamNames[i],"tileindex") == 0) {
      GET_NUMERIC(mapserv->request->ParamValues[i],tmpval);
      mapserv->TileIndex = (int)tmpval;
      continue;
    }

    /* --------------------------------------------------------------------
     *   The following code is used to support mode=tile
     * -------------------------------------------------------------------- */

    if(strcasecmp(mapserv->request->ParamNames[i], "tilemode") == 0) {
      /* currently, only valid tilemode is "spheremerc" */
      if( strcasecmp(mapserv->request->ParamValues[i], "gmap") == 0) {
        mapserv->TileMode = TILE_GMAP;
      } else if ( strcasecmp(mapserv->request->ParamValues[i], "ve") == 0 ) {
        mapserv->TileMode = TILE_VE;
      } else {
        msSetError(MS_WEBERR, "Invalid tilemode. Use one of: gmap, ve", "msCGILoadForm()");
        return MS_FAILURE;
      }
      continue;
    }

    if(strcasecmp(mapserv->request->ParamNames[i],"tile") == 0) {

      if( strlen(mapserv->request->ParamValues[i]) < 1 ) {
        msSetError(MS_WEBERR, "Empty tile parameter.", "msCGILoadForm()");
        return MS_FAILURE;
      }
      mapserv->CoordSource = FROMTILE;
      mapserv->TileCoords = msStrdup(mapserv->request->ParamValues[i]);

      continue;
    }

    /* -------------------------------------------------------------------- */
    /*      The following code is used to support the rosa applet (for      */
    /*      more information on Rosa, please consult :                      */
    /*      http://www.maptools.org/rosa/) .                                */
    /*      This code was provided by Tim.Mackey@agso.gov.au.               */
    /*                                                                      */
    /*      For Application using it can be seen at :                       */
    /*        http://www.agso.gov.au/map/pilbara/                           */
    /*                                                                      */
    /* -------------------------------------------------------------------- */

    if(strcasecmp(mapserv->request->ParamNames[i],"INPUT_TYPE") == 0) {
      /* Rosa input type */
      if(strcasecmp(mapserv->request->ParamValues[i],"auto_rect") == 0) {
        rosa_type=1; /* rectangle */
        continue;
      }

      if(strcasecmp(mapserv->request->ParamValues[i],"auto_point") == 0) {
        rosa_type=2; /* point */
        continue;
      }
    }
    if(strcasecmp(mapserv->request->ParamNames[i],"INPUT_COORD") == 0) {
      /* Rosa coordinates */

      switch(rosa_type) {
        case 1:
          sscanf(mapserv->request->ParamValues[i],"%lf,%lf;%lf,%lf",
                 &mapserv->ImgBox.minx,&mapserv->ImgBox.miny,&mapserv->ImgBox.maxx,
                 &mapserv->ImgBox.maxy);
          if((mapserv->ImgBox.minx != mapserv->ImgBox.maxx) &&
              (mapserv->ImgBox.miny != mapserv->ImgBox.maxy)) {
            mapserv->CoordSource = FROMIMGBOX;
            mapserv->QueryCoordSource = FROMIMGBOX;
          } else {
            mapserv->CoordSource = FROMIMGPNT;
            mapserv->QueryCoordSource = FROMIMGPNT;
            mapserv->ImgPnt.x=mapserv->ImgBox.minx;
            mapserv->ImgPnt.y=mapserv->ImgBox.miny;
          }
          break;
        case 2:
          sscanf(mapserv->request->ParamValues[i],"%lf,%lf",&mapserv->ImgPnt.x,
                 &mapserv->ImgPnt.y);
          mapserv->CoordSource = FROMIMGPNT;
          mapserv->QueryCoordSource = FROMIMGPNT;
          break;
      }
      continue;
    }
    /* -------------------------------------------------------------------- */
    /*      end of code for Rosa support.                                   */
    /* -------------------------------------------------------------------- */

  } /* next parameter */

  if(mapserv->Mode == ZOOMIN) {
    mapserv->ZoomDirection = 1;
    mapserv->Mode = BROWSE;
  }
  if(mapserv->Mode == ZOOMOUT) {
    mapserv->ZoomDirection = -1;
    mapserv->Mode = BROWSE;
  }

  if(mapserv->ZoomSize != 0) { /* use direction and magnitude to calculate zoom */
    if(mapserv->ZoomDirection == 0) {
      mapserv->fZoom = 1;
    } else {
      mapserv->fZoom = mapserv->ZoomSize*mapserv->ZoomDirection;
      if(mapserv->fZoom < 0)
        mapserv->fZoom = 1.0/MS_ABS(mapserv->fZoom);
    }
  } else { /* use single value for zoom */
    if((mapserv->Zoom >= -1) && (mapserv->Zoom <= 1)) {
      mapserv->fZoom = 1; /* pan */
    } else {
      if(mapserv->Zoom < 0)
        mapserv->fZoom = 1.0/MS_ABS(mapserv->Zoom);
      else
        mapserv->fZoom = mapserv->Zoom;
    }
  }

  if(mapserv->ImgRows == -1) mapserv->ImgRows = mapserv->map->height;
  if(mapserv->ImgCols == -1) mapserv->ImgCols = mapserv->map->width;
  if(mapserv->map->height == -1) mapserv->map->height = mapserv->ImgRows;
  if(mapserv->map->width == -1) mapserv->map->width = mapserv->ImgCols;
  return MS_SUCCESS;
}

int setExtentFromShapes(mapservObj *mapserv)
{
  double dx, dy, cellsize;

  rectObj tmpext= {-1.0,-1.0,-1.0,-1.0};
  pointObj tmppnt= {-1.0,-1.0,-1.0,-1.0};

  msGetQueryResultBounds(mapserv->map, &(tmpext));

  dx = tmpext.maxx - tmpext.minx;
  dy = tmpext.maxy - tmpext.miny;

  tmppnt.x = (tmpext.maxx + tmpext.minx)/2;
  tmppnt.y = (tmpext.maxy + tmpext.miny)/2;
  tmpext.minx -= dx*EXTENT_PADDING/2.0;
  tmpext.maxx += dx*EXTENT_PADDING/2.0;
  tmpext.miny -= dy*EXTENT_PADDING/2.0;
  tmpext.maxy += dy*EXTENT_PADDING/2.0;

  if(mapserv->ScaleDenom != 0) { /* apply the scale around the center point (tmppnt) */
    cellsize = (mapserv->ScaleDenom/mapserv->map->resolution)/msInchesPerUnit(mapserv->map->units,0); /* user supplied a point and a scale */
    tmpext.minx = tmppnt.x - cellsize*mapserv->map->width/2.0;
    tmpext.miny = tmppnt.y - cellsize*mapserv->map->height/2.0;
    tmpext.maxx = tmppnt.x + cellsize*mapserv->map->width/2.0;
    tmpext.maxy = tmppnt.y + cellsize*mapserv->map->height/2.0;
  } else if(mapserv->Buffer != 0) { /* apply the buffer around the center point (tmppnt) */
    tmpext.minx = tmppnt.x - mapserv->Buffer;
    tmpext.miny = tmppnt.y - mapserv->Buffer;
    tmpext.maxx = tmppnt.x + mapserv->Buffer;
    tmpext.maxy = tmppnt.y + mapserv->Buffer;
  }

  /* in case we don't get  usable extent at this point (i.e. single point result) */
  if(!MS_VALID_EXTENT(tmpext)) {
    if(mapserv->map->web.minscaledenom > 0) { /* try web object minscale first */
      cellsize = (mapserv->map->web.minscaledenom/mapserv->map->resolution)/msInchesPerUnit(mapserv->map->units,0); /* user supplied a point and a scale */
      tmpext.minx = tmppnt.x - cellsize*mapserv->map->width/2.0;
      tmpext.miny = tmppnt.y - cellsize*mapserv->map->height/2.0;
      tmpext.maxx = tmppnt.x + cellsize*mapserv->map->width/2.0;
      tmpext.maxy = tmppnt.y + cellsize*mapserv->map->height/2.0;
    } else {
      msSetError(MS_WEBERR, "No way to generate a valid map extent from selected shapes.", "mapserv()");
      return MS_FAILURE;
    }
  }

  mapserv->mappnt = tmppnt;
  mapserv->map->extent = mapserv->RawExt = tmpext; /* save unadjusted extent */

  return MS_SUCCESS;
}


/* FIX: NEED ERROR CHECKING HERE FOR IMGPNT or MAPPNT */
void setCoordinate(mapservObj *mapserv)
{
  double cellx,celly;

  cellx = MS_CELLSIZE(mapserv->ImgExt.minx, mapserv->ImgExt.maxx, mapserv->ImgCols);
  celly = MS_CELLSIZE(mapserv->ImgExt.miny, mapserv->ImgExt.maxy, mapserv->ImgRows);

  mapserv->mappnt.x = MS_IMAGE2MAP_X(mapserv->ImgPnt.x, mapserv->ImgExt.minx, cellx);
  mapserv->mappnt.y = MS_IMAGE2MAP_Y(mapserv->ImgPnt.y, mapserv->ImgExt.maxy, celly);

  return;
}


int msCGIDispatchBrowseRequest(mapservObj *mapserv)
{
  char *template =  NULL;
  int i,status;
  for(i=0; i<mapserv->request->NumParams; i++) /* find the template param value */
    if (strcasecmp(mapserv->request->ParamNames[i], "template") == 0)
      template = mapserv->request->ParamValues[i];

  if ( (!mapserv->map->web.template) && (template==NULL || (strcasecmp(template, "openlayers")!=0)) ) {
    msSetError(MS_WEBERR, "Traditional BROWSE mode requires a TEMPLATE in the WEB section, but none was provided.", "mapserv()");
    return MS_FAILURE;
  }

  if(mapserv->QueryFile) {
    status = msLoadQuery(mapserv->map, mapserv->QueryFile);
    if(status != MS_SUCCESS) return MS_FAILURE;
  }

  status = setExtent(mapserv);
  if(status != MS_SUCCESS) return MS_FAILURE;
  status = checkWebScale(mapserv);
  if(status != MS_SUCCESS) return MS_FAILURE;

  /* -------------------------------------------------------------------- */
  /*      generate map, legend, scalebar and refernce images.             */
  /* -------------------------------------------------------------------- */
  if(msGenerateImages(mapserv, MS_FALSE, MS_TRUE) != MS_SUCCESS)
    return MS_FAILURE;

  if ( (template != NULL) && (strcasecmp(template, "openlayers")==0) ) {
    msIO_setHeader("Content-Type","text/html");
    msIO_sendHeaders();
    if (msReturnOpenLayersPage(mapserv) != MS_SUCCESS)
      return MS_FAILURE;
  } else if(mapserv->QueryFile) {
    if(msReturnTemplateQuery(mapserv, mapserv->map->web.queryformat, NULL) != MS_SUCCESS)
      return MS_FAILURE;
  } else {
    if(TEMPLATE_TYPE(mapserv->map->web.template) == MS_FILE) { /* if thers's an html template, then use it */
      if(mapserv->sendheaders) {
        msIO_setHeader("Content-Type","%s", mapserv->map->web.browseformat); /* write MIME header */
        msIO_sendHeaders();
      }
      if(msReturnPage(mapserv, mapserv->map->web.template, BROWSE, NULL) != MS_SUCCESS)
        return MS_FAILURE;
    } else {
      if(msReturnURL(mapserv, mapserv->map->web.template, BROWSE) != MS_SUCCESS)
        return MS_FAILURE;
    }
  }
  return MS_SUCCESS;
}


int msCGIDispatchCoordinateRequest(mapservObj *mapserv)
{
  setCoordinate(mapserv); /* mouse click => map coord */
  msIO_printf("Your \"<i>click</i>\" corresponds to (approximately): (%g, %g).",
              mapserv->mappnt.x, mapserv->mappnt.y);

  if(mapserv->map->projection.proj != NULL && !msProjIsGeographicCRS(&(mapserv->map->projection)) ) {
    pointObj p=mapserv->mappnt;
    msProjectPoint(&(mapserv->map->projection), &(mapserv->map->latlon), &p);
    msIO_printf("Computed lat/lon value is (%g, %g).\n",p.x, p.y);
  }
  return MS_SUCCESS;
}

int msCGIDispatchQueryRequest(mapservObj *mapserv)
{
  int status,i,j;
  char buffer[1024];
  if(mapserv->QueryFile) { /* already got a completed query */
    status = msLoadQuery(mapserv->map, mapserv->QueryFile);
    if(status != MS_SUCCESS) return MS_FAILURE;
  } else {

    if((mapserv->QueryLayerIndex = msGetLayerIndex(mapserv->map, mapserv->QueryLayer)) != -1) /* force the query layer on */
      GET_LAYER(mapserv->map, mapserv->QueryLayerIndex)->status = MS_ON;

    switch(mapserv->Mode) {
      case ITEMFEATUREQUERY:
      case ITEMFEATURENQUERY:
        if((mapserv->SelectLayerIndex = msGetLayerIndex(mapserv->map, mapserv->SelectLayer)) == -1) { /* force the selection layer on */
          msSetError(MS_WEBERR, "Selection layer not set or references an invalid layer.", "mapserv()");
          return MS_FAILURE;
        }
        GET_LAYER(mapserv->map, mapserv->SelectLayerIndex)->status = MS_ON;

        /* validate the qstring parameter */
        if(msValidateParameter(mapserv->QueryString, msLookupHashTable(&(GET_LAYER(mapserv->map, mapserv->SelectLayerIndex)->validation), "qstring"),
                               msLookupHashTable(&(mapserv->map->web.validation), "qstring"),
                               NULL, NULL) != MS_SUCCESS) {
          msSetError(MS_WEBERR, "Parameter 'qstring' value fails to validate.", "mapserv()");
          return MS_FAILURE;
        }

        if(mapserv->QueryCoordSource != NONE && !mapserv->UseShapes)
          if(MS_SUCCESS != setExtent(mapserv)) /* set user area of interest */
            return MS_FAILURE;

        mapserv->map->query.type = MS_QUERY_BY_FILTER;
        if(mapserv->QueryItem) mapserv->map->query.filteritem = msStrdup(mapserv->QueryItem);
        if(mapserv->QueryString) {
          msInitExpression(&mapserv->map->query.filter);
          msLoadExpressionString(&mapserv->map->query.filter, mapserv->QueryString);
        }

        mapserv->map->query.rect = mapserv->map->extent;

        mapserv->map->query.mode = MS_QUERY_MULTIPLE;
        if(mapserv->Mode == ITEMFEATUREQUERY)
          mapserv->map->query.mode = MS_QUERY_SINGLE;

        mapserv->map->query.layer = mapserv->QueryLayerIndex;
        mapserv->map->query.slayer = mapserv->SelectLayerIndex; /* this will trigger the feature query eventually */
        break;
      case FEATUREQUERY:
      case FEATURENQUERY:
        if((mapserv->SelectLayerIndex = msGetLayerIndex(mapserv->map, mapserv->SelectLayer)) == -1) { /* force the selection layer on */
          msSetError(MS_WEBERR, "Selection layer not set or references an invalid layer.", "mapserv()");
          return MS_FAILURE;
        }
        GET_LAYER(mapserv->map, mapserv->SelectLayerIndex)->status = MS_ON;

        if(mapserv->Mode == FEATUREQUERY) {
          switch(mapserv->QueryCoordSource) {
            case FROMIMGPNT:
              mapserv->map->extent = mapserv->ImgExt; /* use the existing map extent */
              setCoordinate(mapserv);
              break;
            case FROMUSERPNT:
              break;
            default:
              msSetError(MS_WEBERR, "No way to perform the initial search, not enough information.", "mapserv()");
              return MS_FAILURE;
              break;
          }

          mapserv->map->query.type = MS_QUERY_BY_POINT;
        } else { /* FEATURENQUERY */
          switch(mapserv->QueryCoordSource) {
            case FROMIMGPNT:
              mapserv->map->extent = mapserv->ImgExt; /* use the existing map extent */
              setCoordinate(mapserv);
              mapserv->map->query.type = MS_QUERY_BY_POINT;
              break;
            case FROMIMGBOX:
              /* TODO: this option was present but with no code to leverage the image box... */
              break;
            case FROMUSERPNT:
              mapserv->map->query.type = MS_QUERY_BY_POINT;
              break;
            default:
              if(MS_SUCCESS != setExtent(mapserv)) {
                return MS_FAILURE;
              }
              mapserv->map->query.type = MS_QUERY_BY_RECT;
              break;
          }
        }

        mapserv->map->query.mode = MS_QUERY_MULTIPLE;

        mapserv->map->query.rect = mapserv->map->extent;
        mapserv->map->query.point = mapserv->mappnt;
        mapserv->map->query.buffer = mapserv->Buffer;

        mapserv->map->query.layer = mapserv->QueryLayerIndex;
        mapserv->map->query.slayer = mapserv->SelectLayerIndex;
        break;
      case ITEMQUERY:
      case ITEMNQUERY:
        if(mapserv->QueryLayerIndex < 0 || mapserv->QueryLayerIndex >= mapserv->map->numlayers) {
          msSetError(MS_WEBERR, "Query layer not set or references an invalid layer.", "mapserv()");
          return MS_FAILURE;
        }

        /* validate the qstring parameter */
        if(msValidateParameter(mapserv->QueryString, msLookupHashTable(&(GET_LAYER(mapserv->map, mapserv->QueryLayerIndex)->validation), "qstring"),
                               msLookupHashTable(&(mapserv->map->web.validation), "qstring"),
                               NULL, NULL) != MS_SUCCESS) {
          msSetError(MS_WEBERR, "Parameter 'qstring' value fails to validate.", "mapserv()");
          return MS_FAILURE;
        }

        if(mapserv->QueryCoordSource != NONE && !mapserv->UseShapes)
          if(MS_SUCCESS != setExtent(mapserv)) /* set user area of interest */
            return MS_FAILURE;

        mapserv->map->query.type = MS_QUERY_BY_FILTER;
        mapserv->map->query.layer = mapserv->QueryLayerIndex;
        if(mapserv->QueryItem) mapserv->map->query.filteritem = msStrdup(mapserv->QueryItem);
        if(mapserv->QueryString) {
          msInitExpression(&mapserv->map->query.filter);
          msLoadExpressionString(&mapserv->map->query.filter, mapserv->QueryString);
	}

        mapserv->map->query.rect = mapserv->map->extent;

        mapserv->map->query.mode = MS_QUERY_MULTIPLE;
        if(mapserv->Mode == ITEMQUERY) mapserv->map->query.mode = MS_QUERY_SINGLE;
        break;
      case NQUERY:
        mapserv->map->query.mode = MS_QUERY_MULTIPLE; /* all of these cases return multiple results */
        mapserv->map->query.layer = mapserv->QueryLayerIndex;

        switch(mapserv->QueryCoordSource) {
          case FROMIMGPNT:
            setCoordinate(mapserv);

            if(mapserv->SearchMap) { /* compute new extent, pan etc then search that extent */
              if(MS_SUCCESS != setExtent(mapserv)) /* set user area of interest */
                return MS_FAILURE;
              mapserv->map->cellsize = msAdjustExtent(&(mapserv->map->extent), mapserv->map->width, mapserv->map->height);
              if(msCalculateScale(mapserv->map->extent, mapserv->map->units, mapserv->map->width, mapserv->map->height, mapserv->map->resolution, &mapserv->map->scaledenom) != MS_SUCCESS) return MS_FAILURE;
              mapserv->map->query.rect = mapserv->map->extent;
              mapserv->map->query.type = MS_QUERY_BY_RECT;
            } else {
              mapserv->map->extent = mapserv->ImgExt; /* use the existing image parameters */
              mapserv->map->width = mapserv->ImgCols;
              mapserv->map->height = mapserv->ImgRows;
              if(msCalculateScale(mapserv->map->extent, mapserv->map->units, mapserv->map->width, mapserv->map->height, mapserv->map->resolution, &mapserv->map->scaledenom) != MS_SUCCESS) return MS_FAILURE;
              mapserv->map->query.point = mapserv->mappnt;
              mapserv->map->query.type = MS_QUERY_BY_POINT;
            }

            break;
          case FROMIMGBOX:
            if(mapserv->SearchMap) { /* compute new extent, pan etc then search that extent */
              setExtent(mapserv);
              if(msCalculateScale(mapserv->map->extent, mapserv->map->units, mapserv->map->width, mapserv->map->height, mapserv->map->resolution, &mapserv->map->scaledenom) != MS_SUCCESS) return MS_FAILURE;
              mapserv->map->cellsize = msAdjustExtent(&(mapserv->map->extent), mapserv->map->width, mapserv->map->height);
              mapserv->map->query.rect = mapserv->map->extent;
              mapserv->map->query.type = MS_QUERY_BY_RECT;
            } else {
              double cellx, celly;

              mapserv->map->extent = mapserv->ImgExt; /* use the existing image parameters */
              mapserv->map->width = mapserv->ImgCols;
              mapserv->map->height = mapserv->ImgRows;
              if(msCalculateScale(mapserv->map->extent, mapserv->map->units, mapserv->map->width, mapserv->map->height, mapserv->map->resolution, &mapserv->map->scaledenom) != MS_SUCCESS) return MS_FAILURE;
              cellx = MS_CELLSIZE(mapserv->ImgExt.minx, mapserv->ImgExt.maxx, mapserv->ImgCols); /* calculate the new search extent */
              celly = MS_CELLSIZE(mapserv->ImgExt.miny, mapserv->ImgExt.maxy, mapserv->ImgRows);
              mapserv->RawExt.minx = MS_IMAGE2MAP_X(mapserv->ImgBox.minx, mapserv->ImgExt.minx, cellx);
              mapserv->RawExt.maxx = MS_IMAGE2MAP_X(mapserv->ImgBox.maxx, mapserv->ImgExt.minx, cellx);
              mapserv->RawExt.maxy = MS_IMAGE2MAP_Y(mapserv->ImgBox.miny, mapserv->ImgExt.maxy, celly); /* y's are flip flopped because img/map coordinate systems are */
              mapserv->RawExt.miny = MS_IMAGE2MAP_Y(mapserv->ImgBox.maxy, mapserv->ImgExt.maxy, celly);

              mapserv->map->query.rect = mapserv->RawExt;
              mapserv->map->query.type = MS_QUERY_BY_RECT;
            }
            break;
          case FROMIMGSHAPE:
            mapserv->map->extent = mapserv->ImgExt; /* use the existing image parameters */
            mapserv->map->width = mapserv->ImgCols;
            mapserv->map->height = mapserv->ImgRows;
            mapserv->map->cellsize = msAdjustExtent(&(mapserv->map->extent), mapserv->map->width, mapserv->map->height);
            if(msCalculateScale(mapserv->map->extent, mapserv->map->units, mapserv->map->width, mapserv->map->height, mapserv->map->resolution, &mapserv->map->scaledenom) != MS_SUCCESS) return MS_FAILURE;

            /* convert from image to map coordinates here (see setCoordinate) */
            for(i=0; i<mapserv->map->query.shape->numlines; i++) {
              for(j=0; j<mapserv->map->query.shape->line[i].numpoints; j++) {
                mapserv->map->query.shape->line[i].point[j].x = MS_IMAGE2MAP_X(mapserv->map->query.shape->line[i].point[j].x, mapserv->map->extent.minx, mapserv->map->cellsize);
                mapserv->map->query.shape->line[i].point[j].y = MS_IMAGE2MAP_Y(mapserv->map->query.shape->line[i].point[j].y, mapserv->map->extent.maxy, mapserv->map->cellsize);
              }
            }

            mapserv->map->query.type = MS_QUERY_BY_SHAPE;
            break;
          case FROMUSERPNT:
            if(mapserv->Buffer == 0) { /* do a *pure* point query */
              mapserv->map->query.point = mapserv->mappnt;
              mapserv->map->query.type = MS_QUERY_BY_POINT;
              setExtent(mapserv);
            } else {
              setExtent(mapserv);
              if(mapserv->SearchMap) { /* the extent should be tied to a map, so we need to "adjust" it */
                if(msCalculateScale(mapserv->map->extent, mapserv->map->units, mapserv->map->width, mapserv->map->height, mapserv->map->resolution, &mapserv->map->scaledenom) != MS_SUCCESS) return MS_FAILURE;
                mapserv->map->cellsize = msAdjustExtent(&(mapserv->map->extent), mapserv->map->width, mapserv->map->height);
              }
              mapserv->map->query.rect = mapserv->map->extent;
              mapserv->map->query.type = MS_QUERY_BY_RECT;
            }
            break;
          case FROMUSERSHAPE:
            setExtent(mapserv);
            mapserv->map->query.type = MS_QUERY_BY_SHAPE;
            break;
          default: /* from an extent of some sort */
            setExtent(mapserv);
            if(mapserv->SearchMap) { /* the extent should be tied to a map, so we need to "adjust" it */
              if(msCalculateScale(mapserv->map->extent, mapserv->map->units, mapserv->map->width, mapserv->map->height, mapserv->map->resolution, &mapserv->map->scaledenom) != MS_SUCCESS) return MS_FAILURE;
              mapserv->map->cellsize = msAdjustExtent(&(mapserv->map->extent), mapserv->map->width, mapserv->map->height);
            }

            mapserv->map->query.rect = mapserv->map->extent;
            mapserv->map->query.type = MS_QUERY_BY_RECT;
            break;
        }
        break;
      case QUERY:
        switch(mapserv->QueryCoordSource) {
          case FROMIMGPNT:
            setCoordinate(mapserv);
            mapserv->map->extent = mapserv->ImgExt; /* use the existing image parameters */
            mapserv->map->width = mapserv->ImgCols;
            mapserv->map->height = mapserv->ImgRows;
            if(msCalculateScale(mapserv->map->extent, mapserv->map->units, mapserv->map->width, mapserv->map->height, mapserv->map->resolution, &mapserv->map->scaledenom) != MS_SUCCESS) return MS_FAILURE;
            break;
          case FROMUSERPNT: /* only a buffer makes sense, DOES IT? */
            if(setExtent(mapserv) != MS_SUCCESS) return MS_FAILURE;
            break;
          default:
            msSetError(MS_WEBERR, "Query mode needs a point, imgxy and mapxy are not set.", "mapserv()");
            return MS_FAILURE;
            break;
        }

        mapserv->map->query.type = MS_QUERY_BY_POINT;
        mapserv->map->query.mode = MS_QUERY_SINGLE;
        mapserv->map->query.layer = mapserv->QueryLayerIndex;
        mapserv->map->query.point = mapserv->mappnt;
        mapserv->map->query.buffer = mapserv->Buffer;
        break;
      case INDEXQUERY:
        mapserv->map->query.type = MS_QUERY_BY_INDEX;
        mapserv->map->query.mode = MS_QUERY_SINGLE;
        mapserv->map->query.layer = mapserv->QueryLayerIndex;
        mapserv->map->query.shapeindex = mapserv->ShapeIndex;
        mapserv->map->query.tileindex = mapserv->TileIndex;
        break;
    } /* end mode switch */

    /* finally execute the query */
    if(msExecuteQuery(mapserv->map) != MS_SUCCESS) return MS_FAILURE;
  }

  if(mapserv->map->querymap.width != -1) mapserv->map->width = mapserv->map->querymap.width; /* make sure we use the right size */
  if(mapserv->map->querymap.height != -1) mapserv->map->height = mapserv->map->querymap.height;

  if(mapserv->UseShapes)
    if(MS_SUCCESS != setExtentFromShapes(mapserv))
      return MS_FAILURE;

  if(msReturnTemplateQuery(mapserv, mapserv->map->web.queryformat, NULL) != MS_SUCCESS) return MS_FAILURE;

  if(mapserv->savequery) {
    snprintf(buffer, sizeof(buffer), "%s%s%s%s", mapserv->map->web.imagepath, mapserv->map->name, mapserv->Id, MS_QUERY_EXTENSION);
    if((status = msSaveQuery(mapserv->map, buffer, MS_FALSE)) != MS_SUCCESS) return status;
  }
  return MS_SUCCESS;
}

int msCGIDispatchImageRequest(mapservObj *mapserv)
{
  int status;
  imageObj *img = NULL;
  switch(mapserv->Mode) {
    case MAP:
      if(mapserv->QueryFile) {
        status = msLoadQuery(mapserv->map, mapserv->QueryFile);
        if(status != MS_SUCCESS) return MS_FAILURE;
        img = msDrawMap(mapserv->map, MS_TRUE);
      } else
        img = msDrawMap(mapserv->map, MS_FALSE);
      break;
    case REFERENCE:
      mapserv->map->cellsize = msAdjustExtent(&(mapserv->map->extent), mapserv->map->width, mapserv->map->height);
      img = msDrawReferenceMap(mapserv->map);
      break;
    case SCALEBAR:
      img = msDrawScalebar(mapserv->map);
      break;
    case TILE:
      msTileSetExtent(mapserv);

      if(!strcmp(MS_IMAGE_MIME_TYPE(mapserv->map->outputformat), "application/x-protobuf")) {
        if(msMVTWriteTile(mapserv->map, mapserv->sendheaders) != MS_SUCCESS) return MS_FAILURE;
        return MS_SUCCESS;
      }

      img = msTileDraw(mapserv);
      break;
    case LEGEND:
    case MAPLEGEND:
      img = msDrawLegend(mapserv->map, MS_FALSE, mapserv->hittest);
      break;
    default:
      msSetError(MS_CGIERR,"Invalid CGI mode", "msCGIDispatchImageRequest()");
      break;
  }

  if(!img) return MS_FAILURE;

  /*
   ** Set the Cache control headers if the option is set.
   */
  if( mapserv->sendheaders && msLookupHashTable(&(mapserv->map->web.metadata), "http_max_age") ) {
    msIO_setHeader("Cache-Control","max-age=%s", msLookupHashTable(&(mapserv->map->web.metadata), "http_max_age"));
  }

  if(mapserv->sendheaders)  {
    const char *attachment = msGetOutputFormatOption(mapserv->map->outputformat, "ATTACHMENT", NULL );
    if(attachment)
      msIO_setHeader("Content-disposition","attachment; filename=%s", attachment);

    if(!strcmp(MS_IMAGE_MIME_TYPE(mapserv->map->outputformat), "application/json")) {
      msIO_setHeader("Content-Type","application/json; charset=utf-8");
    } else {
      msIO_setHeader("Content-Type","%s", MS_IMAGE_MIME_TYPE(mapserv->map->outputformat));
    }
    msIO_sendHeaders();
  }

  if( mapserv->Mode == MAP || mapserv->Mode == TILE )
    status = msSaveImage(mapserv->map, img, NULL);
  else
    status = msSaveImage(NULL,img, NULL);

  if(status != MS_SUCCESS) return MS_FAILURE;

  msFreeImage(img);
  return MS_SUCCESS;
}


int msCGIDispatchLegendRequest(mapservObj *mapserv)
{
  int status;
  if(mapserv->Mode == MAPLEGEND) {
    if(setExtent(mapserv) != MS_SUCCESS) return MS_FAILURE;
    if(checkWebScale(mapserv) != MS_SUCCESS) return MS_FAILURE;
    mapserv->hittest = msSmallMalloc(sizeof(map_hittest));
    initMapHitTests(mapserv->map,mapserv->hittest);
    status = msHitTestMap(mapserv->map,mapserv->hittest);
    if(status != MS_SUCCESS) return MS_FAILURE;
  }
  if(mapserv->map->legend.template) {
    char *legendTemplate;
    legendTemplate = generateLegendTemplate(mapserv);
    if(legendTemplate) {
      if(mapserv->sendheaders) {
        msIO_setHeader("Content-Type","%s",mapserv->map->web.legendformat);
        msIO_sendHeaders();
      }
      msIO_fwrite(legendTemplate, strlen(legendTemplate), 1, stdout);

      free(legendTemplate);
      return MS_SUCCESS;
    } else {/* error already generated by (generateLegendTemplate()) */
      return MS_FAILURE;
    }
  } else {
    return msCGIDispatchImageRequest(mapserv);
  }
}

int msCGIDispatchLegendIconRequest(mapservObj *mapserv)
{
  char **tokens = NULL;
  int numtokens=0;
  int layerindex=-1, classindex=0, status;
  outputFormatObj *format = NULL;
  imageObj *img = NULL;

  /* TODO: do we want to set scale here? */

  /* do we have enough information */
  if(!mapserv->icon) {
    msSetError(MS_WEBERR, "Mode=LEGENDICON requires an icon parameter.", "mapserv()");
    return MS_FAILURE;
  }

  /* process the icon definition */
  tokens = msStringSplit(mapserv->icon, ',', &numtokens);

  if(numtokens != 1 && numtokens != 2) {
    msSetError(MS_WEBERR, "%d Malformed icon parameter, should be 'layer,class' or just 'layer' if the layer has only 1 class defined.", "mapserv()", numtokens);
    status = MS_FAILURE;
    goto li_cleanup;
  }

  if((layerindex = msGetLayerIndex(mapserv->map, tokens[0])) == -1) {
    msSetError(MS_WEBERR, "Icon layer=%s not found in mapfile.", "mapserv()", tokens[0]);
    status = MS_FAILURE;
    goto li_cleanup;
  }

  if(numtokens == 2) { /* check the class index */
    classindex = atoi(tokens[1]);
    if(classindex >= GET_LAYER(mapserv->map, layerindex)->numclasses) {
      msSetError(MS_WEBERR, "Icon class=%d not found in layer=%s.", "mapserv()", classindex, GET_LAYER(mapserv->map, layerindex)->name);
      status = MS_FAILURE;
      goto li_cleanup;
    }
  }

  if(mapserv->Mode == MAPLEGENDICON) {
    if(setExtent(mapserv) != MS_SUCCESS) {
      status=MS_FAILURE;
      goto li_cleanup;
    }
    if(checkWebScale(mapserv) != MS_SUCCESS) {
      status=MS_FAILURE;
      goto li_cleanup;
    }
    mapserv->hittest = msSmallMalloc(sizeof(map_hittest));
    initMapHitTests(mapserv->map,mapserv->hittest);
    status = msHitTestLayer(mapserv->map, GET_LAYER(mapserv->map,layerindex),&mapserv->hittest->layerhits[layerindex]);
    if(status != MS_SUCCESS) goto li_cleanup;
  }

  /* ensure we have an image format representing the options for the legend. */
  msApplyOutputFormat(&format, mapserv->map->outputformat, mapserv->map->legend.transparent, mapserv->map->legend.interlace, MS_NOOVERRIDE);

  /* initialize the legend image */
  if( ! MS_RENDERER_PLUGIN(format) ) {
    msSetError(MS_RENDERERERR, "unsupported renderer for legend icon", "mapserv main()");
    status = MS_FAILURE;
    goto li_cleanup;
  }
  img = msImageCreate(mapserv->map->legend.keysizex, mapserv->map->legend.keysizey, format,
                      mapserv->map->web.imagepath, mapserv->map->web.imageurl, mapserv->map->resolution, mapserv->map->defresolution,
                      &(mapserv->map->legend.imagecolor));
  if(!img) {
    status = MS_FAILURE;
    goto li_cleanup;
  }
  img->map = mapserv->map;

  /* drop this reference to output format */
  msApplyOutputFormat(&format, NULL, MS_NOOVERRIDE, MS_NOOVERRIDE, MS_NOOVERRIDE);

  if(msDrawLegendIcon(mapserv->map, GET_LAYER(mapserv->map, layerindex), GET_LAYER(mapserv->map, layerindex)->class[classindex], mapserv->map->legend.keysizex,  mapserv->map->legend.keysizey, img, 0, 0, MS_TRUE,
      ((mapserv->hittest)?(&mapserv->hittest->layerhits[layerindex].classhits[classindex]):(NULL))) != MS_SUCCESS) {
    status = MS_FAILURE;
    goto li_cleanup;
  }

  if(mapserv->sendheaders) {
    msIO_setHeader("Content-Type","%s",MS_IMAGE_MIME_TYPE(mapserv->map->outputformat));
    msIO_sendHeaders();
  }
  /*
   ** Set the Cache control headers if the option is set.
   */
  if( mapserv->sendheaders && msLookupHashTable(&(mapserv->map->web.metadata), "http_max_age") ) {
    msIO_printf("Cache-Control: max-age=%s%c", msLookupHashTable(&(mapserv->map->web.metadata), "http_max_age"), 10);
  }
  
  status = msSaveImage(NULL, img, NULL);

li_cleanup:
  msFreeCharArray(tokens, numtokens);
  msFreeImage(img);
  return status;
}

int msCGIDispatchRequest(mapservObj *mapserv)
{
  int i;
  int status;

  /*
   ** Determine 'mode': Check for MS_MODE env. var. and mode=... CGI param
   */
  mapserv->Mode = -1; /* Not set */
  if( msCGISetMode(mapserv) != MS_SUCCESS) {
    return MS_FAILURE;
  }

  /*
   ** Start by calling the WMS/WFS/WCS Dispatchers.  If they fail then we'll
   ** process this as a regular MapServer request.
   */
  if((mapserv->Mode == -1 || mapserv->Mode == OWS || mapserv->Mode == WFS) &&
      (status = msOWSDispatch(mapserv->map, mapserv->request,
                              mapserv->Mode)) != MS_DONE  )  {
    /*
     ** OWSDispatch returned either MS_SUCCESS or MS_FAILURE
     */
    if( status == MS_FAILURE ) {
      return MS_FAILURE;
    }

    if (status == MS_SUCCESS &&
        strcasecmp(mapserv->map->imagetype, "application/openlayers")==0) {
      char *service = NULL;
      for( i=0; i<mapserv->request->NumParams; i++) {
        if(strcasecmp(mapserv->request->ParamNames[i], "SERVICE") == 0) {
          service = mapserv->request->ParamValues[i];
          break;
        }
      }
      if (service && strcasecmp(service,"WMS")==0) {
        if(mapserv->sendheaders) {
          msIO_setHeader("Content-Type","text/html");
          msIO_sendHeaders();
        }

        if (msReturnOpenLayersPage(mapserv) != MS_SUCCESS)
          return MS_FAILURE;
      }
    }
    return MS_SUCCESS;
  } /* done OGC/OWS case */


  /*
  ** Do "traditional" mode processing.
  */
  if (mapserv->Mode == -1)
    mapserv->Mode = BROWSE;

  if(MS_SUCCESS != msCGILoadForm(mapserv)) {
    return MS_FAILURE;
  }

  /* Insecure as implemented, need to save someplace non accessible by everyone in the universe
      if(mapserv->savemap) {
        snprintf(buffer, sizeof(buffer), "%s%s%s.map", mapserv->map->web.imagepath, mapserv->map->name, mapserv->Id);
        if(msSaveMap(mapserv->map, buffer) == -1) return MS_FAILURE;
      }
  */

  if((mapserv->CoordSource == FROMIMGPNT) || (mapserv->CoordSource == FROMIMGBOX)) /* make sure extent of existing image matches shape of image */
    mapserv->map->cellsize = msAdjustExtent(&mapserv->ImgExt, mapserv->ImgCols, mapserv->ImgRows);

  /*
  ** For each layer let's set layer status
  */
  for(i=0; i<mapserv->map->numlayers; i++) {
    if((GET_LAYER(mapserv->map, i)->status != MS_DEFAULT)) {
      if(isOn(mapserv,  GET_LAYER(mapserv->map, i)->name, GET_LAYER(mapserv->map, i)->group) == MS_TRUE) /* Set layer status */
        GET_LAYER(mapserv->map, i)->status = MS_ON;
      else
        GET_LAYER(mapserv->map, i)->status = MS_OFF;
    }
  }

  if(mapserv->CoordSource == FROMREFPNT) /* force browse mode if the reference coords are set */
    mapserv->Mode = BROWSE;

  if(mapserv->Mode == TILE) {
    /*
     ** Tile mode:
     ** Set the projection up and test the parameters for legality.
     */
    if( msTileSetup(mapserv) != MS_SUCCESS ) {
      return MS_FAILURE;
    }
  }
  if(mapserv->Mode == BROWSE) {
    return msCGIDispatchBrowseRequest(mapserv);
  } else if(mapserv->Mode == MAP || mapserv->Mode == SCALEBAR || mapserv->Mode == REFERENCE || mapserv->Mode == TILE) { /* "image" only modes */
    /* tile, map, scalebar and reference all need the extent to be set up correctly */
    if(setExtent(mapserv) != MS_SUCCESS) return MS_FAILURE;
    if(checkWebScale(mapserv) != MS_SUCCESS) return MS_FAILURE;
    return msCGIDispatchImageRequest(mapserv);
  } else if(mapserv->Mode == LEGEND || mapserv->Mode == MAPLEGEND) {
    return msCGIDispatchLegendRequest(mapserv);
  } else if(mapserv->Mode == LEGENDICON || mapserv->Mode == MAPLEGENDICON) {
    return msCGIDispatchLegendIconRequest(mapserv);
  } else if(mapserv->Mode >= QUERY) {
    return msCGIDispatchQueryRequest(mapserv);
  } else if(mapserv->Mode == COORDINATE) {
    return msCGIDispatchCoordinateRequest(mapserv);
  } else {
    msSetError(MS_WEBERR, "Bug: unsupported mode", "msDispatchRequest");
    return MS_FAILURE;
  }
}

int msCGIHandler(const char *query_string, void **out_buffer, size_t *buffer_length)
{
  int x,m=0;
  struct mstimeval execstarttime = {0}, execendtime = {0};
  struct mstimeval requeststarttime = {0}, requestendtime = {0};
  mapservObj* mapserv = NULL;
  char *queryString = NULL;
  int maxParams = MS_DEFAULT_CGI_PARAMS;
  msIOContext *ctx;
  msIOBuffer  *buf;

  msIO_installStdoutToBuffer();

  /* Use PROJ_LIB env vars if set */
  msProjLibInitFromEnv();

  /* Use MS_ERRORFILE and MS_DEBUGLEVEL env vars if set */
  if( msDebugInitFromEnv() != MS_SUCCESS ) {
    msCGIWriteError(mapserv);
    goto end_request;
  }

  if(msGetGlobalDebugLevel() >= MS_DEBUGLEVEL_TUNING)
    msGettimeofday(&execstarttime, NULL);

  if(!query_string || !*query_string) {
    msIO_setHeader("Content-Type","text/html");
    msIO_sendHeaders();
    msIO_printf("No query information to decode. QUERY_STRING not set.\n");
    goto end_request;
  }
  
  mapserv = msAllocMapServObj();
  mapserv->request->type = MS_GET_REQUEST;

  /* don't modify the string */
  queryString = msStrdup(query_string);
  for(x=0; queryString[0] != '\0'; x++) {
    if(m >= maxParams) {
      maxParams *= 2;
      mapserv->request->ParamNames = (char **) realloc(mapserv->request->ParamNames,sizeof(char *) * maxParams);
      if (mapserv->request->ParamNames == NULL) {
        msIO_printf("Out of memory trying to allocate name/value pairs.\n");
        goto end_request;
      }
      mapserv->request->ParamValues = (char **) realloc(mapserv->request->ParamValues,sizeof(char *) * maxParams);
      if (mapserv->request->ParamValues ==  NULL) {
        msIO_printf("Out of memory trying to allocate name/value pairs.\n");
        goto end_request;
      }
    }
    mapserv->request->ParamValues[m] = makeword(queryString,'&');
    plustospace(mapserv->request->ParamValues[m]);
    unescape_url(mapserv->request->ParamValues[m]);
    mapserv->request->ParamNames[m] = makeword(mapserv->request->ParamValues[m],'=');
    m++;
  }
  mapserv->request->NumParams = m;

  if( mapserv->request->NumParams == 0 ) {
    msCGIWriteError(mapserv);
    goto end_request;
  }

  mapserv->map = msCGILoadMap(mapserv);
  if(!mapserv->map) {
    msCGIWriteError(mapserv);
    goto end_request;
  }

  if( mapserv->map->debug >= MS_DEBUGLEVEL_TUNING)
    msGettimeofday(&requeststarttime, NULL);


  if(msCGIDispatchRequest(mapserv) != MS_SUCCESS) {
    msCGIWriteError(mapserv);
    goto end_request;
  }


end_request:
  if(mapserv) {
    if(mapserv->map && mapserv->map->debug >= MS_DEBUGLEVEL_TUNING) {
      msGettimeofday(&requestendtime, NULL);
      msDebug("mapserv request processing time (msLoadMap not incl.): %.3fs\n",
              (requestendtime.tv_sec+requestendtime.tv_usec/1.0e6)-
              (requeststarttime.tv_sec+requeststarttime.tv_usec/1.0e6) );
    }
    msCGIWriteLog(mapserv,MS_FALSE);
    msFreeMapServObj(mapserv);
  }

  /* normal case, processing is complete */
  if(msGetGlobalDebugLevel() >= MS_DEBUGLEVEL_TUNING) {
    msGettimeofday(&execendtime, NULL);
    msDebug("mapserv total execution time: %.3fs\n",
            (execendtime.tv_sec+execendtime.tv_usec/1.0e6)-
            (execstarttime.tv_sec+execstarttime.tv_usec/1.0e6) );
  }
  ctx = msIO_getHandler( (FILE *) "stdout" );
  buf = (msIOBuffer *) ctx->cbData;
  *out_buffer = buf->data;
  *buffer_length = buf->data_offset;

  free(queryString);

  return 0;
}<|MERGE_RESOLUTION|>--- conflicted
+++ resolved
@@ -228,62 +228,34 @@
     }
   }
 
-<<<<<<< HEAD
   if(map_value == NULL) {
-    if(ms_mapfile != NULL) {
-      map = msLoadMap(ms_mapfile, NULL);
-    } else {
-=======
-  if(i == mapserv->request->NumParams) {
     if(ms_mapfile == NULL) {
->>>>>>> ffca1098
       msSetError(MS_WEBERR, "CGI variable \"map\" is not set.", "msCGILoadMap()"); /* no default, outta here */
       return NULL;
     }
     ms_mapfile_tainted = MS_FALSE;
   } else {
-<<<<<<< HEAD
-    if(getenv(map_value)) /* an environment variable references the actual file to use */
-      map = msLoadMap(getenv(map_value), NULL);
-    else {
-      /* by here we know the request isn't for something in an environment variable */
-      if(ms_map_no_path != NULL) {
-        msSetError(MS_WEBERR, "Mapfile not found in environment variables and this server is not configured for full paths.", "msCGILoadMap()");
-        return NULL;
-      }
-
-      if(ms_map_pattern != NULL && msEvalRegex(ms_map_pattern, map_value) != MS_TRUE) {
-        msSetError(MS_WEBERR, "Parameter 'map' value fails to validate.", "msCGILoadMap()");
-=======
-    if(getenv(mapserv->request->ParamValues[i])) { /* an environment variable references the actual file to use */
+    if(getenv(map_value)) { /* an environment variable references the actual file to use */
       /* validate env variable name */
-      if(msIsValidRegex(ms_map_env_bad_pattern) == MS_FALSE || msCaseEvalRegex(ms_map_env_bad_pattern, mapserv->request->ParamValues[i]) == MS_TRUE) {
+      if(msIsValidRegex(ms_map_env_bad_pattern) == MS_FALSE || msCaseEvalRegex(ms_map_env_bad_pattern, map_value) == MS_TRUE) {
         msSetError(MS_WEBERR, "CGI variable \"map\" fails to validate.", "msCGILoadMap()");
         return NULL;
       }
-      if(ms_map_env_pattern != NULL && msEvalRegex(ms_map_env_pattern, mapserv->request->ParamValues[i]) != MS_TRUE) {
+      if(ms_map_env_pattern != NULL && msEvalRegex(ms_map_env_pattern, map_value) != MS_TRUE) {
         msSetError(MS_WEBERR, "CGI variable \"map\" fails to validate.", "msCGILoadMap()");
->>>>>>> ffca1098
         return NULL;
       }
-      ms_mapfile = getenv(mapserv->request->ParamValues[i]);
+      ms_mapfile = getenv(map_value);
     } else {
       /* by now we know the request isn't for something in an environment variable */
       if(ms_map_no_path != NULL) {
         msSetError(MS_WEBERR, "CGI variable \"map\" not found in environment and this server is not configured for full paths.", "msCGILoadMap()");
         return NULL;
       }
-      ms_mapfile = mapserv->request->ParamValues[i];
-    }
-  }
-
-<<<<<<< HEAD
-      /* ok to try to load now */
-      map = msLoadMap(map_value, NULL);
-    }
-  }
-  
-=======
+      ms_mapfile = map_value;
+    }
+  }
+
   /* validate ms_mapfile if tainted */
   if(ms_mapfile_tainted == MS_TRUE) {
     if(msIsValidRegex(ms_map_bad_pattern) == MS_FALSE || msEvalRegex(ms_map_bad_pattern, ms_mapfile) == MS_TRUE) {
@@ -298,7 +270,6 @@
 
   /* ok to try to load now */
   map = msLoadMap(ms_mapfile, NULL);
->>>>>>> ffca1098
   if(!map) return NULL;
 
   if(!msLookupHashTable(&(map->web.validation), "immutable")) {

--- conflicted
+++ resolved
@@ -198,40 +198,25 @@
 {
   int i, j;
   mapObj *map = NULL;
-  const char *mapfile = NULL;
-
-<<<<<<< HEAD
+
+  const char *ms_mapfile = CPLGetConfigOption("MS_MAPFILE", NULL);
+  const char *ms_map_no_path = CPLGetConfigOption("MS_MAP_NO_PATH", NULL);
+  const char *ms_map_pattern = CPLGetConfigOption("MS_MAP_PATTERN", NULL);
+
   if(mapserv->api_path != NULL) {
-    mapfile = mapserv->api_path[1]; /* mapfile is *always* in the first position (/{mapfile}/{signature}) of an API call */
+    ms_mapfile = mapserv->api_path[1]; /* mapfile is *always* in the first position (/{mapfile}/{signature}) of an API call */
   } else {
     for(i=0; i<mapserv->request->NumParams; i++) { /* find the map parameter */
       if(strcasecmp(mapserv->request->ParamNames[i], "map") == 0) {
-        mapfile = mapserv->request->ParamValues[i];
+        ms_mapfile = mapserv->request->ParamValues[i];
         break;
       }
     }
   }
 
-  if(mapfile == NULL) {
-    char *ms_mapfile = getenv("MS_MAPFILE");
-    if(ms_mapfile) {
-      map = msLoadMap(ms_mapfile, NULL);
-=======
-  const char *ms_mapfile = CPLGetConfigOption("MS_MAPFILE", NULL);
-  const char *ms_map_no_path = CPLGetConfigOption("MS_MAP_NO_PATH", NULL);
-  const char *ms_map_pattern = CPLGetConfigOption("MS_MAP_PATTERN", NULL);
-
-  for(i=0; i<mapserv->request->NumParams; i++) /* find the mapfile parameter first */
-    if(strcasecmp(mapserv->request->ParamNames[i], "map") == 0) break;
-
-  if(i == mapserv->request->NumParams) {
-    if(ms_mapfile != NULL) {
-      map = msLoadMap(ms_mapfile,NULL);
->>>>>>> e306cd03
-    } else {
-      msSetError(MS_WEBERR, "CGI variable \"map\" is not set.", "msCGILoadMap()"); /* no default, outta here */
-      return NULL;
-    }
+  if(ms_mapfile == NULL) {
+    msSetError(MS_WEBERR, "CGI variable \"map\" is not set.", "msCGILoadMap()"); /* no default, outta here */
+    return NULL;
   } else {
     if(getenv(mapfile)) /* an environment variable references the actual file to use */
       map = msLoadMap(getenv(mapfile), NULL);
@@ -242,13 +227,7 @@
         return NULL;
       }
 
-<<<<<<< HEAD
-      // TODO, no ..'s?
-
-      if(getenv("MS_MAP_PATTERN") && msEvalRegex(getenv("MS_MAP_PATTERN"), mapfile) != MS_TRUE) {
-=======
       if(ms_map_pattern != NULL && msEvalRegex(ms_map_pattern, mapserv->request->ParamValues[i]) != MS_TRUE) {
->>>>>>> e306cd03
         msSetError(MS_WEBERR, "Parameter 'map' value fails to validate.", "msCGILoadMap()");
         return NULL;
       }

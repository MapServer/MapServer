--- conflicted
+++ resolved
@@ -1656,12 +1656,6 @@
       if (rc == SQL_ERROR || rc == SQL_SUCCESS_WITH_INFO)
         handleSQLError(layer);
 
-<<<<<<< HEAD
-      oidBuffer[retLen] = 0;
-      record_oid = strtol(oidBuffer, NULL, 10);
-
-      shape->index = record_oid;
-=======
       if (retLen < sizeof(oidBuffer))
 	  {
 		oidBuffer[retLen] = 0;
@@ -1674,7 +1668,6 @@
 		shape->index = -1;
 	  }
 
->>>>>>> 2f4b50a2
       shape->resultindex = (*record);
 
       (*record)++;        /* move to next shape */

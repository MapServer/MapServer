--- conflicted
+++ resolved
@@ -1198,7 +1198,6 @@
 
 static char *msWCSGetFormatsList20( mapObj *map, layerObj *layer )
 {
-<<<<<<< HEAD
   char *format_list = msStrdup("");
   char **tokens = NULL, **formats = NULL;
   int  i, numtokens = 0, numformats;
@@ -1210,6 +1209,14 @@
   if( layer != NULL
       && (value = msOWSGetEncodeMetadata( &(layer->metadata),"CO","formats",
                                           NULL )) != NULL ) {
+    tokens = msStringSplit(value, ' ', &numtokens);
+  }
+
+  /* -------------------------------------------------------------------- */
+  /*      Parse from map.web metadata.                                    */
+  /* -------------------------------------------------------------------- */
+  else if((value = msOWSGetEncodeMetadata( &(map->web.metadata), "CO", "formats",
+                                           NULL)) != NULL ) {
     tokens = msStringSplit(value, ' ', &numtokens);
   }
 
@@ -1233,55 +1240,6 @@
         default:
           break;
       }
-=======
-    char *format_list = msStrdup("");
-    char **tokens = NULL, **formats = NULL;
-    int  i, numtokens = 0, numformats;
-    const char *value;
-
-    /* -------------------------------------------------------------------- */
-    /*      Parse from layer metadata.                                      */
-    /* -------------------------------------------------------------------- */
-    if( layer != NULL
-        && (value = msOWSGetEncodeMetadata( &(layer->metadata),"CO","formats",
-                                            NULL )) != NULL )
-    {
-        tokens = msStringSplit(value, ' ', &numtokens);
-    }
-
-    /* -------------------------------------------------------------------- */
-    /*      Parse from map.web metadata.                                    */
-    /* -------------------------------------------------------------------- */
-
-    else if((value = msOWSGetEncodeMetadata( &(map->web.metadata), "CO", "formats",
-                                                NULL)) != NULL )
-    {
-        tokens = msStringSplit(value, ' ', &numtokens);
-    }
-
-    /* -------------------------------------------------------------------- */
-    /*      Or generate from all configured raster output formats that      */
-    /*      look plausible.                                                 */
-    /* -------------------------------------------------------------------- */
-    else
-    {
-        tokens = (char **) msSmallCalloc(map->numoutputformats,sizeof(char*));
-        for( i = 0; i < map->numoutputformats; i++ )
-        {
-            switch( map->outputformatlist[i]->renderer )
-            {
-            /* seemingly normal raster format */
-            case MS_RENDER_WITH_GD:
-            case MS_RENDER_WITH_AGG:
-            case MS_RENDER_WITH_RAWDATA:
-                tokens[numtokens++] = msStrdup(map->outputformatlist[i]->name);
-                break;
-            /* rest of formats aren't really WCS compatible */
-            default:
-                break;
-            }
-        }
->>>>>>> b89c07e1
     }
   }
 
@@ -2872,22 +2830,13 @@
       msFree(owned_value);
     }
 
-<<<<<<< HEAD
     /* -------------------------------------------------------------------- */
     /*      SupportedFormats                                                */
     /* -------------------------------------------------------------------- */
-    {
+    /* for now, WCS 2.0 does not allow per coverage format definitions */
+    /*{
       xmlNodePtr psSupportedFormats;
       char *format_list;
-=======
-        /* -------------------------------------------------------------------- */
-        /*      SupportedFormats                                                */
-        /* -------------------------------------------------------------------- */
-        /* for now, WCS 2.0 does not allow per coverage format definitions */
-        /*{
-            xmlNodePtr psSupportedFormats;
-            char *format_list;
->>>>>>> b89c07e1
 
       psSupportedFormats =
         xmlNewChild(psSP, psWcsNs, BAD_CAST "SupportedFormats", NULL);
@@ -2899,13 +2848,8 @@
                               "SupportedFormat", format_list, ',');
       }
 
-<<<<<<< HEAD
       msFree(format_list);
-    }
-=======
-            msFree(format_list);
-        }*/
->>>>>>> b89c07e1
+    }*/
 
     /* -------------------------------------------------------------------- */
     /*      nativeFormat                                                    */

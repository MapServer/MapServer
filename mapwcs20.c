/******************************************************************************
 * $Id$
 *
 * Project:  MapServer
 * Purpose:  OpenGIS Web Coverage Server (WCS) 2.0 implementation.
 * Author:   Stephan Meissl <stephan.meissl@eox.at>
 *           Fabian Schindler <fabian.schindler@eox.at>
 *           and the MapServer team.
 *
 ******************************************************************************
 * Copyright (c) 2010, 2011 EOX IT Services GmbH, Austria
 *
 * Permission is hereby granted, free of charge, to any person obtaining a
 * copy of this software and associated documentation files (the "Software"),
 * to deal in the Software without restriction, including without limitation
 * the rights to use, copy, modify, merge, publish, distribute, sublicense,
 * and/or sell copies of the Software, and to permit persons to whom the
 * Software is furnished to do so, subject to the following conditions:
 *
 * The above copyright notice and this permission notice shall be included in
 * all copies of this Software or works derived from this Software.
 *
 * THE SOFTWARE IS PROVIDED "AS IS", WITHOUT WARRANTY OF ANY KIND, EXPRESS
 * OR IMPLIED, INCLUDING BUT NOT LIMITED TO THE WARRANTIES OF MERCHANTABILITY,
 * FITNESS FOR A PARTICULAR PURPOSE AND NONINFRINGEMENT. IN NO EVENT SHALL
 * THE AUTHORS OR COPYRIGHT HOLDERS BE LIABLE FOR ANY CLAIM, DAMAGES OR OTHER
 * LIABILITY, WHETHER IN AN ACTION OF CONTRACT, TORT OR OTHERWISE, ARISING
 * FROM, OUT OF OR IN CONNECTION WITH THE SOFTWARE OR THE USE OR OTHER
 * DEALINGS IN THE SOFTWARE.
 ****************************************************************************/

#if defined(USE_WCS_SVR)

#include <assert.h>
#include "mapserver.h"
#include "maperror.h"
#include "mapthread.h"
#include "mapwcs.h"
#include <float.h>
#include "gdal.h"
#include "cpl_port.h"
#include "maptime.h"
#include "mapprimitive.h"
#include "cpl_string.h"
#include <proj_api.h>
#include <string.h>

#if defined(USE_LIBXML2)

#include <libxml/tree.h>
#include "maplibxml2.h"
#include <libxml/parser.h>

#endif /* defined(USE_LIBXML2) */



/************************************************************************/
/*                   msStringParseInteger()                             */
/*                                                                      */
/*      Tries to parse a string as a integer value. If not possible     */
/*      the value MS_WCS20_UNBOUNDED is stored as value.                */
/*      If no characters could be parsed, MS_FAILURE is returned. If at */
/*      least some characters could be parsed, MS_DONE is returned and  */
/*      only if all characters could be parsed, MS_SUCCESS is returned. */
/************************************************************************/

static int msStringParseInteger(const char *string, int *dest)
{
  char *parse_check;
  *dest = (int)strtol(string, &parse_check, 0);
  if(parse_check == string) {
    return MS_FAILURE;
  } else if(parse_check - strlen(string) != string) {
    return MS_DONE;
  }
  return MS_SUCCESS;
}

/************************************************************************/
/*                   msStringParseDouble()                              */
/*                                                                      */
/*      Tries to parse a string as a double value. If not possible      */
/*      the value 0 is stored as value.                                 */
/*      If no characters could be parsed, MS_FAILURE is returned. If at */
/*      least some characters could be parsed, MS_DONE is returned and  */
/*      only if all characters could be parsed, MS_SUCCESS is returned. */
/************************************************************************/

static int msStringParseDouble(const char *string, double *dest)
{
  char *parse_check = NULL;
  *dest = strtod(string, &parse_check);
  if(parse_check == string) {
    return MS_FAILURE;
  } else if(parse_check - strlen(string) != string) {
    return MS_DONE;
  }
  return MS_SUCCESS;
}

/************************************************************************/
/*                   msWCSParseTimeOrScalar20()                         */
/*                                                                      */
/*      Parses a string, either as a time or a scalar value and         */
/*      writes the output into the timeScalarUnion.                     */
/************************************************************************/

static int msWCSParseTimeOrScalar20(timeScalarUnion *u, const char *string)
{
  struct tm time;
  if (string) {
    while(*string == ' ')
      string ++;
  }

  if (!string || strlen(string) == 0 || !u) {
    msSetError(MS_WCSERR, "Invalid string", "msWCSParseTimeOrScalar20()");
    return MS_WCS20_ERROR_VALUE;
  }
  /* if the string is equal to "*" it means the value
   *  of the interval is unbounded                    */
  if (EQUAL(string, "*")) {
    u->scalar = MS_WCS20_UNBOUNDED;
    u->unbounded = 1;
    return MS_WCS20_UNDEFINED_VALUE;
  }

  /* if returned a valid value, use it */
  if (msStringParseDouble(string, &(u->scalar)) == MS_SUCCESS) {
    return MS_WCS20_SCALAR_VALUE;
  }
  /* otherwise it might be a time value */
  msTimeInit(&time);
  if (msParseTime(string, &time) == MS_TRUE) {
    u->time = mktime(&time);
    return MS_WCS20_TIME_VALUE;
  }
  /* the value could neither be parsed as a double nor as a time value */
  else {
    msSetError(MS_WCSERR,
               "String %s could not be parsed to a time or scalar value",
               "msWCSParseTimeOrScalar20()");
    return MS_WCS20_ERROR_VALUE;
  }
}

/************************************************************************/
/*                   msWCSCreateSubsetObj20()                           */
/*                                                                      */
/*      Creates a new wcs20SubsetObj and initializes it to standard     */
/*      values.                                                         */
/************************************************************************/

static wcs20SubsetObjPtr msWCSCreateSubsetObj20()
{
  wcs20SubsetObjPtr subset = (wcs20SubsetObjPtr) malloc(sizeof(wcs20SubsetObj));
  MS_CHECK_ALLOC(subset, sizeof(wcs20SubsetObj), NULL);

  subset->axis = NULL;
  subset->crs = NULL;
  subset->min.scalar = subset->max.scalar = MS_WCS20_UNBOUNDED;
  subset->min.unbounded = subset->max.unbounded = 0;
  subset->operation = MS_WCS20_SLICE;

  return subset;
}

/************************************************************************/
/*                   msWCSFreeSubsetObj20()                             */
/*                                                                      */
/*      Frees a wcs20SubsetObj and releases all linked resources.       */
/************************************************************************/

static void msWCSFreeSubsetObj20(wcs20SubsetObjPtr subset)
{
  if (NULL == subset) {
    return;
  }
  msFree(subset->axis);
  msFree(subset->crs);
  msFree(subset);
}

/************************************************************************/
/*                   msWCSCreateAxisObj20()                             */
/*                                                                      */
/*      Creates a new wcs20AxisObj and initializes it to standard       */
/*      values.                                                         */
/************************************************************************/

static wcs20AxisObjPtr msWCSCreateAxisObj20()
{
  wcs20AxisObj *axis = (wcs20AxisObjPtr)malloc(sizeof(wcs20AxisObj));
  MS_CHECK_ALLOC(axis, sizeof(wcs20AxisObj), NULL);

  axis->name = NULL;
  axis->size = 0;
  axis->resolution = MS_WCS20_UNBOUNDED;
  axis->resolutionUOM = NULL;
  axis->subset = NULL;

  return axis;
}

/************************************************************************/
/*                   msWCSFreeAxisObj20()                               */
/*                                                                      */
/*      Frees a wcs20AxisObj and releases all linked resources.         */
/************************************************************************/

static void msWCSFreeAxisObj20(wcs20AxisObjPtr axis)
{
  if(NULL == axis) {
    return;
  }

  msFree(axis->name);
  msFree(axis->resolutionUOM);
  msWCSFreeSubsetObj20(axis->subset);
  msFree(axis);
}

/************************************************************************/
/*                   msWCSFindAxis20()                                  */
/*                                                                      */
/*      Helper function to retrieve an axis by the name from a params   */
/*      object.                                                         */
/************************************************************************/

static wcs20AxisObjPtr msWCSFindAxis20(wcs20ParamsObjPtr params,
                                       const char *name)
{
  int i = 0;
  for(i = 0; i < params->numaxes; ++i) {
    if(EQUAL(params->axes[i]->name, name)) {
      return params->axes[i];
    }
  }
  return NULL;
}

/************************************************************************/
/*                   msWCSInsertAxisObj20()                             */
/*                                                                      */
/*      Helper function to insert an axis object into the axes list of  */
/*      a params object.                                                */
/************************************************************************/

static void msWCSInsertAxisObj20(wcs20ParamsObjPtr params, wcs20AxisObjPtr axis)
{
  params->numaxes++;
  params->axes = (wcs20AxisObjPtr*) msSmallRealloc(params->axes,
                 sizeof(wcs20AxisObjPtr) * (params->numaxes));
  params->axes[params->numaxes - 1] = axis;
}

/************************************************************************/
/*                   msWCSCreateParamsObj20()                           */
/*                                                                      */
/*      Creates a new wcs20ParamsObj and initializes it to standard     */
/*      values.                                                         */
/************************************************************************/

wcs20ParamsObjPtr msWCSCreateParamsObj20()
{
  wcs20ParamsObjPtr params
    = (wcs20ParamsObjPtr) malloc(sizeof(wcs20ParamsObj));
  MS_CHECK_ALLOC(params, sizeof(wcs20ParamsObj), NULL);

  params->version         = NULL;
  params->request         = NULL;
  params->service         = NULL;
  params->accept_versions = NULL;
  params->sections        = NULL;
  params->updatesequence  = NULL;
  params->ids             = NULL;
  params->width           = 0;
  params->height          = 0;
  params->resolutionX     = MS_WCS20_UNBOUNDED;
  params->resolutionY     = MS_WCS20_UNBOUNDED;
  params->resolutionUnits = NULL;
  params->numaxes         = 0;
  params->axes            = NULL;
  params->format          = NULL;
  params->multipart       = 0;
  params->interpolation   = NULL;
  params->outputcrs       = NULL;
  params->subsetcrs       = NULL;
  params->bbox.minx = params->bbox.miny = -DBL_MAX;
  params->bbox.maxx = params->bbox.maxy =  DBL_MAX;
  params->range_subset    = NULL;

  return params;
}

/************************************************************************/
/*                   msWCSFreeParamsObj20()                             */
/*                                                                      */
/*      Frees a wcs20ParamsObj and releases all linked resources.       */
/************************************************************************/

void msWCSFreeParamsObj20(wcs20ParamsObjPtr params)
{
  if (NULL == params) {
    return;
  }

  msFree(params->version);
  msFree(params->request);
  msFree(params->service);
  CSLDestroy(params->accept_versions);
  CSLDestroy(params->sections);
  msFree(params->updatesequence);
  CSLDestroy(params->ids);
  msFree(params->resolutionUnits);
  msFree(params->format);
  msFree(params->interpolation);
  msFree(params->outputcrs);
  msFree(params->subsetcrs);
  while(params->numaxes > 0) {
    params->numaxes -= 1;
    msWCSFreeAxisObj20(params->axes[params->numaxes]);
  }
  msFree(params->axes);
  CSLDestroy(params->range_subset);
  msFree(params);
}

/************************************************************************/
/*                   msWCSParseSubset20()                               */
/*                                                                      */
/*      Parses several string parameters and fills them into the        */
/*      subset object.                                                  */
/************************************************************************/

static int msWCSParseSubset20(wcs20SubsetObjPtr subset, const char *axis,
                              const char *crs, const char *min, const char *max)
{
  int ts1, ts2;
  ts1 = ts2 = MS_WCS20_UNDEFINED_VALUE;

  if (subset == NULL) {
    return MS_FAILURE;
  }

  if (axis == NULL || strlen(axis) == 0) {
    msSetError(MS_WCSERR, "Subset axis is not given.",
               "msWCSParseSubset20()");
    return MS_FAILURE;
  }

  subset->axis = msStrdup(axis);
  if (crs != NULL) {
    subset->crs = msStrdup(crs);
  }

  /* Parse first (probably only) part of interval/point;
   * check whether its a time value or a scalar value     */
  ts1 = msWCSParseTimeOrScalar20(&(subset->min), min);
  if (ts1 == MS_WCS20_ERROR_VALUE) {
    return MS_FAILURE;
  }

  /* check if its an interval */
  /* if there is a comma, then it is */
  if (max != NULL && strlen(max) > 0) {
    subset->operation = MS_WCS20_TRIM;

    /* Parse the second value of the interval */
    ts2 = msWCSParseTimeOrScalar20(&(subset->max), max);
    if (ts2 == MS_WCS20_ERROR_VALUE) {
      return MS_FAILURE;
    }

    /* if at least one boundary is defined, use that value */
    if ((ts1 == MS_WCS20_UNDEFINED_VALUE) ^ (ts2
        == MS_WCS20_UNDEFINED_VALUE)) {
      if (ts1 == MS_WCS20_UNDEFINED_VALUE) {
        ts1 = ts2;
      }
    }
    /* if time and scalar values do not fit, throw an error */
    else if (ts1 != MS_WCS20_UNDEFINED_VALUE && ts2
             != MS_WCS20_UNDEFINED_VALUE && ts1 != ts2) {
      msSetError(MS_WCSERR,
                 "Interval error: minimum is a %s value, maximum is a %s value",
                 "msWCSParseSubset20()", ts1 ? "time" : "scalar",
                 ts2 ? "time" : "scalar");
      return MS_FAILURE;
    }
    /* if both min and max are unbounded -> throw an error */
    if (subset->min.unbounded && subset->max.unbounded) {
      msSetError(MS_WCSERR, "Invalid values: no bounds could be parsed",
                 "msWCSParseSubset20()");
      return MS_FAILURE;
    }
  }
  /* there is no second value, therefore it is a point.
   * consequently set the operation to slice */
  else {
    subset->operation = MS_WCS20_SLICE;
    if (ts1 == MS_WCS20_UNDEFINED_VALUE) {
      msSetError(MS_WCSERR, "Invalid point value given",
                 "msWCSParseSubset20()");
      return MS_FAILURE;
    }
  }

  subset->timeOrScalar = ts1;

  /* check whether the min is smaller than the max */
  if (subset->operation == MS_WCS20_TRIM) {
    if(subset->timeOrScalar == MS_WCS20_SCALAR_VALUE && subset->min.scalar == MS_WCS20_UNBOUNDED) {
      subset->min.scalar = -MS_WCS20_UNBOUNDED;
    }

    if (subset->timeOrScalar == MS_WCS20_TIME_VALUE && subset->min.time
        > subset->max.time) {
      msSetError(MS_WCSERR,
                 "Minimum value of subset axis %s is larger than maximum value",
                 "msWCSParseSubset20()", subset->axis);
      return MS_FAILURE;
    }
    if (subset->timeOrScalar == MS_WCS20_SCALAR_VALUE && subset->min.scalar > subset->max.scalar) {
      msSetError(MS_WCSERR,
                 "Minimum value (%f) of subset axis '%s' is larger than maximum value (%f).",
                 "msWCSParseSubset20()", subset->min.scalar, subset->axis, subset->max.scalar);
      return MS_FAILURE;
    }
  }
  return MS_SUCCESS;
}

/************************************************************************/
/*                   msWCSParseSubsetKVPString20()                      */
/*                                                                      */
/*      Creates a new wcs20SubsetObj, parses a string and fills         */
/*      the parsed values into the object. Returns NULL on failure.     */
/*      Subset string: axis [ , crs ] ( intervalOrPoint )               */
/************************************************************************/

static int msWCSParseSubsetKVPString20(wcs20SubsetObjPtr subset, char *string)
{
  char *axis, *crs, *min, *max;

  axis = string;
  crs = NULL;
  min = NULL;
  max = NULL;

  /* find first '(' */
  min = strchr(string, '(');

  /* if min could not be found, the string is invalid */
  if (min == NULL) {
    msSetError(MS_WCSERR, "Invalid axis subset string: '%s'",
               "msWCSParseSubsetKVPString20()", string);
    return MS_FAILURE;
  }
  /* set min to first letter */
  *min = '\0';
  ++min;

  /* cut the trailing ')' */
  if (min[strlen(min) - 1] == ')') {
    min[strlen(min) - 1] = '\0';
  }
  /* look if also a max is defined */
  max = strchr(min, ',');
  if (max != NULL) {
    *max = '\0';
    ++max;
  }

  /* look if also a crs is defined */
  crs = strchr(axis, ',');
  if (crs != NULL) {
    *crs = '\0';
    ++crs;
  }

  return msWCSParseSubset20(subset, axis, crs, min, max);
}

/************************************************************************/
/*                   msWCSParseSizeString20()                           */
/*                                                                      */
/*      Parses a string containing the axis and the size as an integer. */
/*      Size string: axis ( size )                                      */
/************************************************************************/

static int msWCSParseSizeString20(char *string, char *outAxis, size_t axisStringLen, int *outSize)
{
  char *number = NULL;
  char *check = NULL;

  /* find first '(', the character before the number */
  number = strchr(string, '(');

  if(NULL == number) {
    msSetError(MS_WCSERR, "Invalid size parameter value.",
               "msWCSParseSize20()");
    return MS_FAILURE;
  }

  /* cut trailing ')' */
  check = strchr(string, ')');
  if(NULL == check) {
    msSetError(MS_WCSERR, "Invalid size parameter value.",
               "msWCSParseSize20()");
    return MS_FAILURE;
  }
  *number = '\0';
  ++number;
  *check = '\0';

  strlcpy(outAxis, string, axisStringLen);

  /* parse size value */
  if(msStringParseInteger(number, outSize) != MS_SUCCESS) {
    msSetError(MS_WCSERR, "Parameter value '%s' is not a valid integer.",
               "msWCSParseSize20()", number);
    return MS_FAILURE;
  }

  return MS_SUCCESS;
}

/************************************************************************/
/*                   msWCSParseResolutionString20()                     */
/*                                                                      */
/*      Parses a resolution string and returns the axis, the units of   */
/*      measure and the resolution value.                               */
/*      Subset string: axis ( value )                                   */
/************************************************************************/

static int msWCSParseResolutionString20(char *string,
                                        char *outAxis, size_t axisStringLen, double *outResolution)
{
  char *number = NULL;
  char *check = NULL;

  /* find brackets */
  number = strchr(string, '(');

  if(NULL == number) {
    msSetError(MS_WCSERR, "Invalid resolution parameter value.",
               "msWCSParseSize20()", string);
    return MS_FAILURE;
  }

  /* cut trailing ')' */
  check = strchr(string, ')');
  if(NULL == check) {
    msSetError(MS_WCSERR, "Invalid size parameter value.",
               "msWCSParseSize20()");
    return MS_FAILURE;
  }

  *number = '\0';
  ++number;
  *check = '\0';

  strlcpy(outAxis, string, axisStringLen);

  if(msStringParseDouble(number, outResolution) != MS_SUCCESS) {
    *outResolution = MS_WCS20_UNBOUNDED;
    msSetError(MS_WCSERR, "Invalid resolution parameter value.",
               "msWCSParseSize20()", string);
    return MS_FAILURE;
  }

  return MS_SUCCESS;
}

/************************************************************************/
/*                   msWCSParseRequest20_XMLGetCapabilities()           */
/*                                                                      */
/*      Parses a DOM element, representing a GetCapabilities-request    */
/*      to a params object.                                             */
/************************************************************************/
#if defined(USE_LIBXML2)
static int msWCSParseRequest20_XMLGetCapabilities(
  xmlNodePtr root, wcs20ParamsObjPtr params)
{
  xmlNodePtr child;
  char *content = NULL;
  XML_FOREACH_CHILD(root, child) {
    XML_LOOP_IGNORE_COMMENT_OR_TEXT(child)
    else if (EQUAL((char *)child->name, "AcceptVersions")) {
      xmlNodePtr versionNode = NULL;
      XML_FOREACH_CHILD(child, versionNode) {
        /* for(child = firstChild->children; child != NULL; child = child->next) */
        XML_LOOP_IGNORE_COMMENT_OR_TEXT(versionNode);
        XML_ASSERT_NODE_NAME(versionNode, "Version");

        content = (char *)xmlNodeGetContent(versionNode);
        params->accept_versions = CSLAddString(params->accept_versions, content);
        xmlFree(content);
      }
    } else if(EQUAL((char *)child->name, "Sections")) {
      xmlNodePtr sectionNode = NULL;
      XML_FOREACH_CHILD(child, sectionNode) {
        XML_LOOP_IGNORE_COMMENT_OR_TEXT(sectionNode)
        XML_ASSERT_NODE_NAME(sectionNode, "Section");

        content = (char *)xmlNodeGetContent(sectionNode);
        params->sections = CSLAddString(params->sections, content);
        xmlFree(content);
      }
    } else if(EQUAL((char *)child->name, "UpdateSequence")) {
      params->updatesequence =
        (char *)xmlNodeGetContent(child);
    } else if(EQUAL((char *)child->name, "AcceptFormats")) {
      /* Maybe not necessary, since only format is xml.   */
      /* At least ignore it, to not generate an error.    */
    } else if(EQUAL((char *)child->name, "AcceptLanguages")) {
      /* ignore */
    } else {
      XML_UNKNOWN_NODE_ERROR(child);
    }
  }
  return MS_SUCCESS;
}
#endif

/************************************************************************/
/*                   msWCSParseRequest20_XMLDescribeCoverage()          */
/*                                                                      */
/*      Parses a DOM element, representing a DescribeCoverage-request   */
/*      to a params object.                                             */
/************************************************************************/
#if defined(USE_LIBXML2)
static int msWCSParseRequest20_XMLDescribeCoverage(
  xmlNodePtr root, wcs20ParamsObjPtr params)
{
  xmlNodePtr child;
  int numIds = 0;
  char *id;

  XML_FOREACH_CHILD(root, child) {
    XML_LOOP_IGNORE_COMMENT_OR_TEXT(child)
    XML_ASSERT_NODE_NAME(child, "CoverageID");

    /* Node content is the coverage ID */
    id = (char *)xmlNodeGetContent(child);
    if (id == NULL || strlen(id) == 0) {
      msSetError(MS_WCSERR, "CoverageID could not be parsed.",
                 "msWCSParseRequest20_XMLDescribeCoverage()");
      return MS_FAILURE;
    }
    /* insert coverage ID into the list */
    ++numIds;
    params->ids = CSLAddString(params->ids, (char *)id);
    xmlFree(id);
  }
  return MS_SUCCESS;
}
#endif

/************************************************************************/
/*                   msWCSParseRequest20_XMLGetCoverage()               */
/*                                                                      */
/*      Parses a DOM element, representing a GetCoverage-request to a   */
/*      params object.                                                  */
/************************************************************************/
#if defined(USE_LIBXML2)
static int msWCSParseRequest20_XMLGetCoverage(
  xmlNodePtr root, wcs20ParamsObjPtr params)
{
  xmlNodePtr child;
  int numIds = 0;
  char *id;

  XML_FOREACH_CHILD(root, child) {
    XML_LOOP_IGNORE_COMMENT_OR_TEXT(child)
    else if (EQUAL((char *)child->name, "CoverageID")) {
      /* Node content is the coverage ID */
      id = (char *)xmlNodeGetContent(child);
      if (id == NULL || strlen(id) == 0) {
        msSetError(MS_WCSERR, "CoverageID could not be parsed.",
                   "msWCSParseRequest20_XMLGetCoverage()");
        return MS_FAILURE;
      }

      /* insert coverage ID into the list */
      ++numIds;
      params->ids = CSLAddString(params->ids, (char *)id);
      xmlFree(id);
    } else if (EQUAL((char *) child->name, "Format")) {
      params->format = (char *)xmlNodeGetContent(child);
    } else if (EQUAL((char *) child->name, "Mediatype")) {
      char *content = (char *)xmlNodeGetContent(child);
      if(content != NULL && (EQUAL(content, "multipart/mixed")
                          || EQUAL(content, "multipart/related"))) {
        params->multipart = MS_TRUE;
      }
      xmlFree(content);
    } else if (EQUAL((char *) child->name, "DimensionTrim")) {
      wcs20AxisObjPtr axis = NULL;
      wcs20SubsetObjPtr subset = NULL;
      xmlNodePtr node = NULL;
      char *axisName = NULL, *min = NULL, *max = NULL, *crs = NULL;

      /* get strings for axis, min and max */
      XML_FOREACH_CHILD(child, node) {
        XML_LOOP_IGNORE_COMMENT_OR_TEXT(node)
        else if (EQUAL((char *)node->name, "Dimension")) {
          if (axisName != NULL) {
            msSetError(MS_WCSERR,
                       "Parameter 'Dimension' is already set.",
                       "msWCSParseRequest20_XMLGetCoverage()");
            return MS_FAILURE;
          }
          axisName = (char *) xmlNodeGetContent(node);
          crs = (char *) xmlGetProp(node, BAD_CAST "crs");
        } else if (EQUAL((char *)node->name, "trimLow")) {
          min = (char *) xmlNodeGetContent(node);
        } else if (EQUAL((char *)node->name, "trimHigh")) {
          max = (char *) xmlNodeGetContent(node);
        } else {
          msFree(axisName);
          msFree(min);
          msFree(max);
          msFree(crs);
          XML_UNKNOWN_NODE_ERROR(node);
        }
      }
      if(NULL == (subset = msWCSCreateSubsetObj20())) {
        msFree(axisName);
        msFree(min);
        msFree(max);
        msFree(crs);
        return MS_FAILURE;
      }

      /* min and max have to have a value */
      if(min == NULL ) {
        min = msStrdup("*");
      }
      if(max == NULL) {
        max = msStrdup("*");
      }
      if (msWCSParseSubset20(subset, axisName, crs, min, max)
          == MS_FAILURE) {
        msWCSFreeSubsetObj20(subset);
        return MS_FAILURE;
      }

      if(NULL == (axis = msWCSFindAxis20(params, subset->axis))) {
        if(NULL == (axis = msWCSCreateAxisObj20())) {
          msFree(axisName);
          msFree(min);
          msFree(max);
          msFree(crs);
          return MS_FAILURE;
        }
        axis->name = msStrdup(subset->axis);
        msWCSInsertAxisObj20(params, axis);
      }

      axis->subset = subset;

      /* cleanup */
      msFree(axisName);
      msFree(min);
      msFree(max);
      msFree(crs);
    } else if(EQUAL((char *) child->name, "DimensionSlice")) {
      msSetError(MS_WCSERR, "Operation '%s' is not supported by MapServer.",
                 "msWCSParseRequest20_XMLGetCoverage()", (char *)child->name);
      return MS_FAILURE;
    } else if(EQUAL((char *) child->name, "Size")) {
      wcs20AxisObjPtr axis;
      char *axisName;
      char *content;

      if(NULL == (axisName = (char *) xmlGetProp(child, BAD_CAST "dimension")) ) {
        msSetError(MS_WCSERR, "Attribute 'dimension' is missing in element 'Size'.",
                   "msWCSParseRequest20_XMLGetCoverage()");
        return MS_FAILURE;
      }

      if(NULL == (axis = msWCSFindAxis20(params, axisName))) {
        if(NULL == (axis = msWCSCreateAxisObj20())) {
          return MS_FAILURE;
        }
        axis->name = msStrdup(axisName);
        msWCSInsertAxisObj20(params, axis);
      }

      content = (char *)xmlNodeGetContent(child);
      if(msStringParseInteger(content, &(axis->size)) != MS_SUCCESS) {
        msSetError(MS_WCSERR, "Value of element 'Size' could not "
                   "be parsed to a valid integer.",
                   "msWCSParseRequest20_XMLGetCoverage()");
        return MS_FAILURE;
      }
      xmlFree(content);
    } else if(EQUAL((char *) child->name, "Resolution")) {
      wcs20AxisObjPtr axis;
      char *axisName;
      char *content;

      if(NULL == (axisName = (char *) xmlGetProp(child, BAD_CAST "dimension"))) {
        msSetError(MS_WCSERR, "Attribute 'dimension' is missing "
                   "in element 'Resolution'.",
                   "msWCSParseRequest20_XMLGetCoverage()", (char *)child->name);
        return MS_FAILURE;
      }

      if(NULL == (axis = msWCSFindAxis20(params, axisName))) {
        if(NULL == (axis = msWCSCreateAxisObj20())) {
          return MS_FAILURE;
        }
        axis->name = msStrdup(axisName);
        msWCSInsertAxisObj20(params, axis);
      }

      axis->resolutionUOM = (char *) xmlGetProp(child, BAD_CAST "uom");

      content = (char *)xmlNodeGetContent(child);
      if(msStringParseDouble(content, &(axis->resolution)) != MS_SUCCESS) {
        msSetError(MS_WCSERR, "Value of element 'Resolution' could not "
                   "be parsed to a valid value.",
                   "msWCSParseRequest20_XMLGetCoverage()");
        xmlFree(content);
        return MS_FAILURE;
      }
      xmlFree(content);
    } else if(EQUAL((char *) child->name, "Interpolation")) {
      params->interpolation = (char *) xmlNodeGetContent(child);
    } else if(EQUAL((char *) child->name, "OutputCRS")) {
      params->outputcrs = (char *) xmlNodeGetContent(child);
    } else if(EQUAL((char *) child->name, "rangeSubset")) {
      xmlNodePtr bandNode = NULL;
      XML_FOREACH_CHILD(child, bandNode) {
        char *content = NULL;
        XML_ASSERT_NODE_NAME(bandNode, "band");

        content = (char *)xmlNodeGetContent(bandNode);
        params->range_subset =
          CSLAddString(params->range_subset, content);
        xmlFree(content);
      }
    } else {
      XML_UNKNOWN_NODE_ERROR(child);
    }
  }
  return MS_SUCCESS;
}
#endif

/************************************************************************/
/*                   msWCSParseRequest20()                              */
/*                                                                      */
/*      Parses a CGI-request to a WCS 20 params object. It is           */
/*      either a POST or a GET request. In case of a POST request       */
/*      the xml content has to be parsed to a DOM structure             */
/*      before the parameters can be extracted.                         */
/************************************************************************/

int msWCSParseRequest20(mapObj *map,
                        cgiRequestObj *request,
                        owsRequestObj *ows_request,
                        wcs20ParamsObjPtr params)
{
  int i;
  if (params == NULL || request == NULL || ows_request == NULL) {
    msSetError(MS_WCSERR, "Internal error.", "msWCSParseRequest20()");
    return MS_FAILURE;
  }

  /* Copy arbitrary service, version and request. */
  params->service = msStrdup(ows_request->service);
  if(ows_request->version != NULL) {
    params->version = msStrdup(ows_request->version);
  }
  params->request = msStrdup(ows_request->request);


  /* Parse the POST request */
  if (request->type == MS_POST_REQUEST) {
#if defined(USE_LIBXML2)
    xmlDocPtr doc = ows_request->document;
    xmlNodePtr root = NULL;
    const char *validate;
    int ret = MS_SUCCESS;

    /* parse to DOM-Structure and get root element */
    if(doc == NULL) {
      xmlErrorPtr error = xmlGetLastError();
      msSetError(MS_WCSERR, "XML parsing error: %s",
                 "msWCSParseRequest20()", error->message);
      return MS_FAILURE;
    }

    root = xmlDocGetRootElement(doc);

    validate = msOWSLookupMetadata(&(map->web.metadata), "CO", "validate_xml");
    if (validate != NULL && EQUAL(validate, "TRUE")) {
      char *schema_dir = msStrdup(msOWSLookupMetadata(&(map->web.metadata),
                                  "CO", "schemas_dir"));
      if (schema_dir != NULL
          && (params->version == NULL ||
              EQUALN(params->version, "2.0", 3))) {
        schema_dir = msStringConcatenate(schema_dir,
                                         "wcs/2.0.0/wcsAll.xsd");
        if (msOWSSchemaValidation(schema_dir, request->postrequest) != 0) {
          msSetError(MS_WCSERR, "Invalid POST request. "
                     "XML is not valid",
                     "msWCSParseRequest20()");
          return MS_FAILURE;
        }
      }
      msFree(schema_dir);
    }

    if(EQUAL(params->request, "GetCapabilities")) {
      ret = msWCSParseRequest20_XMLGetCapabilities(root, params);
    } else if(params->version != NULL && EQUALN(params->version, "2.0", 3)) {
      if(EQUAL(params->request, "DescribeCoverage")) {
        ret = msWCSParseRequest20_XMLDescribeCoverage(root, params);
      } else if(EQUAL(params->request, "GetCoverage")) {
        ret = msWCSParseRequest20_XMLGetCoverage(root, params);
      }
    }
    return ret;

#else /* defined(USE_LIBXML2) */
    /* TODO: maybe with CPLXML? */
    return MS_DONE;
#endif /* defined(USE_LIBXML2) */
  }

  /* Parse the KVP GET request */
  for (i = 0; i < request->NumParams; ++i) {
    char *key = NULL, *value = NULL;
    char **tokens;
    int num, j;
    key = request->ParamNames[i];
    value = request->ParamValues[i];

    if (EQUAL(key, "VERSION")) {
      continue;
    } else if (EQUAL(key, "REQUEST")) {
      continue;
    } else if (EQUAL(key, "SERVICE")) {
      continue;
    } else if (EQUAL(key, "ACCEPTVERSIONS")) {
      tokens = msStringSplit(value, ',', &num);
      for(j = 0; j < num; ++j) {
        params->accept_versions =
          CSLAddString(params->accept_versions, tokens[j]);
      }
      msFreeCharArray(tokens, num);
    } else if (EQUAL(key, "SECTIONS")) {
      tokens = msStringSplit(value, ',', &num);
      for(j = 0; j < num; ++j) {
        params->sections =
          CSLAddString(params->sections, tokens[j]);
      }
      msFreeCharArray(tokens, num);
    } else if (EQUAL(key, "UPDATESEQUENCE")) {
      params->updatesequence = msStrdup(value);
    } else if (EQUAL(key, "ACCEPTFORMATS")) {
      /* ignore */
    } else if (EQUAL(key, "ACCEPTLANGUAGES")) {
      /* ignore */
    } else if (EQUAL(key, "COVERAGEID")) {
      if (params->ids != NULL) {
        msSetError(MS_WCSERR, "Parameter 'CoverageID' is already set. "
                   "For multiple IDs use a comma separated list.",
                   "msWCSParseRequest20()");
        return MS_FAILURE;
      }
      params->ids = CSLTokenizeString2(value, ",",0);
    } else if (EQUAL(key, "FORMAT")) {
      params->format = msStrdup(value);
    } else if (EQUAL(key, "MEDIATYPE")) {
      if(EQUAL(value, "multipart/mixed") || EQUAL(value, "multipart/related")) {
        params->multipart = MS_TRUE;
      }
    } else if (EQUAL(key, "INTERPOLATION")) {
      params->interpolation = msStrdup(value);
    } else if (EQUAL(key, "OUTPUTCRS")) {
      params->outputcrs = msStrdup(value);
    } else if (EQUALN(key, "SIZE", 4)) {
      wcs20AxisObjPtr axis = NULL;
      char axisName[500];
      int size = 0;

      if(msWCSParseSizeString20(value, axisName, sizeof(axisName), &size) == MS_FAILURE) {
        return MS_FAILURE;
      }

      if(NULL == (axis = msWCSFindAxis20(params, axisName))) {
        if(NULL == (axis = msWCSCreateAxisObj20())) {
          return MS_FAILURE;
        }
        axis->name = msStrdup(axisName);
        msWCSInsertAxisObj20(params, axis);
      }

      /* check if the size of the axis is already set */
      if(axis->size != 0) {
        msSetError(MS_WCSERR, "The size of the axis is already set.",
                   "msWCSParseRequest20()");
        return MS_FAILURE;
      }
      axis->size = size;
    } else if (EQUALN(key, "RESOLUTION", 10)) {
      wcs20AxisObjPtr axis = NULL;
      char axisName[500];
      double resolution = 0;

      if(msWCSParseResolutionString20(value, axisName, sizeof(axisName), &resolution) == MS_FAILURE) {
        return MS_FAILURE;
      }

      /* check if axis object already exists, otherwise create a new one */
      if(NULL == (axis = msWCSFindAxis20(params, axisName))) {
        if(NULL == (axis = msWCSCreateAxisObj20())) {
          return MS_FAILURE;
        }
        axis->name = msStrdup(axisName);
        msWCSInsertAxisObj20(params, axis);
      }

      /* check if the resolution of the axis is already set */
      if(axis->resolution != MS_WCS20_UNBOUNDED) {
        msSetError(MS_WCSERR, "The resolution of the axis is already set.",
                   "msWCSParseRequest20()");
        return MS_FAILURE;
      }
      axis->resolution = resolution;
    } else if (EQUALN(key, "SUBSET", 6)) {
      wcs20AxisObjPtr axis = NULL;
      wcs20SubsetObjPtr subset = msWCSCreateSubsetObj20();
      if(NULL == subset) {
        return MS_FAILURE;
      }
      if (msWCSParseSubsetKVPString20(subset, value) == MS_FAILURE) {
        msWCSFreeSubsetObj20(subset);
        return MS_FAILURE;
      }

      if(NULL == (axis = msWCSFindAxis20(params, subset->axis))) {
        if(NULL == (axis = msWCSCreateAxisObj20())) {
          return MS_FAILURE;
        }
        axis->name = msStrdup(subset->axis);
        msWCSInsertAxisObj20(params, axis);
      }

      if(NULL != axis->subset) {
        msSetError(MS_WCSERR, "The axis '%s' is already subsetted.",
                   "msWCSParseRequest20()", axis->name);
        msWCSFreeSubsetObj20(subset);
        return MS_FAILURE;
      }
      axis->subset = subset;
    } else if(EQUAL(key, "RANGESUBSET")) {
      tokens = msStringSplit(value, ',', &num);
      for(j = 0; j < num; ++j) {
        params->range_subset =
          CSLAddString(params->range_subset, tokens[j]);
      }
      msFreeCharArray(tokens, num);
    }
    /* Ignore all other parameters here */
  }

  return MS_SUCCESS;
}

#if defined(USE_LIBXML2)

/************************************************************************/
/*                   msWCSValidateAndFindSubsets20()                    */
/*                                                                      */
/*      Iterates over every axis in the parameters and checks if the    */
/*      axis name is in any string list. If found, but there already is */
/*      a sample found for this axis, an Error is returned. Also if no  */
/*      axis is found for a given axis, an error is returned.           */
/************************************************************************/
static int msWCSValidateAndFindAxes20(
  wcs20ParamsObjPtr params,
  char*** validAxisNames,
  int numAxis,
  wcs20AxisObjPtr outAxes[])
{
  int iParamAxis, iAcceptedAxis, iName, i;

  for(i = 0; i < numAxis; ++i) {
    outAxes[i] = NULL;
  }

  /* iterate over all subsets */
  for(iParamAxis = 0; iParamAxis < params->numaxes; ++iParamAxis) {
    int found = 0;

    /* check if subset is valid */
    if(params->axes[iParamAxis]->subset != NULL) {
      if(params->axes[iParamAxis]->subset->timeOrScalar == MS_WCS20_TIME_VALUE) {
        msSetError(MS_WCSERR, "Time values for subsets are not supported. ",
                   "msWCSCreateBoundingBox20()");
        return MS_FAILURE;
      }
      if(params->axes[iParamAxis]->subset->operation == MS_WCS20_SLICE) {
        msSetError(MS_WCSERR, "Subset operation 'slice' is not supported.",
                   "msWCSCreateBoundingBox20()");
        return MS_FAILURE;
      }
    }

    /* iterate over all given axes */
    for(iAcceptedAxis = 0; iAcceptedAxis < numAxis; ++iAcceptedAxis ) {
      /* iterate over all possible names for the current axis */
      for(iName = 0; validAxisNames[iAcceptedAxis][iName] != NULL ; ++iName) {
        /* compare axis name with current possible name */
        if(EQUAL(params->axes[iParamAxis]->name, validAxisNames[iAcceptedAxis][iName])) {
          /* if there is already a sample for the axis, throw error */
          if(outAxes[iAcceptedAxis] != NULL) {
            msSetError(MS_WCSERR, "The axis with the name '%s' corresponds "
                       "to the same axis as the subset with the name '%s'.",
                       "msWCSValidateAndFindSubsets20()",
                       outAxes[iAcceptedAxis]->name, params->axes[iParamAxis]->name);
            return MS_FAILURE;
          }

          /* if match is found, save it */
          outAxes[iAcceptedAxis] = params->axes[iParamAxis];
          found = 1;
          break;
        }
      }
      if (found) {
        break;
      }
    }

    /* no valid representation for current subset found */
    /* exit and throw error                             */
    if(found == 0) {
      msSetError(MS_WCSERR, "Invalid subset axis '%s'.",
                 "msWCSValidateAndFindSubsets20()", params->axes[iParamAxis]->name);
      return MS_FAILURE;
    }
  }
  return MS_SUCCESS;
}

/************************************************************************/
/*                   msWCSPrepareNamespaces20()                         */
/*                                                                      */
/*      Inserts namespace definitions into the root node of a DOM       */
/*      structure.                                                      */
/************************************************************************/

static void msWCSPrepareNamespaces20(xmlDocPtr pDoc, xmlNodePtr psRootNode, mapObj* map)
{
  xmlNsPtr psXsiNs;
  char *schemaLocation = NULL;
  char *xsi_schemaLocation = NULL;

  xmlSetNs(psRootNode, xmlNewNs(psRootNode, BAD_CAST MS_OWSCOMMON_WCS_20_NAMESPACE_URI, BAD_CAST MS_OWSCOMMON_WCS_NAMESPACE_PREFIX));

  xmlNewNs(psRootNode, BAD_CAST MS_OWSCOMMON_OWS_20_NAMESPACE_URI,        BAD_CAST MS_OWSCOMMON_OWS_NAMESPACE_PREFIX);
  xmlNewNs(psRootNode, BAD_CAST MS_OWSCOMMON_OGC_NAMESPACE_URI,           BAD_CAST MS_OWSCOMMON_OGC_NAMESPACE_PREFIX );
  xmlNewNs(psRootNode, BAD_CAST MS_OWSCOMMON_W3C_XSI_NAMESPACE_URI,       BAD_CAST MS_OWSCOMMON_W3C_XSI_NAMESPACE_PREFIX);
  xmlNewNs(psRootNode, BAD_CAST MS_OWSCOMMON_W3C_XLINK_NAMESPACE_URI,     BAD_CAST MS_OWSCOMMON_W3C_XLINK_NAMESPACE_PREFIX);
  xmlNewNs(psRootNode, BAD_CAST MS_OWSCOMMON_WCS_20_NAMESPACE_URI,        BAD_CAST MS_OWSCOMMON_WCS_NAMESPACE_PREFIX);
  xmlNewNs(psRootNode, BAD_CAST MS_OWSCOMMON_GML_32_NAMESPACE_URI,        BAD_CAST MS_OWSCOMMON_GML_NAMESPACE_PREFIX);
  xmlNewNs(psRootNode, BAD_CAST MS_OWSCOMMON_GMLCOV_10_NAMESPACE_URI,     BAD_CAST MS_OWSCOMMON_GMLCOV_NAMESPACE_PREFIX);
  xmlNewNs(psRootNode, BAD_CAST MS_OWSCOMMON_SWE_20_NAMESPACE_URI,        BAD_CAST MS_OWSCOMMON_SWE_NAMESPACE_PREFIX);

  psXsiNs = xmlSearchNs(pDoc, psRootNode, BAD_CAST MS_OWSCOMMON_W3C_XSI_NAMESPACE_PREFIX);

  schemaLocation = msEncodeHTMLEntities( msOWSGetSchemasLocation(map) );
  xsi_schemaLocation = msStrdup(MS_OWSCOMMON_WCS_20_NAMESPACE_URI);
  xsi_schemaLocation = msStringConcatenate(xsi_schemaLocation, " ");
  xsi_schemaLocation = msStringConcatenate(xsi_schemaLocation, schemaLocation);
  xsi_schemaLocation = msStringConcatenate(xsi_schemaLocation, MS_OWSCOMMON_WCS_20_SCHEMAS_LOCATION);
  xsi_schemaLocation = msStringConcatenate(xsi_schemaLocation, " ");

  xmlNewNsProp(psRootNode, psXsiNs, BAD_CAST "schemaLocation", BAD_CAST xsi_schemaLocation);

  msFree(schemaLocation);
  msFree(xsi_schemaLocation);
}

/************************************************************************/
/*                   msWCSGetFormatList20()                             */
/*                                                                      */
/*      Copied from mapwcs.c.                                           */
/************************************************************************/

static char *msWCSGetFormatsList20( mapObj *map, layerObj *layer )
{
  char *format_list = msStrdup("");
  char **tokens = NULL, **formats = NULL;
  int  i, numtokens = 0, numformats;
  char *value;

  /* -------------------------------------------------------------------- */
  /*      Parse from layer metadata.                                      */
  /* -------------------------------------------------------------------- */
  if( layer != NULL
      && (value = msOWSGetEncodeMetadata( &(layer->metadata),"CO","formats",
                                          NULL )) != NULL ) {
    tokens = msStringSplit(value, ' ', &numtokens);
    msFree(value);
  }

  /* -------------------------------------------------------------------- */
  /*      Parse from map.web metadata.                                    */
  /* -------------------------------------------------------------------- */
  else if((value = msOWSGetEncodeMetadata( &(map->web.metadata), "CO", "formats",
                                           NULL)) != NULL ) {
    tokens = msStringSplit(value, ' ', &numtokens);
    msFree(value);
  }

  /* -------------------------------------------------------------------- */
  /*      Or generate from all configured raster output formats that      */
  /*      look plausible.                                                 */
  /* -------------------------------------------------------------------- */
  else {
    tokens = (char **) msSmallCalloc(map->numoutputformats,sizeof(char*));
    for( i = 0; i < map->numoutputformats; i++ ) {
      switch( map->outputformatlist[i]->renderer ) {
          /* seemingly normal raster format */
#ifdef USE_GD
        case MS_RENDER_WITH_GD:
#endif
        case MS_RENDER_WITH_AGG:
        case MS_RENDER_WITH_RAWDATA:
          tokens[numtokens++] = msStrdup(map->outputformatlist[i]->name);
          break;
          /* rest of formats aren't really WCS compatible */
        default:
          break;
      }
    }
  }

  /* -------------------------------------------------------------------- */
  /*      Convert outputFormatObj names into mime types and remove        */
  /*      duplicates.                                                     */
  /* -------------------------------------------------------------------- */
  numformats = 0;
  formats = (char **) msSmallCalloc(sizeof(char*),numtokens);

  for( i = 0; i < numtokens; i++ ) {
    int format_i, j;
    const char *mimetype;

    for( format_i = 0; format_i < map->numoutputformats; format_i++ ) {
      if( EQUAL(map->outputformatlist[format_i]->name, tokens[i]) )
        break;
    }

    if( format_i == map->numoutputformats ) {
      msDebug("Failed to find outputformat info on format '%s', ignore.\n",
              tokens[i] );
      continue;
    }

    mimetype = map->outputformatlist[format_i]->mimetype;
    if( mimetype == NULL || strlen(mimetype) == 0 ) {
      msDebug("No mimetime for format '%s', ignoring.\n",
              tokens[i] );
      continue;
    }

    for( j = 0; j < numformats; j++ ) {
      if( EQUAL(mimetype,formats[j]) )
        break;
    }

    if( j < numformats ) {
      msDebug( "Format '%s' ignored since mimetype '%s' duplicates another outputFormatObj.\n",
               tokens[i], mimetype );
      continue;
    }

    formats[numformats++] = msStrdup(mimetype);
  }

  msFreeCharArray(tokens,numtokens);

  /* -------------------------------------------------------------------- */
  /*      Turn mimetype list into comma delimited form for easy use       */
  /*      with xml functions.                                             */
  /* -------------------------------------------------------------------- */
  for(i = 0; i < numformats; i++) {
    if(i > 0) {
      format_list = msStringConcatenate(format_list, (char *) ",");
    }
    format_list = msStringConcatenate(format_list, formats[i]);
  }
  msFreeCharArray(formats,numformats);

  return format_list;
}

/************************************************************************/
/*                   msWCSSwapAxes20                                    */
/*                                                                      */
/*      Helper function to determine if a SRS mandates swapped axes.    */
/************************************************************************/

static int msWCSSwapAxes20(char *srs_uri)
{
  int srid = 0;

  /* get SRID from the srs uri */
  if(srs_uri != NULL && strlen(srs_uri) > 0) {
    if(sscanf(srs_uri, "http://www.opengis.net/def/crs/EPSG/0/%d", &srid) != EOF)
      ;
    else if(sscanf(srs_uri, "http://www.opengis.net/def/crs/%d", &srid) != EOF)
      ;
    else
      srid = 0;
  }
  if (srid == 0)
    return MS_FALSE;

  return msIsAxisInverted(srid);
}

/************************************************************************/
/*                   msWCSCommon20_CreateBoundedBy()                    */
/*                                                                      */
/*      Inserts the BoundedBy section into an existing DOM structure.   */
/************************************************************************/

static void msWCSCommon20_CreateBoundedBy(layerObj *layer, wcs20coverageMetadataObjPtr cm,
    xmlNsPtr psGmlNs, xmlNodePtr psRoot, projectionObj *projection, int swapAxes)
{
  xmlNodePtr psBoundedBy, psEnvelope;
  char lowerCorner[100], upperCorner[100], axisLabels[100], uomLabels[100];

  psBoundedBy = xmlNewChild( psRoot, psGmlNs, BAD_CAST "boundedBy", NULL);
  {
    psEnvelope = xmlNewChild(psBoundedBy, psGmlNs, BAD_CAST "Envelope", NULL);
    {
      xmlNewProp(psEnvelope, BAD_CAST "srsName", BAD_CAST cm->srs_uri);

      if(projection->proj != NULL && pj_is_latlong(projection->proj)) {
        if (swapAxes == MS_FALSE) {
          strlcpy(axisLabels, "long lat", sizeof(axisLabels));
        } else {
          strlcpy(axisLabels, "lat long", sizeof(axisLabels));
        }
        strlcpy(uomLabels, "deg deg", sizeof(uomLabels));
      } else {
        if (swapAxes == MS_FALSE) {
          strlcpy(axisLabels, "x y", sizeof(axisLabels));
        } else {
          strlcpy(axisLabels, "y x", sizeof(axisLabels));
        }
        strlcpy(uomLabels, "m m", sizeof(uomLabels));
      }
      xmlNewProp(psEnvelope, BAD_CAST "axisLabels", BAD_CAST axisLabels);
      xmlNewProp(psEnvelope, BAD_CAST "uomLabels", BAD_CAST uomLabels);
      xmlNewProp(psEnvelope, BAD_CAST "srsDimension", BAD_CAST "2");

      if (swapAxes == MS_FALSE) {
        snprintf(lowerCorner, sizeof(lowerCorner), "%.15g %.15g", cm->extent.minx, cm->extent.miny);
        snprintf(upperCorner, sizeof(upperCorner), "%.15g %.15g", cm->extent.maxx, cm->extent.maxy);
      } else {
        snprintf(lowerCorner, sizeof(lowerCorner), "%.15g %.15g", cm->extent.miny, cm->extent.minx);
        snprintf(upperCorner, sizeof(upperCorner), "%.15g %.15g", cm->extent.maxy, cm->extent.maxx);
      }

      xmlNewChild(psEnvelope, psGmlNs, BAD_CAST "lowerCorner", BAD_CAST lowerCorner);
      xmlNewChild(psEnvelope, psGmlNs, BAD_CAST "upperCorner", BAD_CAST upperCorner);
    }
  }
}

/************************************************************************/
/*                   msWCSCommon20_CreateDomainSet()                    */
/*                                                                      */
/*      Inserts the DomainSet section into an existing DOM structure.   */
/************************************************************************/

static void msWCSCommon20_CreateDomainSet(layerObj* layer, wcs20coverageMetadataObjPtr cm,
    xmlNsPtr psGmlNs, xmlNodePtr psRoot, projectionObj *projection, int swapAxes)
{
  xmlNodePtr psDomainSet, psGrid, psLimits, psGridEnvelope, psOrigin,
             psOffsetX, psOffsetY;
  char low[100], high[100], id[100], point[100], resx[100], resy[100], axisLabels[100];

  psDomainSet = xmlNewChild( psRoot, psGmlNs, BAD_CAST "domainSet", NULL);
  {
    psGrid = xmlNewChild(psDomainSet, psGmlNs, BAD_CAST "RectifiedGrid", NULL);
    {
      xmlNewProp(psGrid, BAD_CAST "dimension", BAD_CAST "2");
      snprintf(id, sizeof(id), "grid_%s", layer->name);
      xmlNewNsProp(psGrid, psGmlNs, BAD_CAST "id", BAD_CAST id);

      psLimits = xmlNewChild(psGrid, psGmlNs, BAD_CAST "limits", NULL);
      {
        psGridEnvelope = xmlNewChild(psLimits, psGmlNs, BAD_CAST "GridEnvelope", NULL);
        {
          strlcpy(low, "0 0", sizeof(low));
          snprintf(high, sizeof(high), "%d %d", cm->xsize - 1, cm->ysize - 1);

          xmlNewChild(psGridEnvelope, psGmlNs, BAD_CAST "low", BAD_CAST low);
          xmlNewChild(psGridEnvelope, psGmlNs, BAD_CAST "high", BAD_CAST high);
        }
      }

      if(projection->proj != NULL && pj_is_latlong(projection->proj)) {
        if (swapAxes == MS_FALSE) {
          strlcpy(axisLabels, "long lat", sizeof(axisLabels));
        } else {
          strlcpy(axisLabels, "lat long", sizeof(axisLabels));
        }
      } else {
        if (swapAxes == MS_FALSE) {
          strlcpy(axisLabels, "x y", sizeof(axisLabels));
        } else {
          strlcpy(axisLabels, "y x", sizeof(axisLabels));
        }
      }

      xmlNewChild(psGrid, psGmlNs, BAD_CAST "axisLabels", BAD_CAST axisLabels);

      psOrigin = xmlNewChild(psGrid, psGmlNs, BAD_CAST "origin", NULL);
      {
        if (swapAxes == MS_FALSE) {
          snprintf(point, sizeof(point), "%f %f", cm->extent.minx, cm->extent.maxy);
        } else {
          snprintf(point, sizeof(point), "%f %f", cm->extent.maxy, cm->extent.minx);
        }
        psOrigin = xmlNewChild(psOrigin, psGmlNs, BAD_CAST "Point", NULL);
        snprintf(id, sizeof(id), "grid_origin_%s", layer->name);
        xmlNewNsProp(psOrigin, psGmlNs, BAD_CAST "id", BAD_CAST id);
        xmlNewProp(psOrigin, BAD_CAST "srsName", BAD_CAST cm->srs_uri);

        xmlNewChild(psOrigin, psGmlNs, BAD_CAST "pos", BAD_CAST point);
      }

      if (swapAxes == MS_FALSE) {
        snprintf(resx, sizeof(resx), "%f 0", cm->xresolution);
        snprintf(resy, sizeof(resy), "0 %f", -fabs(cm->yresolution));
      } else {
        snprintf(resx, sizeof(resx), "0 %f", cm->xresolution);
        snprintf(resy, sizeof(resy), "%f 0", -fabs(cm->yresolution));
      }
      psOffsetX = xmlNewChild(psGrid, psGmlNs, BAD_CAST "offsetVector", BAD_CAST resx);
      psOffsetY = xmlNewChild(psGrid, psGmlNs, BAD_CAST "offsetVector", BAD_CAST resy);

      xmlNewProp(psOffsetX, BAD_CAST "srsName", BAD_CAST cm->srs_uri);
      xmlNewProp(psOffsetY, BAD_CAST "srsName", BAD_CAST cm->srs_uri);
    }
  }
}

/************************************************************************/
/*                   msWCSCommon20_CreateRangeType()                    */
/*                                                                      */
/*      Inserts the RangeType section into an existing DOM structure.   */
/************************************************************************/

static void msWCSCommon20_CreateRangeType(layerObj* layer, wcs20coverageMetadataObjPtr cm, char *bands,
    xmlNsPtr psGmlNs, xmlNsPtr psGmlcovNs, xmlNsPtr psSweNs, xmlNsPtr psXLinkNs, xmlNodePtr psRoot)
{
  xmlNodePtr psRangeType, psDataRecord, psField, psQuantity,
             psUom, psConstraint, psAllowedValues = NULL, psNilValues = NULL;
  char **arr = NULL;
  int i, num = 0;

  if(NULL != bands) {
    arr = msStringSplit(bands, ',', &num);
  }

  psRangeType = xmlNewChild( psRoot, psGmlcovNs, BAD_CAST "rangeType", NULL);
  psDataRecord  = xmlNewChild(psRangeType, psSweNs, BAD_CAST "DataRecord", NULL);

  /* iterate over every band */
  for(i = 0; i < cm->numbands; ++i) {
    /* only add bands that are in the range subset */
    if (NULL != arr && num > 0) {
      int found = MS_FALSE, j, repr;
      for(j = 0; j < num; ++j) {
        msStringParseInteger(arr[j], &repr);
        if(repr == i + 1) {
          found = MS_TRUE;
          break;
        }
      }
      if(found == MS_FALSE) {
        /* ignore this band since it is not in the range subset */
        continue;
      }
    }

    /* add field tag */
    psField = xmlNewChild(psDataRecord, psSweNs, BAD_CAST "field", NULL);

    if(cm->bands[i].name != NULL) {
      xmlNewProp(psField, BAD_CAST "name", BAD_CAST cm->bands[i].name);
    } else {
      xmlNewProp(psField, BAD_CAST "name", BAD_CAST "band");
    }
    /* add Quantity tag */
    psQuantity = xmlNewChild(psField, psSweNs, BAD_CAST "Quantity", NULL);
    if(cm->bands[i].definition != NULL) {
      xmlNewProp(psQuantity, BAD_CAST "definition", BAD_CAST cm->bands[i].definition);
    }
    if(cm->bands[i].description != NULL) {
      xmlNewChild(psQuantity, psSweNs, BAD_CAST "description", BAD_CAST cm->bands[i].description);
    }

    /* if there are given nilvalues -> add them to the first field */
    /* all other fields get a reference to these */
    if(cm->numnilvalues > 0) {
      int j;
      psNilValues = xmlNewChild(
                      xmlNewChild(psQuantity, psSweNs, BAD_CAST "nilValues", NULL),
                      psSweNs, BAD_CAST "NilValues", NULL);
      for(j = 0; j < cm->numnilvalues; ++j) {
        xmlNodePtr psTemp =
          xmlNewChild(psNilValues, psSweNs, BAD_CAST "nilValue", BAD_CAST cm->nilvalues[j]);
        if(j < cm->numnilvalues)
          xmlNewProp(psTemp, BAD_CAST "reason", BAD_CAST cm->nilvalues_reasons[j]);
      }
    } else { /* create an empty nilValues tag */
      xmlNewChild(psQuantity, psSweNs, BAD_CAST "nilValues", NULL);
    }

    psUom = xmlNewChild(psQuantity, psSweNs, BAD_CAST "uom", NULL);
    if(cm->bands[i].uom != NULL) {
      xmlNewProp(psUom, BAD_CAST "code", BAD_CAST cm->bands[i].uom);
    } else {
      xmlNewProp(psUom, BAD_CAST "code", BAD_CAST "W.m-2.Sr-1");
    }

    /* add constraint */
    psConstraint = xmlNewChild(psQuantity, psSweNs, BAD_CAST "constraint", NULL);

    {
      char interval[100], significant_figures[100];
      psAllowedValues = xmlNewChild(psConstraint, psSweNs, BAD_CAST "AllowedValues", NULL);

      /* Interval */
      snprintf(interval, sizeof(interval), "%.5g %.5g", cm->bands[i].interval_min, cm->bands[i].interval_max);
      xmlNewChild(psAllowedValues, psSweNs, BAD_CAST "interval", BAD_CAST interval);

      /* Significant figures */
      snprintf(significant_figures, sizeof(significant_figures), "%d", cm->bands[i].significant_figures);
      xmlNewChild(psAllowedValues, psSweNs, BAD_CAST "significantFigures", BAD_CAST significant_figures);
    }
  }
  msFreeCharArray(arr,num);
}

/************************************************************************/
/*                   msWCSWriteDocument20()                             */
/*                                                                      */
/*      Writes out an xml structure to the stream.                      */
/************************************************************************/

static int msWCSWriteDocument20(mapObj* map, xmlDocPtr psDoc)
{
  xmlChar *buffer = NULL;
  int size = 0;
  msIOContext *context = NULL;

  const char *encoding = msOWSLookupMetadata(&(map->web.metadata), "CO", "encoding");

  if( msIO_needBinaryStdout() == MS_FAILURE ) {
    return MS_FAILURE;
  }

  if (encoding)
    msIO_setHeader("Content-type","application/gml+xml; charset=%s", encoding);
  else
    msIO_setHeader("Content-type","application/gml+xml");
  msIO_sendHeaders();

  context = msIO_getHandler(stdout);

  xmlDocDumpFormatMemoryEnc(psDoc, &buffer, &size, (encoding ? encoding : "ISO-8859-1"), 1);
  msIO_contextWrite(context, buffer, size);
  xmlFree(buffer);

  return MS_SUCCESS;
}

/************************************************************************/
/*                   msWCSWriteFile20()                                 */
/*                                                                      */
/*      Writes an image object to the stream. If multipart is set,      */
/*      then content sections are inserted.                             */
/************************************************************************/

static int msWCSWriteFile20(mapObj* map, imageObj* image, wcs20ParamsObjPtr params, int multipart)
{
  int status;
  char* filename = NULL;
  char *base_dir = NULL;
  const char *fo_filename;
  int i;

  fo_filename = msGetOutputFormatOption( image->format, "FILENAME", NULL );

  /* -------------------------------------------------------------------- */
  /*      Fetch the driver we will be using and check if it supports      */
  /*      VSIL IO.                                                        */
  /* -------------------------------------------------------------------- */
  if( EQUALN(image->format->driver,"GDAL/",5) ) {
    GDALDriverH hDriver;
    const char *pszExtension = image->format->extension;

    msAcquireLock( TLOCK_GDAL );
    hDriver = GDALGetDriverByName( image->format->driver+5 );
    if( hDriver == NULL ) {
      msReleaseLock( TLOCK_GDAL );
      msSetError( MS_MISCERR,
                  "Failed to find %s driver.",
                  "msWCSWriteFile20()",
                  image->format->driver+5 );
      return msWCSException(map, "mapserv", "NoApplicableCode",
                            params->version);
    }

    if( pszExtension == NULL )
      pszExtension = "img.tmp";

    if( GDALGetMetadataItem( hDriver, GDAL_DCAP_VIRTUALIO, NULL )
        != NULL ) {
      base_dir = msTmpFile(map, map->mappath, "/vsimem/wcsout", NULL);
      if( fo_filename )
        filename = msStrdup(CPLFormFilename(base_dir,
                                            fo_filename,NULL));
      else
        filename = msStrdup(CPLFormFilename(base_dir,
                                            "out", pszExtension ));

      /*            CleanVSIDir( "/vsimem/wcsout" ); */

      msReleaseLock( TLOCK_GDAL );
      status = msSaveImage(map, image, filename);
      if( status != MS_SUCCESS ) {
        msSetError(MS_MISCERR, "msSaveImage() failed",
                   "msWCSWriteFile20()");
        return msWCSException20(map, "mapserv", "NoApplicableCode",
                                params->version);
      }
    }
    msReleaseLock( TLOCK_GDAL );
  }

  /* -------------------------------------------------------------------- */
  /*      If we weren't able to write data under /vsimem, then we just    */
  /*      output a single "stock" filename.                               */
  /* -------------------------------------------------------------------- */
  if( filename == NULL ) {
    if(multipart) {
      msIO_fprintf( stdout, "--wcs\n" );
      msIO_fprintf(
        stdout,
        "Content-Type: %s\n"
        "Content-Description: coverage data\n"
        "Content-Transfer-Encoding: binary\n",
        MS_IMAGE_MIME_TYPE(map->outputformat));

      if( fo_filename != NULL )
        msIO_fprintf( stdout,
                      "Content-ID: coverage/%s\n"
                      "Content-Disposition: INLINE; filename=%s%c%c",
                      fo_filename,
                      fo_filename,
                      10, 10 );
      else
        msIO_fprintf( stdout,
                      "Content-ID: coverage/wcs.%s\n"
                      "Content-Disposition: INLINE%c%c",
                      MS_IMAGE_EXTENSION(map->outputformat),
                      10, 10 );
    } else {
      msIO_setHeader("Content-Type",MS_IMAGE_MIME_TYPE(map->outputformat));
      msIO_setHeader("Content-Description","coverage data");
      msIO_setHeader("Content-Transfer-Encoding","binary");

      if( fo_filename != NULL ) {
        msIO_setHeader("Content-ID","coverage/%s",fo_filename);
        msIO_setHeader("Content-Disposition","INLINE; filename=%s",fo_filename);
      } else {
        msIO_setHeader("Content-ID","coverage/wcs.%s",MS_IMAGE_EXTENSION(map->outputformat));
        msIO_setHeader("Content-Disposition","INLINE");
      }
      msIO_sendHeaders();
    }

    status = msSaveImage(map, image, NULL);
    if( status != MS_SUCCESS ) {
      msSetError( MS_MISCERR, "msSaveImage() failed", "msWCSWriteFile20()");
      return msWCSException(map, "mapserv", "NoApplicableCode", params->version);
    }
    if(multipart)
      msIO_fprintf( stdout, "\n--wcs--%c%c", 10, 10 );
    return MS_SUCCESS;
  }

  /* -------------------------------------------------------------------- */
  /*      When potentially listing multiple files, we take great care     */
  /*      to identify the "primary" file and list it first.  In fact      */
  /*      it is the only file listed in the coverages document.           */
  /* -------------------------------------------------------------------- */
  {
    char **all_files = CPLReadDir( base_dir );
    int count = CSLCount(all_files);

    if( msIO_needBinaryStdout() == MS_FAILURE )
      return MS_FAILURE;

    msAcquireLock( TLOCK_GDAL );
    for( i = count-1; i >= 0; i-- ) {
      const char *this_file = all_files[i];

      if( EQUAL(this_file,".") || EQUAL(this_file,"..") ) {
        all_files = CSLRemoveStrings( all_files, i, 1, NULL );
        continue;
      }

      if( i > 0 && EQUAL(this_file,CPLGetFilename(filename)) ) {
        all_files = CSLRemoveStrings( all_files, i, 1, NULL );
        all_files = CSLInsertString(all_files,0,CPLGetFilename(filename));
        i++;
      }
    }

    /* -------------------------------------------------------------------- */
    /*      Dump all the files in the memory directory as mime sections.    */
    /* -------------------------------------------------------------------- */
    count = CSLCount(all_files);

    if(count > 1 && multipart == MS_FALSE) {
      msDebug( "msWCSWriteFile20(): force multipart output without gml summary because we have multiple files in the result.\n" );

      multipart = MS_TRUE;
      msIO_setHeader("Content-Type","multipart/related; boundary=wcs");
      msIO_sendHeaders();
    }

    for( i = 0; i < count; i++ ) {
      const char *mimetype = NULL;
      FILE *fp;
      unsigned char block[4000];
      int bytes_read;

      if( i == 0
          && !EQUAL(MS_IMAGE_MIME_TYPE(map->outputformat), "unknown") )
        mimetype = MS_IMAGE_MIME_TYPE(map->outputformat);

      if( mimetype == NULL )
        mimetype = "application/octet-stream";
      if(multipart) {
        msIO_fprintf( stdout, "--wcs\n" );
        msIO_fprintf(
          stdout,
          "Content-Type: %s\n"
          "Content-Description: coverage data\n"
          "Content-Transfer-Encoding: binary\n"
          "Content-ID: coverage/%s\n"
          "Content-Disposition: INLINE; filename=%s%c%c",
          mimetype,
          all_files[i],
          all_files[i],
          10, 10 );
      } else {
        msIO_setHeader("Content-Type",mimetype);
        msIO_setHeader("Content-Description","coverage data");
        msIO_setHeader("Content-Transfer-Encoding","binary");
        msIO_setHeader("Content-ID","coverage/%s",all_files[i]);
        msIO_setHeader("Content-Disposition","INLINE; filename=%s",all_files[i]);
        msIO_sendHeaders();
      }


      fp = VSIFOpenL(
             CPLFormFilename(base_dir, all_files[i], NULL),
             "rb" );
      if( fp == NULL ) {
        msReleaseLock( TLOCK_GDAL );
        msSetError( MS_MISCERR,
                    "Failed to open %s for streaming to stdout.",
                    "msWCSWriteFile20()", all_files[i] );
        return MS_FAILURE;
      }

      while( (bytes_read = VSIFReadL(block, 1, sizeof(block), fp)) > 0 )
        msIO_fwrite( block, 1, bytes_read, stdout );

      VSIFCloseL( fp );

      VSIUnlink( CPLFormFilename(base_dir, all_files[i], NULL) );
    }

    msFree(base_dir);
    msFree(filename);
    CSLDestroy( all_files );
    msReleaseLock( TLOCK_GDAL );
    if(multipart)
      msIO_fprintf( stdout, "\n--wcs--%c%c", 10, 10 );
    return MS_SUCCESS;
  }

  return MS_SUCCESS;
}

/************************************************************************/
/*                   msWCSGetRangesetAxisMetadata20()                   */
/*                                                                      */
/*      Looks up a layers metadata for a specific axis information.     */
/************************************************************************/

static const char *msWCSLookupRangesetAxisMetadata20(hashTableObj *table,
    const char *axis, const char *item)
{
  char buf[500], *value;

  if(table == NULL || axis == NULL || item == NULL) {
    return NULL;
  }

  strlcpy(buf, axis, sizeof(buf));
  strlcat(buf, "_", sizeof(buf));
  strlcat(buf, item, sizeof(buf));
  if((value = msLookupHashTable(table, buf)) != NULL) {
    return value;
  }
  return msOWSLookupMetadata(table, "CO", buf);
}

/************************************************************************/
/*                   msWCSGetCoverageMetadata20()                       */
/*                                                                      */
/*      Inits a coverageMetadataObj. Uses msWCSGetCoverageMetadata()    */
/*      but exchanges the SRS URN by an URI for compliancy with 2.0.    */
/************************************************************************/

static int msWCSGetCoverageMetadata20(layerObj *layer, wcs20coverageMetadataObj *cm)
{
  char  *srs_uri = NULL;
  int i = 0;
  if ( msCheckParentPointer(layer->map,"map") == MS_FAILURE )
    return MS_FAILURE;

  if((cm->srs = msOWSGetEPSGProj(&(layer->projection),
                                 &(layer->metadata), "CO", MS_TRUE)) == NULL) {
    if((cm->srs = msOWSGetEPSGProj(&(layer->map->projection),
                                   &(layer->map->web.metadata), "CO", MS_TRUE)) == NULL) {
      msSetError(MS_WCSERR, "Unable to determine the SRS for this layer, "
                 "no projection defined and no metadata available.",
                 "msWCSGetCoverageMetadata20()");
      return MS_FAILURE;
    }
  }

  /* -------------------------------------------------------------------- */
  /*      Get the SRS in uri format.                                      */
  /* -------------------------------------------------------------------- */
  if((srs_uri = msOWSGetProjURI(&(layer->projection), &(layer->metadata),
                                "CO", MS_TRUE)) == NULL) {
    srs_uri = msOWSGetProjURI(&(layer->map->projection),
                              &(layer->map->web.metadata), "CO", MS_TRUE);
  }

  if( srs_uri != NULL ) {
    if( strlen(srs_uri) > sizeof(cm->srs_uri) - 1 ) {
      msSetError(MS_WCSERR, "SRS URI too long!",
                 "msWCSGetCoverageMetadata()");
      return MS_FAILURE;
    }

    strlcpy( cm->srs_uri, srs_uri, sizeof(cm->srs_uri) );
    msFree( srs_uri );
  } else {
    cm->srs_uri[0] = '\0';
  }

  /* setup nilvalues */
  cm->numnilvalues = 0;
  cm->nilvalues = NULL;
  cm->nilvalues_reasons = NULL;
  cm->native_format = NULL;

  /* -------------------------------------------------------------------- */
  /*      If we have "virtual dataset" metadata on the layer, then use    */
  /*      that in preference to inspecting the file(s).                   */
  /*      We require extent and either size or resolution.                */
  /* -------------------------------------------------------------------- */
  if( msOWSLookupMetadata(&(layer->metadata), "CO", "extent") != NULL
      && (msOWSLookupMetadata(&(layer->metadata), "CO", "resolution") != NULL
          || msOWSLookupMetadata(&(layer->metadata), "CO", "size") != NULL) ) {
    const char *value;

    /* get extent */
    cm->extent.minx = 0.0;
    cm->extent.maxx = 0.0;
    cm->extent.miny = 0.0;
    cm->extent.maxy = 0.0;
    if( msOWSGetLayerExtent( layer->map, layer, "CO", &cm->extent ) == MS_FAILURE )
      return MS_FAILURE;

    /* get resolution */
    cm->xresolution = 0.0;
    cm->yresolution = 0.0;
    if( (value = msOWSLookupMetadata(&(layer->metadata), "CO", "resolution")) != NULL ) {
      char **tokens;
      int n;

      tokens = msStringSplit(value, ' ', &n);
      if( tokens == NULL || n != 2 ) {
        msSetError( MS_WCSERR, "Wrong number of arguments for wcs|ows_resolution metadata.", "msWCSGetCoverageMetadata20()");
        msFreeCharArray( tokens, n );
        return MS_FAILURE;
      }
      cm->xresolution = atof(tokens[0]);
      cm->yresolution = atof(tokens[1]);
      msFreeCharArray( tokens, n );
    }

    /* get Size (in pixels and lines) */
    cm->xsize = 0;
    cm->ysize = 0;
    if( (value=msOWSLookupMetadata(&(layer->metadata), "CO", "size")) != NULL ) {
      char **tokens;
      int n;

      tokens = msStringSplit(value, ' ', &n);
      if( tokens == NULL || n != 2 ) {
        msSetError( MS_WCSERR, "Wrong number of arguments for wcs|ows_size metadata.", "msWCSGetCoverageMetadata20()");
        msFreeCharArray( tokens, n );
        return MS_FAILURE;
      }
      cm->xsize = atoi(tokens[0]);
      cm->ysize = atoi(tokens[1]);
      msFreeCharArray( tokens, n );
    }

    /* try to compute raster size */
    if( cm->xsize == 0 && cm->ysize == 0 && cm->xresolution != 0.0 && cm->yresolution != 0.0 && cm->extent.minx != cm->extent.maxx && cm->extent.miny != cm->extent.maxy ) {
      cm->xsize = (int) ((cm->extent.maxx - cm->extent.minx) / cm->xresolution + 0.5);
      cm->ysize = (int) fabs((cm->extent.maxy - cm->extent.miny) / cm->yresolution + 0.5);
    }

    /* try to compute raster resolution */
    if( (cm->xresolution == 0.0 || cm->yresolution == 0.0) && cm->xsize != 0 && cm->ysize != 0 ) {
      cm->xresolution = (cm->extent.maxx - cm->extent.minx) / cm->xsize;
      cm->yresolution = (cm->extent.maxy - cm->extent.miny) / cm->ysize;
    }

    /* do we have information to do anything */
    if( cm->xresolution == 0.0 || cm->yresolution == 0.0 || cm->xsize == 0 || cm->ysize == 0 ) {
      msSetError( MS_WCSERR, "Failed to collect extent and resolution for WCS coverage from metadata for layer '%s'.  Need value wcs|ows_resolution or wcs|ows_size values.", "msWCSGetCoverageMetadata20()", layer->name );
      return MS_FAILURE;
    }

    /* compute geotransform */
    cm->geotransform[0] = cm->extent.minx;
    cm->geotransform[1] = cm->xresolution;
    cm->geotransform[2] = 0.0;
    cm->geotransform[3] = cm->extent.maxy;
    cm->geotransform[4] = 0.0;
    cm->geotransform[5] = -fabs(cm->yresolution);

    /* get bands count, or assume 1 if not found */
    cm->numbands = 1;
    if( (value = msOWSLookupMetadata(&(layer->metadata), "CO", "bandcount")) != NULL) {
      int numbands = 0;
      msStringParseInteger(value, &numbands);
      cm->numbands = (size_t)numbands;
    }

    cm->bands = msSmallCalloc(sizeof(wcs20rasterbandMetadataObj), cm->numbands);

    /* get bands type, or assume float if not found */
    cm->imagemode = MS_IMAGEMODE_FLOAT32;
    if( (value = msOWSLookupMetadata(&(layer->metadata), "CO", "imagemode")) != NULL ) {
      if( EQUAL(value,"INT16") )
        cm->imagemode = MS_IMAGEMODE_INT16;
      else if( EQUAL(value,"FLOAT32") )
        cm->imagemode = MS_IMAGEMODE_FLOAT32;
      else if( EQUAL(value,"BYTE") )
        cm->imagemode = MS_IMAGEMODE_BYTE;
      else {
        msSetError( MS_WCSERR, "Content of wcs|ows_imagemode (%s) not recognised.  Should be one of BYTE, INT16 or FLOAT32.", "msWCSGetCoverageMetadata20()", value );
        return MS_FAILURE;
      }
    }

    if( (value = msOWSLookupMetadata(&(layer->metadata), "CO", "native_format")) != NULL ) {
      cm->native_format = msStrdup(value);
    }

    /* determine nilvalues and reasons */
    {
      int n_nilvalues = 0, n_nilvalues_reasons = 0;
      char **t_nilvalues = NULL, **t_nilvalues_reasons = NULL;
      if( (value = msOWSLookupMetadata(&(layer->metadata), "CO", "nilvalues")) != NULL ) {
        t_nilvalues = msStringSplit(value, ' ', &n_nilvalues);
      } else if((value = msOWSLookupMetadata(&(layer->metadata), "CO", "rangeset_nullvalue")) != NULL) {
        t_nilvalues = msStringSplit(value, ' ', &n_nilvalues);
      }

      if( (value = msOWSLookupMetadata(&(layer->metadata), "CO", "nilvalues_reasons")) != NULL ) {
        t_nilvalues_reasons = msStringSplit(value, ' ', &n_nilvalues_reasons);
      }

      if(n_nilvalues > 0) {
        int i;
        cm->numnilvalues = n_nilvalues;
        cm->nilvalues = msSmallCalloc(sizeof(char*), n_nilvalues);
        cm->nilvalues_reasons = msSmallCalloc(sizeof(char*), n_nilvalues);
        for(i = 0; i < n_nilvalues; ++i) {
          cm->nilvalues[i] = msStrdup(t_nilvalues[i]);
          if(i < n_nilvalues_reasons) {
            cm->nilvalues_reasons[i] = msStrdup(t_nilvalues_reasons[i]);
          } else {
            cm->nilvalues_reasons[i] = msStrdup("");
          }
        }
      }
      msFreeCharArray(t_nilvalues, n_nilvalues);
      msFreeCharArray(t_nilvalues_reasons, n_nilvalues_reasons);
    }

    {
      int num_band_names = 0, i, j;
      char **band_names = NULL;

      char *wcs11_band_names_key = "rangeset_axes";
      char *wcs20_band_names_key = "band_names";

      char *wcs11_interval_key = "interval";
      char *wcs20_interval_key = "interval";
      char *interval_key = NULL;

      char *significant_figures_key = "significant_figures";

      char *wcs11_keys[] =
      { "label", "semantic", "values_type", "values_semantic", "description" };
      char *wcs20_keys[] =
      { "band_name", "band_interpretation", "band_uom", "band_definition", "band_description" };
      char **keys = NULL;

      char **interval_array;
      int num_interval;

      wcs20rasterbandMetadataObj default_values;

      /* Decide whether WCS1.1 or WCS2.0 keys should be used */
      if( (value = msOWSLookupMetadata(&(layer->metadata), "CO", wcs20_band_names_key) ) != NULL ) {
        keys = wcs20_keys;
        interval_key = wcs20_interval_key;
        band_names = msStringSplit(value, ' ', &num_band_names);
      } else if( (value = msOWSLookupMetadata(&(layer->metadata), "CO", wcs11_band_names_key)) != NULL ) {
        keys = wcs11_keys;
        interval_key = wcs11_interval_key;
        band_names = msStringSplit(value, ' ', &num_band_names);
      }

      /* return with error when number of bands does not match    */
      /* the number of names                                      */
      if (num_band_names != cm->numbands && num_band_names != 0) {
        msFreeCharArray(band_names, num_band_names);
        msSetError( MS_WCSERR,
                    "Wrong number of band names given in layer '%s'. "
                    "Expected %d, got %d.", "msWCSGetCoverageMetadata20()",
                    layer->name, cm->numbands, num_band_names );
        return MS_FAILURE;
      }

      /* look up default metadata values */
      for(j = 1; j < 5; ++j) {
        if(keys != NULL) {
          default_values.values[j] = (char *)msOWSLookupMetadata(&(layer->metadata), "CO", keys[j]);
        }
      }

      /* set default values for interval and significant figures */
      switch(cm->imagemode) {
        case MS_IMAGEMODE_BYTE:
        case MS_IMAGEMODE_PC256:
          default_values.interval_min = 0.;
          default_values.interval_max = 255.;
          default_values.significant_figures = 3;
          break;
        case MS_IMAGEMODE_INT16:
          default_values.interval_min = 0.;
          default_values.interval_max = (double)USHRT_MAX;
          default_values.significant_figures = 5;
          break;
        case MS_IMAGEMODE_FLOAT32:
          default_values.interval_min = -FLT_MAX;
          default_values.interval_max = FLT_MAX;
          default_values.significant_figures = 12;
          break;
      }

      /* lookup default interval values */
      if (interval_key != NULL
          && (value = msOWSLookupMetadata(&(layer->metadata), "CO", interval_key)) != NULL) {
        interval_array = msStringSplit(value, ' ', &num_interval);

        if (num_interval != 2
            || msStringParseDouble(interval_array[0], &(default_values.interval_min)) != MS_SUCCESS
            || msStringParseDouble(interval_array[1], &(default_values.interval_max)) != MS_SUCCESS) {
          msFreeCharArray(band_names, num_band_names);
          msFreeCharArray(interval_array, num_interval);
          msSetError(MS_WCSERR, "Wrong interval format for default axis.",
                     "msWCSGetCoverageMetadata20()");
          return MS_FAILURE;
        }
        msFreeCharArray(interval_array, num_interval);
      }

      /* lookup default value for significant figures */
      if((value = msOWSLookupMetadata(&(layer->metadata), "CO", significant_figures_key)) != NULL) {
        if(msStringParseInteger(value, &(default_values.significant_figures)) != MS_SUCCESS) {
          msFreeCharArray(band_names, num_band_names);
          msSetError(MS_WCSERR, "Wrong significant figures format "
                     "for default axis.",
                     "msWCSGetCoverageMetadata20()");
          return MS_FAILURE;
        }
      }

      /* iterate over every band */
      for(i = 0; i < cm->numbands; ++i) {
        cm->bands[i].name = NULL;

        /* look up band metadata or copy defaults */
        if(num_band_names != 0) {
          cm->bands[i].name = msStrdup(band_names[i]);
          for(j = 1; j < 5; ++j) {
            value = (char *)msWCSLookupRangesetAxisMetadata20(&(layer->metadata),
                    cm->bands[i].name, keys[j]);
            if(value != NULL) {
              cm->bands[i].values[j] = msStrdup(value);
            } else if(default_values.values[j] != NULL) {
              cm->bands[i].values[j] = msStrdup(default_values.values[j]);
            }
          }
        }

        /* set up interval */
        value = (char *)msWCSLookupRangesetAxisMetadata20(&(layer->metadata),
                cm->bands[i].name, interval_key);
        if(value != NULL) {
          num_interval = 0;
          interval_array = msStringSplit(value, ' ', &num_interval);

          if (num_interval != 2
              || msStringParseDouble(interval_array[0], &(cm->bands[i].interval_min)) != MS_SUCCESS
              || msStringParseDouble(interval_array[1], &(cm->bands[i].interval_max)) != MS_SUCCESS) {
            msFreeCharArray(band_names, num_band_names);
            msFreeCharArray(interval_array, num_interval);
            msSetError(MS_WCSERR, "Wrong interval format for axis %s.",
                       "msWCSGetCoverageMetadata20()", cm->bands[i].name);
            return MS_FAILURE;
          }

          msFreeCharArray(interval_array, num_interval);
        } else {
          cm->bands[i].interval_min = default_values.interval_min;
          cm->bands[i].interval_max = default_values.interval_max;
        }

        /* set up significant figures */
        value = (char *)msWCSLookupRangesetAxisMetadata20(&(layer->metadata),
                cm->bands[i].name, significant_figures_key);
        if(value != NULL) {
          if(msStringParseInteger(value, &(cm->bands[i].significant_figures)) != MS_SUCCESS) {
            msFreeCharArray(band_names, num_band_names);
            msSetError(MS_WCSERR, "Wrong significant figures format "
                       "for axis %s.",
                       "msWCSGetCoverageMetadata20()", cm->bands[i].name);
            return MS_FAILURE;
          }
        } else {
          cm->bands[i].significant_figures = default_values.significant_figures;
        }
      }

      msFreeCharArray(band_names, num_band_names);
    }
  } else if( layer->data == NULL ) {
    /* no virtual metadata, not ok unless we're talking 1 image, hopefully we can fix that */
    msSetError( MS_WCSERR, "RASTER Layer with no DATA statement and no WCS virtual dataset metadata.  Tileindexed raster layers not supported for WCS without virtual dataset metadata (cm->extent, wcs_res, wcs_size).", "msWCSGetCoverageMetadata20()" );
    return MS_FAILURE;
  } else {
    /* work from the file (e.g. DATA) */
    GDALDatasetH hDS;
    GDALDriverH hDriver;
    GDALRasterBandH hBand;
    const char szPath[MS_MAXPATHLEN];
    const char *driver_short_name, *driver_long_name;

    msGDALInitialize();

    msTryBuildPath3((char *)szPath,  layer->map->mappath, layer->map->shapepath, layer->data);
    msAcquireLock( TLOCK_GDAL );
    hDS = GDALOpen( szPath, GA_ReadOnly );
    if( hDS == NULL ) {
      msReleaseLock( TLOCK_GDAL );
      msSetError( MS_IOERR, "%s", "msWCSGetCoverageMetadata20()", CPLGetLastErrorMsg() );
      return MS_FAILURE;
    }

    msGetGDALGeoTransform( hDS, layer->map, layer, cm->geotransform );

    cm->xsize = GDALGetRasterXSize( hDS );
    cm->ysize = GDALGetRasterYSize( hDS );

    cm->extent.minx = cm->geotransform[0];
    cm->extent.maxx = cm->geotransform[0] + cm->geotransform[1] * cm->xsize + cm->geotransform[2] * cm->ysize;
    cm->extent.miny = cm->geotransform[3] + cm->geotransform[4] * cm->xsize + cm->geotransform[5] * cm->ysize;
    cm->extent.maxy = cm->geotransform[3];

    cm->xresolution = cm->geotransform[1];
    cm->yresolution = cm->geotransform[5];

    cm->numbands = GDALGetRasterCount( hDS );

    /* TODO nilvalues? */

    if( cm->numbands == 0 ) {
      msReleaseLock( TLOCK_GDAL );
      msSetError( MS_WCSERR, "Raster file %s has no raster bands.  This cannot be used in a layer.", "msWCSGetCoverageMetadata20()", layer->data );
      return MS_FAILURE;
    }

    hBand = GDALGetRasterBand( hDS, 1 );
    switch( GDALGetRasterDataType( hBand ) ) {
      case GDT_Byte:
        cm->imagemode = MS_IMAGEMODE_BYTE;
        break;
      case GDT_Int16:
        cm->imagemode = MS_IMAGEMODE_INT16;
        break;
      default:
        cm->imagemode = MS_IMAGEMODE_FLOAT32;
        break;
    }

    cm->bands = msSmallCalloc(sizeof(wcs20rasterbandMetadataObj), cm->numbands);

    /* get as much band metadata as possible */
    for(i = 0; i < cm->numbands; ++i) {
      char bandname[32];
      GDALColorInterp colorInterp;
      hBand = GDALGetRasterBand(hDS, i + 1);
      snprintf(bandname, sizeof(bandname), "band%d", i+1);
      cm->bands[i].name = msStrdup(bandname);
      colorInterp = GDALGetRasterColorInterpretation(hBand);
      cm->bands[i].interpretation = msStrdup(GDALGetColorInterpretationName(colorInterp));
      cm->bands[i].uom = msStrdup(GDALGetRasterUnitType(hBand));
      if(strlen(cm->bands[i].uom) == 0) {
        msFree(cm->bands[i].uom);
        cm->bands[i].uom = NULL;
      }

      /* set up interval and significant figures */
      switch(cm->imagemode) {
        case MS_IMAGEMODE_BYTE:
        case MS_IMAGEMODE_PC256:
          cm->bands[i].interval_min = 0.;
          cm->bands[i].interval_max = 255.;
          cm->bands[i].significant_figures = 3;
          break;
        case MS_IMAGEMODE_INT16:
          cm->bands[i].interval_min = 0.;
          cm->bands[i].interval_max = (double)USHRT_MAX;
          cm->bands[i].significant_figures = 5;
          break;
        case MS_IMAGEMODE_FLOAT32:
          cm->bands[i].interval_min = -FLT_MAX;
          cm->bands[i].interval_max = FLT_MAX;
          cm->bands[i].significant_figures = 12;
          break;
      }
    }

    hDriver = GDALGetDatasetDriver(hDS);
    driver_short_name = GDALGetDriverShortName(hDriver);
    driver_long_name = GDALGetDriverLongName(hDriver);
    /* TODO: improve this, exchange strstr() */
    for(i = 0; i < layer->map->numoutputformats; ++i) {
      if(strstr( layer->map->outputformatlist[i]->driver, driver_short_name) != NULL
          || strstr(layer->map->outputformatlist[i]->driver, driver_long_name) != NULL) {
        cm->native_format = msStrdup(layer->map->outputformatlist[i]->mimetype);
        break;
      }
    }

    GDALClose( hDS );
    msReleaseLock( TLOCK_GDAL );
  }

  return MS_SUCCESS;
}

/************************************************************************/
/*                   msWCSClearCoverageMetadata20()                     */
/*                                                                      */
/*      Returns all dynamically allocated memory from a coverage meta-  */
/*      data object.                                                    */
/************************************************************************/

static int msWCSClearCoverageMetadata20(wcs20coverageMetadataObj *cm)
{
  int i = 0, j = 0;
  msFree(cm->native_format);
  for(i = 0; i < cm->numnilvalues; ++i) {
    msFree(cm->nilvalues[i]);
    msFree(cm->nilvalues_reasons[i]);
  }
  msFree(cm->nilvalues);
  msFree(cm->nilvalues_reasons);

  for(i = 0; i < cm->numbands; ++i) {
    for(j = 0; j < 5; ++j) {
      msFree(cm->bands[i].values[j]);
    }
  }
  msFree(cm->bands);
  return MS_SUCCESS;
}

/************************************************************************/
/*                   msWCSException20()                                 */
/*                                                                      */
/*      Writes out an OWS compliant exception.                          */
/************************************************************************/

int msWCSException20(mapObj *map, const char *exceptionCode,
                     const char *locator, const char *version)
{
  int size = 0;
  char *errorString = NULL;
  char *errorMessage = NULL;
  char *schemasLocation = NULL;
  const char * encoding;
  char *xsi_schemaLocation = NULL;
  char version_string[OWS_VERSION_MAXLEN];

  xmlDocPtr psDoc = NULL;
  xmlNodePtr psRootNode = NULL;
  xmlNodePtr psMainNode = NULL;
  xmlNsPtr psNsOws = NULL;
  xmlNsPtr psNsXsi = NULL;
  xmlChar *buffer = NULL;

  encoding = msOWSLookupMetadata(&(map->web.metadata), "CO", "encoding");
  errorString = msGetErrorString("\n");
  errorMessage = msEncodeHTMLEntities(errorString);
  schemasLocation = msEncodeHTMLEntities(msOWSGetSchemasLocation(map));

  psDoc = xmlNewDoc(BAD_CAST "1.0");

  psRootNode = xmlNewNode(NULL, BAD_CAST "ExceptionReport");
  psNsOws = xmlNewNs(psRootNode, BAD_CAST MS_OWSCOMMON_OWS_20_NAMESPACE_URI,
                     BAD_CAST MS_OWSCOMMON_OWS_NAMESPACE_PREFIX);
  xmlSetNs(psRootNode, psNsOws);

  psNsXsi = xmlNewNs(psRootNode, BAD_CAST MS_OWSCOMMON_W3C_XSI_NAMESPACE_URI, BAD_CAST MS_OWSCOMMON_W3C_XSI_NAMESPACE_PREFIX);

  /* add attributes to root element */
  xmlNewProp(psRootNode, BAD_CAST "version", BAD_CAST version);
  xmlNewProp(psRootNode, BAD_CAST "xml:lang", BAD_CAST msOWSGetLanguage(map, "exception"));

  /* get 2 digits version string: '2.0' */
  msOWSGetVersionString(OWS_2_0_0, version_string);
  version_string[3]= '\0';

  xsi_schemaLocation = msStrdup((char *)psNsOws->href);
  xsi_schemaLocation = msStringConcatenate(xsi_schemaLocation, " ");
  xsi_schemaLocation = msStringConcatenate(xsi_schemaLocation, (char *)schemasLocation);
  xsi_schemaLocation = msStringConcatenate(xsi_schemaLocation, "/ows/");
  xsi_schemaLocation = msStringConcatenate(xsi_schemaLocation, version_string);
  xsi_schemaLocation = msStringConcatenate(xsi_schemaLocation, "/owsExceptionReport.xsd");

  /* add namespace'd attributes to root element */
  xmlNewNsProp(psRootNode, psNsXsi, BAD_CAST "schemaLocation", BAD_CAST xsi_schemaLocation);

  /* add child element */
  psMainNode = xmlNewChild(psRootNode, NULL, BAD_CAST "Exception", NULL);

  /* add attributes to child */
  xmlNewProp(psMainNode, BAD_CAST "exceptionCode", BAD_CAST exceptionCode);

  if (locator != NULL) {
    xmlNewProp(psMainNode, BAD_CAST "locator", BAD_CAST locator);
  }

  if (errorMessage != NULL) {
    xmlNewChild(psMainNode, NULL, BAD_CAST "ExceptionText", BAD_CAST errorMessage);
  }

  /*psRootNode = msOWSCommonExceptionReport(psNsOws, OWS_2_0_0,
          schemasLocation, version, msOWSGetLanguage(map, "exception"),
          exceptionCode, locator, errorMessage);*/

  xmlDocSetRootElement(psDoc, psRootNode);

  if (encoding)
    msIO_setHeader("Content-type","text/xml; charset=%s", encoding);
  else
    msIO_setHeader("Content-type","text/xml");
  msIO_sendHeaders();

  xmlDocDumpFormatMemoryEnc(psDoc, &buffer, &size, (encoding ? encoding
                            : "ISO-8859-1"), 1);

  msIO_printf("%s", buffer);

  /* free buffer and the document */
  free(errorString);
  free(errorMessage);
  free(schemasLocation);
  free(xsi_schemaLocation);
  xmlFree(buffer);
  xmlFreeDoc(psDoc);

  /* clear error since we have already reported it */
  msResetErrorList();
  return MS_FAILURE;
}

#define MAX_MIMES 20

static int msWCSGetCapabilities20_CreateProfiles(
  mapObj *map, xmlNodePtr psServiceIdentification, xmlNsPtr psOwsNs)
{
  xmlNodePtr psProfile, psTmpNode;
  char *available_mime_types[MAX_MIMES];
  int i = 0;

  /* even indices are urls, uneven are mime-types, or null*/
  char *urls_and_mime_types[] = {
    MS_WCS_20_PROFILE_CORE,     NULL,
    MS_WCS_20_PROFILE_KVP,      NULL,
    MS_WCS_20_PROFILE_POST,     NULL,
    MS_WCS_20_PROFILE_GML,      NULL,
    MS_WCS_20_PROFILE_GML_MULTIPART, NULL,
    MS_WCS_20_PROFILE_GML_SPECIAL, NULL,
    MS_WCS_20_PROFILE_GML_GEOTIFF, "image/tiff",
    MS_WCS_20_PROFILE_GEOTIFF,  "image/tiff",
    MS_WCS_20_PROFILE_CRS,     NULL,
    MS_WCS_20_PROFILE_SCALING, NULL,
    MS_WCS_20_PROFILE_RANGESUBSET, NULL,
    NULL, NULL /* guardian */
  };

  /* navigate to node where profiles shall be inserted */
  for(psTmpNode = psServiceIdentification->children; psTmpNode->next != NULL; psTmpNode = psTmpNode->next) {
    if(EQUAL((char *)psTmpNode->name, "ServiceTypeVersion"))
      break;
  }

  /* get list of all available mime types */
  msGetOutputFormatMimeList(map, available_mime_types, MAX_MIMES);

  while(urls_and_mime_types[i] != NULL) {
    char *mime_type;
    mime_type = urls_and_mime_types[i+1];

    /* check if there is a mime type */
    if(mime_type != NULL) {
      /* check if the mime_type is in the list of outputformats */
      if(CSLPartialFindString(available_mime_types, mime_type) == -1)
        continue;
    }

    /* create a new node and attach it in the tree */
    psProfile = xmlNewNode(psOwsNs, BAD_CAST "Profile");
    xmlNodeSetContent(psProfile, BAD_CAST urls_and_mime_types[i]);
    xmlAddNextSibling(psTmpNode, psProfile);

    psTmpNode = psProfile;
    i += 2;
  }
  return MS_SUCCESS;
}

/************************************************************************/
/*                   msWCSGetCapabilities20_CoverageSummary()           */
/*                                                                      */
/*      Helper function to create a short summary for a specific        */
/*      coverage.                                                       */
/************************************************************************/

static int msWCSGetCapabilities20_CoverageSummary(
  mapObj *map, wcs20ParamsObjPtr params,
  xmlDocPtr doc, xmlNodePtr psContents, layerObj *layer )
{
  wcs20coverageMetadataObj cm;
  int status;
  xmlNodePtr psCSummary, psMetadata;
  const char *metadatalink_href = msOWSLookupMetadata(&(layer->metadata), "CO", "metadatalink_href");


  xmlNsPtr psWcsNs = xmlSearchNs( doc, xmlDocGetRootElement(doc), BAD_CAST "wcs" );
  xmlNsPtr psOwsNs = xmlSearchNs( doc, xmlDocGetRootElement(doc), BAD_CAST "ows" );
  xmlNsPtr psXlinkNs = xmlSearchNs( doc, xmlDocGetRootElement(doc), BAD_CAST "xlink" );

  status = msWCSGetCoverageMetadata20(layer, &cm);
  if(status != MS_SUCCESS) return MS_FAILURE;

  psCSummary = xmlNewChild( psContents, psWcsNs, BAD_CAST "CoverageSummary", NULL );
  xmlNewChild(psCSummary, psWcsNs, BAD_CAST "CoverageId", BAD_CAST layer->name);
  xmlNewChild(psCSummary, psWcsNs, BAD_CAST "CoverageSubtype", BAD_CAST "RectifiedGridCoverage");

  /* Add references to additional coverage metadata */
  if (metadatalink_href != NULL) {
    const char *metadatalink_type = msOWSLookupMetadata(&(layer->metadata), "CO", "metadatalink_type");
    const char *metadatalink_format = msOWSLookupMetadata(&(layer->metadata), "CO", "metadatalink_format");

    psMetadata = xmlNewChild(psCSummary, psOwsNs, BAD_CAST "Metadata", NULL);
    xmlNewNsProp(psMetadata, psXlinkNs, BAD_CAST "type", BAD_CAST "simple");
    xmlNewNsProp(psMetadata, psXlinkNs, BAD_CAST "href", BAD_CAST metadatalink_href);
    if (metadatalink_type != NULL) {
      xmlNewProp(psMetadata, BAD_CAST "about", BAD_CAST metadatalink_type);
    }
    if (metadatalink_format != NULL) {
      xmlNewNsProp(psMetadata, psXlinkNs, BAD_CAST "role", BAD_CAST metadatalink_format);
    }
  }

  msWCSClearCoverageMetadata20(&cm);

  return MS_SUCCESS;
}

/************************************************************************/
/*                   msWCSGetCapabilities20()                           */
/*                                                                      */
/*      Performs the GetCapabilities operation. Writes out a xml        */
/*      structure with server specific information and a summary        */
/*      of all available coverages.                                     */
/************************************************************************/

int msWCSGetCapabilities20(mapObj *map, cgiRequestObj *req,
                           wcs20ParamsObjPtr params, owsRequestObj *ows_request)
{
  xmlDocPtr psDoc = NULL;       /* document pointer */
  xmlNodePtr psRootNode,
             psOperationsNode,
             psNode;
  const char *updatesequence = NULL;
  xmlNsPtr psOwsNs = NULL,
           psXLinkNs = NULL,
           psWcsNs = NULL;
  char *script_url=NULL, *script_url_encoded=NULL, *format_list=NULL;
  int i;

  /* -------------------------------------------------------------------- */
  /*      Create document.                                                */
  /* -------------------------------------------------------------------- */
  psDoc = xmlNewDoc(BAD_CAST "1.0");

  psRootNode = xmlNewNode(NULL, BAD_CAST "Capabilities");

  xmlDocSetRootElement(psDoc, psRootNode);

  /* -------------------------------------------------------------------- */
  /*      Name spaces                                                     */
  /* -------------------------------------------------------------------- */

  msWCSPrepareNamespaces20(psDoc, psRootNode, map);

  /* lookup namespaces */
  psOwsNs = xmlSearchNs( psDoc, psRootNode, BAD_CAST MS_OWSCOMMON_OWS_NAMESPACE_PREFIX );
  psWcsNs = xmlSearchNs( psDoc, psRootNode, BAD_CAST MS_OWSCOMMON_WCS_NAMESPACE_PREFIX );
  xmlSearchNs( psDoc, psRootNode, BAD_CAST MS_OWSCOMMON_GML_NAMESPACE_PREFIX );
  psXLinkNs = xmlSearchNs( psDoc, psRootNode, BAD_CAST "xlink" );

  xmlSetNs(psRootNode, psWcsNs);

  xmlNewProp(psRootNode, BAD_CAST "version", BAD_CAST params->version );

  updatesequence = msOWSLookupMetadata(&(map->web.metadata), "CO", "updatesequence");
  if (params->updatesequence != NULL) {
    i = msOWSNegotiateUpdateSequence(params->updatesequence, updatesequence);
    if (i == 0) { /* current */
      msSetError(MS_WCSERR, "UPDATESEQUENCE parameter (%s) is equal to server (%s)",
                 "msWCSGetCapabilities20()", params->updatesequence, updatesequence);
      xmlFreeDoc(psDoc);
      return msWCSException(map, "updatesequence",
                            "CurrentUpdateSequence", params->version);
    }
    if (i > 0) { /* invalid */
      msSetError(MS_WCSERR, "UPDATESEQUENCE parameter (%s) is higher than server (%s)",
                 "msWCSGetCapabilities20()", params->updatesequence, updatesequence);
      xmlFreeDoc(psDoc);
      return msWCSException(map, "updatesequence",
                            "InvalidUpdateSequence", params->version);
    }
  }
  if(updatesequence != NULL) {
    xmlNewProp(psRootNode, BAD_CAST "updateSequence", BAD_CAST updatesequence);
  }

  /* -------------------------------------------------------------------- */
  /*      Service identification.                                         */
  /* -------------------------------------------------------------------- */
  if ( MS_WCS_20_CAPABILITIES_INCLUDE_SECTION(params, "ServiceIdentification") ) {
    psNode = xmlAddChild(psRootNode, msOWSCommonServiceIdentification(
                           psOwsNs, map, "OGC WCS", params->version, "CO"));
    msWCSGetCapabilities20_CreateProfiles(map, psNode, psOwsNs);
  }

  /* Service Provider */
  if ( MS_WCS_20_CAPABILITIES_INCLUDE_SECTION(params, "ServiceProvider") ) {
    xmlAddChild(psRootNode,
                msOWSCommonServiceProvider(psOwsNs, psXLinkNs, map, "CO"));
  }

  /* -------------------------------------------------------------------- */
  /*      Operations metadata.                                            */
  /* -------------------------------------------------------------------- */
  if ( MS_WCS_20_CAPABILITIES_INCLUDE_SECTION(params, "OperationsMetadata") ) {
    if ((script_url = msOWSGetOnlineResource(map, "CO", "onlineresource", req)) == NULL
        || (script_url_encoded = msEncodeHTMLEntities(script_url)) == NULL) {
      xmlFreeDoc(psDoc);
      msSetError(MS_WCSERR, "Server URL not found", "msWCSGetCapabilities20()");
      return msWCSException(map, "mapserv", "NoApplicableCode", params->version);
    }
    free(script_url);

    psOperationsNode = xmlAddChild(psRootNode,msOWSCommonOperationsMetadata(psOwsNs));

    /* -------------------------------------------------------------------- */
    /*      GetCapabilities - add Sections and AcceptVersions?              */
    /* -------------------------------------------------------------------- */
    psNode = msOWSCommonOperationsMetadataOperation(
               psOwsNs, psXLinkNs,
               "GetCapabilities", OWS_METHOD_GETPOST, script_url_encoded);

    xmlAddChild(psNode->last->last->last,
                msOWSCommonOperationsMetadataDomainType(OWS_2_0_0, psOwsNs, "Constraint",
                    "PostEncoding", "XML"));
    xmlAddChild(psOperationsNode, psNode);

    /* -------------------------------------------------------------------- */
    /*      DescribeCoverage                                                */
    /* -------------------------------------------------------------------- */
    if (msOWSRequestIsEnabled(map, NULL, "C", "DescribeCoverage", MS_FALSE)) {
      psNode = msOWSCommonOperationsMetadataOperation(
                 psOwsNs, psXLinkNs,
                 "DescribeCoverage", OWS_METHOD_GETPOST, script_url_encoded);
      xmlAddChild(psNode->last->last->last,
                  msOWSCommonOperationsMetadataDomainType(OWS_2_0_0, psOwsNs, "Constraint",
                      "PostEncoding", "XML"));
      xmlAddChild(psOperationsNode, psNode);
    }

    /* -------------------------------------------------------------------- */
    /*      GetCoverage                                                     */
    /* -------------------------------------------------------------------- */
    if (msOWSRequestIsEnabled(map, NULL, "C", "GetCoverage", MS_FALSE)) {
      psNode = msOWSCommonOperationsMetadataOperation(
                 psOwsNs, psXLinkNs,
                 "GetCoverage", OWS_METHOD_GETPOST, script_url_encoded);

      xmlAddChild(psNode->last->last->last,
                  msOWSCommonOperationsMetadataDomainType(OWS_2_0_0, psOwsNs, "Constraint",
                      "PostEncoding", "XML"));
      xmlAddChild(psOperationsNode, psNode);
    }
    msFree(script_url_encoded);
  }

  /* -------------------------------------------------------------------- */
  /*      Service metadata.                                               */
  /* -------------------------------------------------------------------- */

  if ( MS_WCS_20_CAPABILITIES_INCLUDE_SECTION(params, "ServiceMetadata") ) {
    psNode = xmlNewChild(psRootNode, psWcsNs, BAD_CAST "ServiceMetadata", NULL);

    /* Add formats list */
    format_list = msWCSGetFormatsList20(map, NULL);
    msLibXml2GenerateList(psNode, psWcsNs, "formatSupported", format_list, ',');
    msFree(format_list);
  }

  /* -------------------------------------------------------------------- */
  /*      Contents section.                                               */
  /* -------------------------------------------------------------------- */
  if ( MS_WCS_20_CAPABILITIES_INCLUDE_SECTION(params, "Contents") ) {
    psNode = xmlNewChild( psRootNode, psWcsNs, BAD_CAST "Contents", NULL );

    if(ows_request->numlayers == 0) {
      xmlAddChild(psNode,
                  xmlNewComment(BAD_CAST("WARNING: No WCS layers are enabled. "
                                         "Check wcs/ows_enable_request settings.")));
    } else {
      for(i = 0; i < map->numlayers; ++i) {
        layerObj *layer = map->layers[i];
        int       status;

        if(!msWCSIsLayerSupported(layer))
          continue;

        if (!msIntegerInArray(layer->index, ows_request->enabled_layers, ows_request->numlayers))
          continue;

        status = msWCSGetCapabilities20_CoverageSummary(
                   map, params, psDoc, psNode, layer );
        if(status != MS_SUCCESS) {
          xmlFreeDoc(psDoc);
          xmlCleanupParser();
          return msWCSException(map, "mapserv", "Internal", params->version);
        }
      }
    }
  }
  /* -------------------------------------------------------------------- */
  /*      Write out the document and clean up.                            */
  /* -------------------------------------------------------------------- */
  msWCSWriteDocument20(map, psDoc);
  xmlFreeDoc(psDoc);
  xmlCleanupParser();
  return MS_SUCCESS;
}

/************************************************************************/
/*                   msWCSDescribeCoverage20_CoverageDescription()      */
/*                                                                      */
/*      Creates a description of a specific coverage with the three     */
/*      major sections: BoundedBy, DomainSet and RangeType.             */
/************************************************************************/

static int msWCSDescribeCoverage20_CoverageDescription(mapObj *map,
    layerObj *layer, wcs20ParamsObjPtr params, xmlDocPtr psDoc, xmlNodePtr psRootNode )
{
  int status, swapAxes;
  wcs20coverageMetadataObj cm;
  xmlNodePtr psCD;
  xmlNsPtr psWcsNs, psGmlNs, psGmlcovNs, psSweNs, psXLinkNs;
  psWcsNs = psGmlNs = psGmlcovNs = psSweNs = psXLinkNs = NULL;

  psWcsNs    = xmlSearchNs(psDoc, xmlDocGetRootElement(psDoc), BAD_CAST MS_OWSCOMMON_WCS_NAMESPACE_PREFIX);
  psGmlNs    = xmlSearchNs(psDoc, xmlDocGetRootElement(psDoc), BAD_CAST MS_OWSCOMMON_GML_NAMESPACE_PREFIX);
  psGmlcovNs = xmlSearchNs(psDoc, xmlDocGetRootElement(psDoc), BAD_CAST MS_OWSCOMMON_GMLCOV_NAMESPACE_PREFIX);
  psSweNs    = xmlSearchNs(psDoc, xmlDocGetRootElement(psDoc), BAD_CAST MS_OWSCOMMON_SWE_NAMESPACE_PREFIX);
  psXLinkNs  = xmlSearchNs(psDoc, xmlDocGetRootElement(psDoc), BAD_CAST MS_OWSCOMMON_W3C_XLINK_NAMESPACE_PREFIX);

  /* -------------------------------------------------------------------- */
  /*      Verify layer is processable.                                    */
  /* -------------------------------------------------------------------- */
  if( msCheckParentPointer(layer->map,"map") == MS_FAILURE )
    return MS_FAILURE;

  if(!msWCSIsLayerSupported(layer))
    return MS_SUCCESS;

  /* -------------------------------------------------------------------- */
  /*      Setup coverage metadata.                                        */
  /* -------------------------------------------------------------------- */
  status = msWCSGetCoverageMetadata20(layer, &cm);
  if(status != MS_SUCCESS)
    return status;

  swapAxes = msWCSSwapAxes20(cm.srs_uri);

  /* fill in bands rangeset info, if required. */
  /* msWCSSetDefaultBandsRangeSetInfo( NULL, &cm, layer ); */

  /* -------------------------------------------------------------------- */
  /*      Create CoverageDescription node.                                */
  /* -------------------------------------------------------------------- */
  psCD = xmlNewChild( psRootNode, psWcsNs, BAD_CAST "CoverageDescription", NULL );
  xmlNewNsProp(psCD, psGmlNs, BAD_CAST "id", BAD_CAST layer->name);

  /* -------------------------------------------------------------------- */
  /*      gml:boundedBy                                                   */
  /* -------------------------------------------------------------------- */
  msWCSCommon20_CreateBoundedBy(layer, &cm, psGmlNs, psCD, &(layer->projection), swapAxes);

  xmlNewChild(psCD, psWcsNs, BAD_CAST "CoverageId", BAD_CAST layer->name);

  /* -------------------------------------------------------------------- */
  /*      gml:domainSet                                                   */
  /* -------------------------------------------------------------------- */
  msWCSCommon20_CreateDomainSet(layer, &cm, psGmlNs, psCD, &(layer->projection), swapAxes);

  /* -------------------------------------------------------------------- */
  /*      gmlcov:rangeType                                                */
  /* -------------------------------------------------------------------- */
  msWCSCommon20_CreateRangeType(layer, &cm, NULL, psGmlNs, psGmlcovNs, psSweNs, psXLinkNs, psCD);

  /* -------------------------------------------------------------------- */
  /*      wcs:ServiceParameters                                           */
  /* -------------------------------------------------------------------- */
  {
    xmlNodePtr psSP;

    psSP = xmlNewChild( psCD, psWcsNs, BAD_CAST "ServiceParameters", NULL);
    xmlNewChild(psSP, psWcsNs, BAD_CAST "CoverageSubtype", BAD_CAST "RectifiedGridCoverage");

    /* -------------------------------------------------------------------- */
    /*      SupportedCRS                                                    */
    /* -------------------------------------------------------------------- */
    /* for now, WCS 2.0 does not allow per coverage CRS definitions */
    /*{
      xmlNodePtr psSupportedCrss;
      char *owned_value;

      psSupportedCrss = xmlNewChild(psSP, psWcsNs,
                                    BAD_CAST "SupportedCRSs", NULL);

      if ((owned_value = msOWSGetProjURI(&(layer->projection),
                                         &(layer->metadata), "CO", MS_FALSE)) != NULL)
      { }
      else if ((owned_value = msOWSGetProjURI(&(layer->map->projection),
                                              &(layer->map->web.metadata), "CO", MS_FALSE)) != NULL)
      { }
      else {
        msDebug("missing required information, no SRSs defined.\n");
      }

      if (owned_value != NULL && strlen(owned_value) > 0) {
        msLibXml2GenerateList(psSupportedCrss, psWcsNs,
                              "SupportedCRS", owned_value, ' ');
      }

      xmlNewChild(psSupportedCrss, psWcsNs,
                  BAD_CAST "NativeCRS", BAD_CAST cm.srs_uri);

      msFree(owned_value);
    }*/

    /* -------------------------------------------------------------------- */
    /*      SupportedFormats                                                */
    /* -------------------------------------------------------------------- */
    /* for now, WCS 2.0 does not allow per coverage format definitions */
    /*{
      xmlNodePtr psSupportedFormats;
      char *format_list;

      psSupportedFormats =
      xmlNewChild(psSP, psWcsNs, BAD_CAST "SupportedFormats", NULL);

      format_list = msWCSGetFormatsList20(layer->map, layer);

      if (strlen(format_list) > 0) {
        msLibXml2GenerateList(psSupportedFormats, psWcsNs,
                              "SupportedFormat", format_list, ',');

      msFree(format_list);
    }*/


    /* -------------------------------------------------------------------- */
    /*      nativeFormat                                                    */
    /* -------------------------------------------------------------------- */
    xmlNewChild(psSP, psWcsNs,
                BAD_CAST "nativeFormat", BAD_CAST (cm.native_format ?
                    cm.native_format : ""));

    if (!cm.native_format) {
      msDebug("msWCSDescribeCoverage20_CoverageDescription(): "
              "No native format specified.\n");
    }
  }

  msWCSClearCoverageMetadata20(&cm);

  return MS_SUCCESS;
}

/************************************************************************/
/*                   msWCSDescribeCoverage20()                          */
/*                                                                      */
/*      Implementation of the DescibeCoverage Operation. The result     */
/*      of this operation is a xml document, containing specific        */
/*      information about a coverage identified by an ID. The result    */
/*      is written on the stream.                                       */
/************************************************************************/

int msWCSDescribeCoverage20(mapObj *map, wcs20ParamsObjPtr params, owsRequestObj *ows_request)
{
  xmlDocPtr psDoc = NULL; /* document pointer */
  xmlNodePtr psRootNode;
  xmlNsPtr psWcsNs = NULL;
  int i, j;

  /* create DOM document and root node */
  psDoc = xmlNewDoc(BAD_CAST "1.0");
  psRootNode = xmlNewNode(NULL, BAD_CAST "CoverageDescriptions");
  xmlDocSetRootElement(psDoc, psRootNode);

  /* prepare initial namespace definitions */
  msWCSPrepareNamespaces20(psDoc, psRootNode, map);

  psWcsNs = xmlSearchNs(psDoc, psRootNode,
                        BAD_CAST MS_OWSCOMMON_WCS_NAMESPACE_PREFIX);
  xmlSetNs(psRootNode, psWcsNs);

  /* check if IDs are given */
  if (params->ids) {
    /* for each given ID in the ID-list */
    for (j = 0; params->ids[j]; j++) {
      i = msGetLayerIndex(map, params->ids[j]);
      if (i == -1 || (!msIntegerInArray(GET_LAYER(map, i)->index, ows_request->enabled_layers, ows_request->numlayers)) ) {
        msSetError(MS_WCSERR, "Unknown coverage: (%s)",
                   "msWCSDescribeCoverage20()", params->ids[j]);
        return msWCSException(map, "NoSuchCoverage", "coverage",
                              params->version);
      }
      /* create coverage description for the specified layer */
      if(msWCSDescribeCoverage20_CoverageDescription(map, (GET_LAYER(map, i)),
          params, psDoc, psRootNode) == MS_FAILURE) {
        msSetError(MS_WCSERR, "Error retrieving coverage description.", "msWCSDescribeCoverage20()");
        return msWCSException(map, "MissingParameterValue", "coverage",
                              params->version);
      }
    }
  } else {
    /* Throw error, since IDs are mandatory */
    msSetError(MS_WCSERR, "Missing COVERAGEID parameter.", "msWCSDescribeCoverage20()");
    return msWCSException(map, "MissingParameterValue", "coverage",
                          params->version);
  }

  /* write out the DOM document to the stream */
  msWCSWriteDocument20(map, psDoc);

  /* cleanup */
  xmlFreeDoc(psDoc);
  xmlCleanupParser();

  return MS_SUCCESS;
}

/************************************************************************/
/*                   msWCSGetCoverage_FinalizeParamsObj20()             */
/*                                                                      */
/*      Finalizes a wcs20ParamsObj for a GetCoverage operation. In the  */
/*      process, the params boundig box is adjusted to the subsets,     */
/*      width, height and resolution are determined and the subset crs  */
/*      is found out.                                                   */
/************************************************************************/

static int msWCSGetCoverage20_FinalizeParamsObj(wcs20ParamsObjPtr params)
{
  int returnValue;
  static const int numAxis = 2;
  char *validXAxisNames[] = {"x", "xaxis", "x-axis", "x_axis", "long", "long_axis", "long-axis", "lon", "lon_axis", "lon-axis", NULL};
  char *validYAxisNames[] = {"y", "yaxis", "y-axis", "y_axis", "lat", "lat_axis", "lat-axis", NULL};
  char ***validAxisNames;
  char *crs = NULL;
  wcs20AxisObjPtr *axes;

  axes = (wcs20AxisObjPtr*)msSmallMalloc(sizeof(wcs20AxisObjPtr) * numAxis);

  validAxisNames = msSmallCalloc(sizeof(char**), numAxis);
  validAxisNames[0] = validXAxisNames;
  validAxisNames[1] = validYAxisNames;

  returnValue = msWCSValidateAndFindAxes20(params, validAxisNames, numAxis, axes);
  msFree(validAxisNames);
  if(returnValue != MS_SUCCESS) {
    msFree(axes);
    return MS_FAILURE;
  }

  if (axes[0] != NULL) {
    if(axes[0]->subset != NULL) {
      msDebug("Subset for X-axis found: %s\n", axes[0]->subset->axis);
      if (!axes[0]->subset->min.unbounded)
        params->bbox.minx = axes[0]->subset->min.scalar;
      if (!axes[0]->subset->max.unbounded)
        params->bbox.maxx = axes[0]->subset->max.scalar;
      crs = axes[0]->subset->crs;
    }
    params->width = axes[0]->size;
    params->resolutionX = axes[0]->resolution;
    if(axes[0]->resolutionUOM != NULL) {
      params->resolutionUnits = msStrdup(axes[0]->resolutionUOM);
    }
  }

  if (axes[1] != NULL) {
    if(axes[1]->subset != NULL) {
      msDebug("Subset for Y-axis found: %s\n", axes[1]->subset->axis);
      if (!axes[1]->subset->min.unbounded)
        params->bbox.miny = axes[1]->subset->min.scalar;
      if (!axes[1]->subset->max.unbounded)
        params->bbox.maxy = axes[1]->subset->max.scalar;
      if(crs != NULL && axes[0] != NULL && axes[0]->subset!= NULL) {
        if(!EQUAL(crs, axes[1]->subset->crs)) {
          msSetError(MS_WCSERR, "CRS for axis %s and axis %s are not the same.",
                     "msWCSCreateBoundingBox20()", axes[0]->name, axes[1]->name);
          msFree(axes);
          return MS_FAILURE;
        }
      } else {
        crs = axes[1]->subset->crs;
      }
    }
    params->height = axes[1]->size;
    params->resolutionY = axes[1]->resolution;

    if(params->resolutionUnits == NULL && axes[1]->resolutionUOM != NULL) {
      params->resolutionUnits = msStrdup(axes[1]->resolutionUOM);
    } else if(params->resolutionUnits != NULL && axes[1]->resolutionUOM != NULL
              && !EQUAL(params->resolutionUnits, axes[1]->resolutionUOM)) {
      msSetError(MS_WCSERR, "The units of measure of the resolution for"
                 "axis %s and axis %s are not the same.",
                 "msWCSCreateBoundingBox20()", axes[0]->name, axes[1]->name);
      msFree(axes);
      return MS_FAILURE;
    }
  }

  msFree(axes);

  /* check if projections are equal */
  if(crs != NULL) {
    params->subsetcrs = msStrdup(crs);
  } else {
    params->subsetcrs = msStrdup("imageCRS");
  }

  return MS_SUCCESS;
}

/************************************************************************/
/*                   msWCSGetCoverage20_GetBands()                      */
/*                                                                      */
/*      Returns a string, containing a comma-separated list of band     */
/*      indices.                                                        */
/************************************************************************/

static int msWCSGetCoverage20_GetBands(mapObj *map, layerObj *layer,
                                       wcs20ParamsObjPtr params, wcs20coverageMetadataObjPtr cm, char **bandlist)
{
  int i = 0, count, maxlen, index;
  char *tmp = NULL;
  char **band_ids = NULL;

  /* if rangesubset parameter is not given, default to all bands */
  if(NULL == params->range_subset) {
    *bandlist = msStrdup("1");
    for(i = 1; i < cm->numbands; ++i) {
      char strnumber[10];
      snprintf(strnumber, sizeof(strnumber), ",%d", i + 1);
      *bandlist = msStringConcatenate(*bandlist, strnumber);
    }
    return MS_SUCCESS;
  }

  count = CSLCount(params->range_subset);
  maxlen = count * 4 * sizeof(char);
  *bandlist = msSmallCalloc(sizeof(char), maxlen);

  if (NULL == (tmp = msOWSGetEncodeMetadata(&layer->metadata,
                     "CO", "rangeset_axes", NULL))) {
    tmp = msOWSGetEncodeMetadata(&layer->metadata,
                                 "CO", "band_names", NULL);
  }

  if(NULL != tmp) {
    band_ids = CSLTokenizeString2(tmp, " ", 0);
    msFree(tmp);
  }

  for(i = 0; i < count; ++i) {
    /* print ',' if not the first value */
    if(i != 0) {
      strlcat(*bandlist, ",", maxlen);
    }

    /* check if the string represents an integer */
    if(msStringParseInteger(params->range_subset[i], &index) == MS_SUCCESS) {
      tmp = msIntToString((int)index);
      strlcat(*bandlist, tmp, maxlen);
      msFree(tmp);
      continue;
    }

    /* check if the string is equal to a band identifier    */
    /* if so, what is the index of the band                 */
    index = CSLFindString(band_ids, params->range_subset[i]);
    if(index != -1) {
      tmp = msIntToString((int)index + 1);
      strlcat(*bandlist, tmp, maxlen);
      msFree(tmp);
      continue;
    }

    msSetError(MS_WCSERR, "'%s' is not a valid band identifier.",
               "msWCSGetCoverage20_GetBands()", params->range_subset[i]);
    return MS_FAILURE;
  }
  CSLDestroy(band_ids);
  return MS_SUCCESS;
}

/************************************************************************/
/*                   msWCSGetCoverage20()                               */
/*                                                                      */
/*      Implementation of the GetCoverage Operation. The coverage       */
/*      is either returned as an image or as a multipart xml/image.     */
/*      The result is written on the stream.                            */
/************************************************************************/

int msWCSGetCoverage20(mapObj *map, cgiRequestObj *request,
                       wcs20ParamsObjPtr params, owsRequestObj *ows_request)
{
  layerObj *layer = NULL;
  wcs20coverageMetadataObj cm;
  imageObj *image = NULL;
  outputFormatObj *format = NULL;

  rectObj subsets, bbox;
  projectionObj imageProj;

  int status, i;
  double x_1, x_2, y_1, y_2;
  char *coverageName, *bandlist=NULL, numbands[8];

  /* number of coverage ids should be 1 */
  if (params->ids == NULL || params->ids[0] == NULL) {
    msSetError(MS_WCSERR, "Required parameter CoverageID was not supplied.",
               "msWCSGetCoverage20()");
    return msWCSException(map, "MissingParameterValue", "coverage",
                          params->version);
  }
  if (params->ids[1] != NULL) {
    msSetError(MS_WCSERR, "GetCoverage operation supports only one coverage.",
               "msWCSGetCoverage20()");
    return msWCSException(map, "TooManyParameterValues", "coverage",
                          params->version);
  }

  /* find the right layer */
  layer = NULL;
  for(i = 0; i < map->numlayers; i++) {
    coverageName = msOWSGetEncodeMetadata(&(GET_LAYER(map, i)->metadata),
                                          "CO", "name",
                                          GET_LAYER(map, i)->name);
    if (EQUAL(coverageName, params->ids[0]) &&
        (msIntegerInArray(GET_LAYER(map, i)->index, ows_request->enabled_layers, ows_request->numlayers))) {
      layer = GET_LAYER(map, i);
      i = map->numlayers; /* to exit loop don't use break, we want to free resources first */
    }
    msFree(coverageName);
  }

  /* throw exception if no Layer was found */
  if (layer == NULL) {
    msSetError(MS_WCSERR,
               "COVERAGE=%s not found, not in supported layer list. A layer might be disabled for \
this request. Check wcs/ows_enable_request settings.", "msWCSGetCoverage20()", params->ids[0]);
    return msWCSException(map, "InvalidParameterValue", "coverage",
                          params->version);
  }
  /* retrieve coverage metadata  */
  status = msWCSGetCoverageMetadata20(layer, &cm);
  if (status != MS_SUCCESS) {
    msWCSClearCoverageMetadata20(&cm);
    return MS_FAILURE;
  }

  /* fill in bands rangeset info, if required.  */
  /* msWCSSetDefaultBandsRangeSetInfo(NULL, &cm, layer ); */

  /* set  resolution, size and maximum extent */
  layer->extent = map->extent = cm.extent;
  map->cellsize = cm.xresolution;
  map->width = cm.xsize;
  map->height = cm.ysize;

  /************************************************************************/
  /*      finalize the params object. determine subset crs and subset     */
  /*      bbox. Also project the image to the subset crs.                 */
  /************************************************************************/

  msInitProjection(&imageProj);
  if (msLoadProjectionString(&imageProj, cm.srs) == -1) {
    msWCSClearCoverageMetadata20(&cm);
    msSetError(MS_WCSERR,
               "Error loading CRS %s.",
               "msWCSGetCoverage20()", params->subsetcrs);
    msWCSClearCoverageMetadata20(&cm);
    return msWCSException(map, "InvalidParameterValue",
                          "projection", params->version);
  }

  if(msWCSGetCoverage20_FinalizeParamsObj(params) == MS_FAILURE) {
    msWCSClearCoverageMetadata20(&cm);
    return msWCSException(map, "InvalidParameterValue", "extent", params->version);
  }

  subsets = params->bbox;

  if(EQUAL(params->subsetcrs, "imageCRS")) {
    /* subsets are in imageCRS; reproject them to real coordinates */
    rectObj orig_bbox = subsets;

    msFreeProjection(&(map->projection));
    map->projection = imageProj;

    if(subsets.minx != -DBL_MAX || subsets.maxx != DBL_MAX) {
      x_1 = cm.geotransform[0]
            + orig_bbox.minx * cm.geotransform[1]
            + orig_bbox.miny * cm.geotransform[2];
      x_2 = cm.geotransform[0]
            + (orig_bbox.maxx+1) * cm.geotransform[1]
            + (orig_bbox.maxy+1) * cm.geotransform[2];

      subsets.minx = MIN(x_1, x_2);
      subsets.maxx = MAX(x_1, x_2);
    }
    if(subsets.miny != -DBL_MAX || subsets.maxy != DBL_MAX) {
      y_1 = cm.geotransform[3]
            + (orig_bbox.maxx+1) * cm.geotransform[4]
            + (orig_bbox.maxy+1) * cm.geotransform[5];
      /*subsets.miny -= cm.geotransform[4]/2 + cm.geotransform[5]/2;*/
      y_2 = cm.geotransform[3]
            + orig_bbox.minx * cm.geotransform[4]
            + orig_bbox.miny * cm.geotransform[5];

      subsets.miny = MIN(y_1, y_2);
      subsets.maxy = MAX(y_1, y_2);
    }
  } else { /* if crs is not the 'imageCRS' */
    projectionObj subsetProj;

    /* if the subsets have a crs given, project the image extent to it */
    msInitProjection(&subsetProj);
    if(msLoadProjectionString(&subsetProj, params->subsetcrs) != MS_SUCCESS) {
      msWCSClearCoverageMetadata20(&cm);
      msSetError(MS_WCSERR,
                 "Error loading CRS %s.",
                 "msWCSGetCoverage20()", params->subsetcrs);
      msWCSClearCoverageMetadata20(&cm);
      return msWCSException(map, "InvalidParameterValue",
                            "projection", params->version);
    }

    if(msProjectionsDiffer(&imageProj, &subsetProj)) {
      msProjectRect(&imageProj, &subsetProj, &(layer->extent));
      map->extent = layer->extent;
      msFreeProjection(&(map->projection));
      map->projection = subsetProj;
      msFreeProjection(&imageProj);
    } else {
      msFreeProjection(&(map->projection));
      map->projection = imageProj;
      msFreeProjection(&subsetProj);
    }
  }

  /* create boundings of params subsets and image extent */
  if(msRectOverlap(&subsets, &(layer->extent)) == MS_FALSE) {
    /* extent and bbox do not overlap -> exit */
    msWCSClearCoverageMetadata20(&cm);
    msSetError(MS_WCSERR, "Image extent does not intersect with desired region.",
               "msWCSGetCoverage20()");
    msWCSClearCoverageMetadata20(&cm);
    return msWCSException(map, "ExtentError", "extent", params->version);
  }

  /* write combined bounding box */
  bbox.minx = MAX(subsets.minx, map->extent.minx);
  bbox.miny = MAX(subsets.miny, map->extent.miny);
  bbox.maxx = MIN(subsets.maxx, map->extent.maxx);
  bbox.maxy = MIN(subsets.maxy, map->extent.maxy);

  /* check if we are overspecified  */
  if((params->width != 0 &&  params->resolutionX != MS_WCS20_UNBOUNDED)
      || (params->height != 0 && params->resolutionY != MS_WCS20_UNBOUNDED)) {
    msWCSClearCoverageMetadata20(&cm);
    msSetError(MS_WCSERR, "GetCoverage operation supports only one of SIZE or RESOLUTION per axis.",
               "msWCSGetCoverage20()");
    msWCSClearCoverageMetadata20(&cm);
    return msWCSException(map, "TooManyParameterValues", "coverage",
                          params->version);
  }

  /************************************************************************/
  /* check both axes: see if either size or resolution are given (and     */
  /* calculate the other value). If both are not given, calculate them    */
  /* from the bounding box.                                               */
  /************************************************************************/

  /* check x axis */
  if(params->width != 0) {
    /* TODO Unit Of Measure? */
    params->resolutionX = (bbox.maxx - bbox.minx) / params->width;
  } else if(params->resolutionX != MS_WCS20_UNBOUNDED) {
    params->width = MS_NINT((bbox.maxx - bbox.minx) / params->resolutionX);
  } else {
    if(ABS(bbox.maxx - bbox.minx) != ABS(map->extent.maxx - map->extent.minx)) {
      double total = ABS(map->extent.maxx - map->extent.minx),
             part = ABS(bbox.maxx - bbox.minx);
      params->width = MS_NINT((part * map->width) / total);
    } else {
      params->width = map->width;
    }

    params->resolutionX = (bbox.maxx - bbox.minx) / params->width;
  }

  /* check y axis */
  if(params->height != 0) {
    params->resolutionY = (bbox.maxy - bbox.miny) / params->height;
  } else if(params->resolutionY != MS_WCS20_UNBOUNDED) {
    params->height = MS_NINT((bbox.maxy - bbox.miny) / params->resolutionY);
  } else {
    if(ABS(bbox.maxy - bbox.miny) != ABS(map->extent.maxy - map->extent.miny)) {
      double total = ABS(map->extent.maxy - map->extent.miny),
             part = ABS(bbox.maxy - bbox.miny);
      params->height = MS_NINT((part * map->height) / total);
    } else {
      params->height = map->height;
    }

    params->resolutionY = (bbox.maxy - bbox.miny) / params->height;
  }

  /* WCS 2.0 is center of pixel oriented */
  bbox.minx += params->resolutionX * 0.5;
  bbox.maxx -= params->resolutionX * 0.5;
  bbox.miny += params->resolutionY * 0.5;
  bbox.maxy -= params->resolutionY * 0.5;

  /* if parameter 'outputcrs' is given, project the image to this crs */
  if(params->outputcrs != NULL) {
    projectionObj outputProj;

    msInitProjection(&outputProj);
    if(msLoadProjectionString(&outputProj, params->outputcrs) == -1) {
      msFreeProjection(&outputProj);
      msWCSClearCoverageMetadata20(&cm);
      return msWCSException(map, "InvalidParameterValue", "coverage",
                            params->version);
    }
    if(msProjectionsDiffer(&(map->projection), &outputProj)) {

      msDebug("msWCSGetCoverage20(): projecting to outputcrs %s\n", params->outputcrs);

      msProjectRect(&(map->projection), &outputProj, &bbox);
      msFreeProjection(&(map->projection));
      map->projection = outputProj;

      /* recalculate resolutions, needed if UOM changes (e.g: deg -> m) */
      params->resolutionX = (bbox.maxx - bbox.minx) / params->width;
      params->resolutionY = (bbox.maxy - bbox.miny) / params->height;
    }
  }

  /* set the bounding box as new map extent */
  map->extent = bbox;
  map->width = params->width;
  map->height = params->height;

  /* Are we exceeding the MAXSIZE limit on result size? */
  if(map->width > map->maxsize || map->height > map->maxsize ) {
    msWCSClearCoverageMetadata20(&cm);
    msSetError(MS_WCSERR, "Raster size out of range, width and height of "
               "resulting coverage must be no more than MAXSIZE=%d.",
               "msWCSGetCoverage20()", map->maxsize);

    msWCSClearCoverageMetadata20(&cm);
    return msWCSException(map, "InvalidParameterValue",
                          "size", params->version);
  }

  /* Mapserver only supports square cells */
  if (params->resolutionX <= params->resolutionY)
    map->cellsize = params->resolutionX;
  else
    map->cellsize = params->resolutionY;

  msDebug("msWCSGetCoverage20(): Set parameters from original"
          "data. Width: %d, height: %d, cellsize: %f, extent: %f,%f,%f,%f\n",
          map->width, map->height, map->cellsize, map->extent.minx,
          map->extent.miny, map->extent.maxx, map->extent.maxy);

  /**
   * Which format to use?
   *
   * 1) format parameter
   * 2) native format (from metadata) or GDAL format of the input dataset
   * 3) exception
   **/

  if (!params->format) {
    if (cm.native_format) {
      params->format = msStrdup(cm.native_format);
    }
  }

  if (!params->format) {
    msWCSClearCoverageMetadata20(&cm);
    msSetError(MS_WCSERR, "Output format could not be automatically determined. "
               "Use the FORMAT parameter to specify a format.",
               "msWCSGetCoverage20()");
    msWCSClearCoverageMetadata20(&cm);
    return msWCSException(map, "MissingParameterValue", "format",
                          params->version);
  }

  /*    make sure layer is on   */
  layer->status = MS_ON;

  msMapComputeGeotransform(map);

  /*    fill in bands rangeset info, if required.  */
  /* msWCSSetDefaultBandsRangeSetInfo(params, &cm, layer); */
  /* msDebug("Bandcount: %d\n", cm.bandcount); */

  msApplyDefaultOutputFormats(map);

  if (msGetOutputFormatIndex(map, params->format) == -1) {
    msWCSClearCoverageMetadata20(&cm);
    msSetError(MS_WCSERR, "Unrecognized value '%s' for the FORMAT parameter.",
               "msWCSGetCoverage20()", params->format);
    msWCSClearCoverageMetadata20(&cm);
    return msWCSException(map, "InvalidParameterValue", "format",
                          params->version);
  }

  /* create a temporary outputformat (we likely will need to tweak parts) */
  format = msCloneOutputFormat(msSelectOutputFormat(map, params->format));
  msApplyOutputFormat(&(map->outputformat), format, MS_NOOVERRIDE,
                      MS_NOOVERRIDE, MS_NOOVERRIDE);

  if(msWCSGetCoverage20_GetBands(map, layer, params, &cm, &bandlist) != MS_SUCCESS) {
<<<<<<< HEAD
=======
    msFree(bandlist);
>>>>>>> 218b73f1
    msWCSClearCoverageMetadata20(&cm);
    return msWCSException(map, "InvalidParameterValue", "rangesubset",
                          params->version);
  }
  msLayerSetProcessingKey(layer, "BANDS", bandlist);
  snprintf(numbands, sizeof(numbands), "%d", msCountChars(bandlist, ',')+1);
  msSetOutputFormatOption(map->outputformat, "BAND_COUNT", numbands);

  /* check for the interpolation */
  /* Defaults to NEAREST */
  if(params->interpolation != NULL) {
    if(EQUALN(params->interpolation,"NEAREST",7)) {
      msLayerSetProcessingKey(layer, "RESAMPLE", "NEAREST");
    } else if(EQUAL(params->interpolation,"BILINEAR")) {
      msLayerSetProcessingKey(layer, "RESAMPLE", "BILINEAR");
    } else if(EQUAL(params->interpolation,"AVERAGE")) {
      msLayerSetProcessingKey(layer, "RESAMPLE", "AVERAGE");
    } else {
      msWCSClearCoverageMetadata20(&cm);
      msFree(bandlist);
      msSetError( MS_WCSERR, "'%s' specifies an unsupported interpolation method.",
                  "msWCSGetCoverage20()", params->interpolation );
      msWCSClearCoverageMetadata20(&cm);
      return msWCSException(map, "InvalidParameterValue", "interpolation", params->version);
    }
  } else {
    msLayerSetProcessingKey(layer, "RESAMPLE", "NEAREST");
  }

  /* since the dataset is only used in one layer, set it to be    */
  /* closed after drawing the layer. This normally defaults to    */
  /* DEFER and will produce a memory leak, because the dataset    */
  /* will not be closed.                                          */
  if( msLayerGetProcessingKey(layer, "CLOSE_CONNECTION") == NULL ) {
    msLayerSetProcessingKey(layer, "CLOSE_CONNECTION", "NORMAL");
  }

  /* create the image object  */
  if (!map->outputformat) {
    msWCSClearCoverageMetadata20(&cm);
    msFree(bandlist);
    msSetError(MS_WCSERR, "The map outputformat is missing!",
               "msWCSGetCoverage20()");
    msWCSClearCoverageMetadata20(&cm);
    return msWCSException(map, NULL, NULL, params->version);
  } else if (MS_RENDERER_PLUGIN(map->outputformat)) {
    image = msImageCreate(map->width, map->height, map->outputformat,
                          map->web.imagepath, map->web.imageurl, map->resolution,
                          map->defresolution, &map->imagecolor);
  } else if (MS_RENDERER_RAWDATA(map->outputformat)) {
    image = msImageCreate(map->width, map->height, map->outputformat,
                          map->web.imagepath, map->web.imageurl, map->resolution,
                          map->defresolution, &map->imagecolor);
  } else {
    msFree(bandlist);
    msWCSClearCoverageMetadata20(&cm);
    msSetError(MS_WCSERR, "Map outputformat not supported for WCS!",
               "msWCSGetCoverage20()");
    return msWCSException(map, NULL, NULL, params->version);
  }

  if (image == NULL) {
    msFree(bandlist);
    msWCSClearCoverageMetadata20(&cm);
    return msWCSException(map, NULL, NULL, params->version);
  }

  /* Actually produce the "grid". */
  if( MS_RENDERER_RAWDATA(map->outputformat) ) {
    status = msDrawRasterLayerLow( map, layer, image, NULL );
  } else {
    rasterBufferObj rb;
    MS_IMAGE_RENDERER(image)->getRasterBufferHandle(image,&rb);
    status = msDrawRasterLayerLow( map, layer, image, &rb );
  }

  if( status != MS_SUCCESS ) {
    msFree(bandlist);
    msFreeImage(image);
    msWCSClearCoverageMetadata20(&cm);
    return msWCSException(map, NULL, NULL, params->version );
  }

  /* GML+Image */
  /* Embed the image into multipart message */
  if(params->multipart == MS_TRUE) {
    xmlDocPtr psDoc = NULL;       /* document pointer */
    xmlNodePtr psRootNode, psRangeSet, psFile, psRangeParameters;
    xmlNsPtr psGmlNs = NULL,
             psGmlcovNs = NULL,
             psSweNs = NULL,
             psXLinkNs = NULL;
    wcs20coverageMetadataObj tmpCm;
    char *srs_uri, *default_filename;
    const char *filename;
    char *file_ref, *role;
    int length = 0, swapAxes;

    /* Create Document  */
    psDoc = xmlNewDoc(BAD_CAST "1.0");
    psRootNode = xmlNewNode(NULL, BAD_CAST MS_WCS_GML_COVERAGETYPE_RECTIFIED_GRID_COVERAGE);
    xmlDocSetRootElement(psDoc, psRootNode);

    msWCSPrepareNamespaces20(psDoc, psRootNode, map);

    psGmlNs    = xmlSearchNs(psDoc, psRootNode, BAD_CAST MS_OWSCOMMON_GML_NAMESPACE_PREFIX);
    psGmlcovNs = xmlSearchNs(psDoc, psRootNode, BAD_CAST MS_OWSCOMMON_GMLCOV_NAMESPACE_PREFIX);
    psSweNs    = xmlSearchNs(psDoc, psRootNode, BAD_CAST MS_OWSCOMMON_SWE_NAMESPACE_PREFIX);
    xmlSearchNs(psDoc, psRootNode, BAD_CAST MS_OWSCOMMON_WCS_NAMESPACE_PREFIX);
    psXLinkNs  = xmlSearchNs(psDoc, psRootNode, BAD_CAST MS_OWSCOMMON_W3C_XLINK_NAMESPACE_PREFIX);

    xmlNewNsProp(psRootNode, psGmlNs, BAD_CAST "id", BAD_CAST layer->name);

    xmlSetNs(psRootNode, psGmlcovNs);

    srs_uri = msOWSGetProjURI(&map->projection, NULL, "CO", 1);

    tmpCm = cm;
    tmpCm.extent = map->extent;
    tmpCm.xsize = map->width;
    tmpCm.ysize = map->height;
    strlcpy(tmpCm.srs_uri, srs_uri, sizeof(tmpCm.srs_uri));

    tmpCm.xresolution = map->gt.geotransform[1];
    tmpCm.yresolution = map->gt.geotransform[5];

    tmpCm.extent.minx = MIN(map->gt.geotransform[0], map->gt.geotransform[0] + map->width * tmpCm.xresolution);
    tmpCm.extent.miny = MIN(map->gt.geotransform[3], map->gt.geotransform[3] + map->height * tmpCm.yresolution);
    tmpCm.extent.maxx = MAX(map->gt.geotransform[0], map->gt.geotransform[0] + map->width * tmpCm.xresolution);
    tmpCm.extent.maxy = MAX(map->gt.geotransform[3], map->gt.geotransform[3] + map->height * tmpCm.yresolution);

    swapAxes = msWCSSwapAxes20(srs_uri);
    msFree(srs_uri);

    /* Setup layer information  */
    msWCSCommon20_CreateBoundedBy(layer, &tmpCm, psGmlNs, psRootNode, &(map->projection), swapAxes);
    msWCSCommon20_CreateDomainSet(layer, &tmpCm, psGmlNs, psRootNode, &(map->projection), swapAxes);

    psRangeSet = xmlNewChild(psRootNode, psGmlNs, BAD_CAST "rangeSet", NULL);
    psFile     = xmlNewChild(psRangeSet, psGmlNs, BAD_CAST "File", NULL);

    /* TODO: wait for updated specifications */
    psRangeParameters = xmlNewChild(psFile, psGmlNs, BAD_CAST "rangeParameters", NULL);

    default_filename = msStrdup("out.");
    default_filename = msStringConcatenate(default_filename, MS_IMAGE_EXTENSION(image->format));

    filename = msGetOutputFormatOption(image->format, "FILENAME", default_filename);
    length = strlen("cid:coverage/") + strlen(filename) + 1;
    file_ref = msSmallMalloc(length);
    strlcpy(file_ref, "cid:coverage/", length);
    strlcat(file_ref, filename, length);
    msFree(default_filename);

    if(EQUAL(MS_IMAGE_MIME_TYPE(map->outputformat), "image/tiff")) {
      length = strlen(MS_WCS_20_PROFILE_GML_GEOTIFF) + 1;
      role = msSmallMalloc(length);
      strlcpy(role, MS_WCS_20_PROFILE_GML_GEOTIFF, length);
    } else {
      length = strlen(MS_IMAGE_MIME_TYPE(map->outputformat)) + 1;
      role = msSmallMalloc(length);
      strlcpy(role, MS_IMAGE_MIME_TYPE(map->outputformat), length);
    }

    xmlNewNsProp(psRangeParameters, psXLinkNs, BAD_CAST "href", BAD_CAST file_ref);
    xmlNewNsProp(psRangeParameters, psXLinkNs, BAD_CAST "role", BAD_CAST role);
    xmlNewNsProp(psRangeParameters, psXLinkNs, BAD_CAST "arcrole", BAD_CAST "fileReference");

    xmlNewChild(psFile, psGmlNs, BAD_CAST "fileReference", BAD_CAST file_ref);
    xmlNewChild(psFile, psGmlNs, BAD_CAST "fileStructure", NULL);
    xmlNewChild(psFile, psGmlNs, BAD_CAST "mimeType", BAD_CAST MS_IMAGE_MIME_TYPE(map->outputformat));

    msWCSCommon20_CreateRangeType(layer, &cm, bandlist, psGmlNs, psGmlcovNs, psSweNs, psXLinkNs, psRootNode);

    msIO_setHeader("Content-Type","multipart/related; boundary=wcs");
    msIO_sendHeaders();
    msIO_printf("--wcs\n");

    msWCSWriteDocument20(map, psDoc);
    msWCSWriteFile20(map, image, params, 1);

    msFree(file_ref);
    msFree(role);
    xmlFreeDoc(psDoc);
    xmlCleanupParser();
  /* just print out the file without gml */
  } else {
    msWCSWriteFile20(map, image, params, 0);
  }

  msFree(bandlist);
  msWCSClearCoverageMetadata20(&cm);
  msFreeImage(image);
  return MS_SUCCESS;
}

#endif /* defined(USE_LIBXML2) */

#endif /* defined(USE_WCS_SVR) */<|MERGE_RESOLUTION|>--- conflicted
+++ resolved
@@ -3443,10 +3443,7 @@
                       MS_NOOVERRIDE, MS_NOOVERRIDE);
 
   if(msWCSGetCoverage20_GetBands(map, layer, params, &cm, &bandlist) != MS_SUCCESS) {
-<<<<<<< HEAD
-=======
     msFree(bandlist);
->>>>>>> 218b73f1
     msWCSClearCoverageMetadata20(&cm);
     return msWCSException(map, "InvalidParameterValue", "rangesubset",
                           params->version);

/******************************************************************************
 * $Id$
 *
 * Project:  MapServer
 * Purpose:  OpenGIS Web Coverage Server (WCS) 2.0 implementation.
 * Author:   Stephan Meissl <stephan.meissl@eox.at>
 *           Fabian Schindler <fabian.schindler@eox.at>
 *           and the MapServer team.
 *
 ******************************************************************************
 * Copyright (c) 2010, 2011 EOX IT Services GmbH, Austria
 *
 * Permission is hereby granted, free of charge, to any person obtaining a
 * copy of this software and associated documentation files (the "Software"),
 * to deal in the Software without restriction, including without limitation
 * the rights to use, copy, modify, merge, publish, distribute, sublicense,
 * and/or sell copies of the Software, and to permit persons to whom the
 * Software is furnished to do so, subject to the following conditions:
 *
 * The above copyright notice and this permission notice shall be included in
 * all copies of this Software or works derived from this Software.
 *
 * THE SOFTWARE IS PROVIDED "AS IS", WITHOUT WARRANTY OF ANY KIND, EXPRESS
 * OR IMPLIED, INCLUDING BUT NOT LIMITED TO THE WARRANTIES OF MERCHANTABILITY,
 * FITNESS FOR A PARTICULAR PURPOSE AND NONINFRINGEMENT. IN NO EVENT SHALL
 * THE AUTHORS OR COPYRIGHT HOLDERS BE LIABLE FOR ANY CLAIM, DAMAGES OR OTHER
 * LIABILITY, WHETHER IN AN ACTION OF CONTRACT, TORT OR OTHERWISE, ARISING
 * FROM, OUT OF OR IN CONNECTION WITH THE SOFTWARE OR THE USE OR OTHER
 * DEALINGS IN THE SOFTWARE.
 ****************************************************************************/

#if defined(USE_WCS_SVR)

#include <assert.h>
#include "mapserver.h"
#include "maperror.h"
#include "mapthread.h"
#include "mapwcs.h"
#include <float.h>
#include "gdal.h"
#include "cpl_port.h"
#include "maptime.h"
#include "mapprimitive.h"
#include "cpl_string.h"
#include <proj_api.h>
#include <string.h>

#if defined(USE_LIBXML2)

#include <libxml/tree.h>
#include "maplibxml2.h"
#include <libxml/parser.h>

#endif /* defined(USE_LIBXML2) */



/************************************************************************/
/*                   msStringParseInteger()                             */
/*                                                                      */
/*      Tries to parse a string as a integer value. If not possible     */
/*      the value MS_WCS20_UNBOUNDED is stored as value.                */
/*      If no characters could be parsed, MS_FAILURE is returned. If at */
/*      least some characters could be parsed, MS_DONE is returned and  */
/*      only if all characters could be parsed, MS_SUCCESS is returned. */
/************************************************************************/

static int msStringParseInteger(const char *string, int *dest)
{
  char *parse_check;
  *dest = (int)strtol(string, &parse_check, 0);
  if(parse_check == string) {
    return MS_FAILURE;
  } else if(parse_check - strlen(string) != string) {
    return MS_DONE;
  }
  return MS_SUCCESS;
}

/************************************************************************/
/*                   msStringParseDouble()                              */
/*                                                                      */
/*      Tries to parse a string as a double value. If not possible      */
/*      the value 0 is stored as value.                                 */
/*      If no characters could be parsed, MS_FAILURE is returned. If at */
/*      least some characters could be parsed, MS_DONE is returned and  */
/*      only if all characters could be parsed, MS_SUCCESS is returned. */
/************************************************************************/

static int msStringParseDouble(const char *string, double *dest)
{
  char *parse_check = NULL;
  *dest = strtod(string, &parse_check);
  if(parse_check == string) {
    return MS_FAILURE;
  } else if(parse_check - strlen(string) != string) {
    return MS_DONE;
  }
  return MS_SUCCESS;
}

/************************************************************************/
/*                   msWCSParseTimeOrScalar20()                         */
/*                                                                      */
/*      Parses a string, either as a time or a scalar value and         */
/*      writes the output into the timeScalarUnion.                     */
/************************************************************************/

static int msWCSParseTimeOrScalar20(timeScalarUnion *u, const char *string)
{
  struct tm time;
  if (string) {
    while(*string == ' ')
      string ++;
  }

  if (!string || strlen(string) == 0 || !u) {
    msSetError(MS_WCSERR, "Invalid string", "msWCSParseTimeOrScalar20()");
    return MS_WCS20_ERROR_VALUE;
  }
  /* if the string is equal to "*" it means the value
   *  of the interval is unbounded                    */
  if (EQUAL(string, "*")) {
    u->scalar = MS_WCS20_UNBOUNDED;
    u->unbounded = 1;
    return MS_WCS20_UNDEFINED_VALUE;
  }

  /* if returned a valid value, use it */
  if (msStringParseDouble(string, &(u->scalar)) == MS_SUCCESS) {
    return MS_WCS20_SCALAR_VALUE;
  }
  /* otherwise it might be a time value */
  msTimeInit(&time);
  if (msParseTime(string, &time) == MS_TRUE) {
    u->time = mktime(&time);
    return MS_WCS20_TIME_VALUE;
  }
  /* the value could neither be parsed as a double nor as a time value */
  else {
    msSetError(MS_WCSERR,
               "String %s could not be parsed to a time or scalar value",
               "msWCSParseTimeOrScalar20()");
    return MS_WCS20_ERROR_VALUE;
  }
}

/************************************************************************/
/*                   msWCSCreateSubsetObj20()                           */
/*                                                                      */
/*      Creates a new wcs20SubsetObj and initializes it to standard     */
/*      values.                                                         */
/************************************************************************/

static wcs20SubsetObjPtr msWCSCreateSubsetObj20()
{
  wcs20SubsetObjPtr subset = (wcs20SubsetObjPtr) malloc(sizeof(wcs20SubsetObj));
  MS_CHECK_ALLOC(subset, sizeof(wcs20SubsetObj), NULL);

  subset->axis = NULL;
  subset->crs = NULL;
  subset->min.scalar = subset->max.scalar = MS_WCS20_UNBOUNDED;
  subset->min.unbounded = subset->max.unbounded = 0;
  subset->operation = MS_WCS20_SLICE;

  return subset;
}

/************************************************************************/
/*                   msWCSFreeSubsetObj20()                             */
/*                                                                      */
/*      Frees a wcs20SubsetObj and releases all linked resources.       */
/************************************************************************/

static void msWCSFreeSubsetObj20(wcs20SubsetObjPtr subset)
{
  if (NULL == subset) {
    return;
  }
  msFree(subset->axis);
  msFree(subset->crs);
  msFree(subset);
}

/************************************************************************/
/*                   msWCSCreateAxisObj20()                             */
/*                                                                      */
/*      Creates a new wcs20AxisObj and initializes it to standard       */
/*      values.                                                         */
/************************************************************************/

static wcs20AxisObjPtr msWCSCreateAxisObj20()
{
  wcs20AxisObj *axis = (wcs20AxisObjPtr)malloc(sizeof(wcs20AxisObj));
  MS_CHECK_ALLOC(axis, sizeof(wcs20AxisObj), NULL);

  axis->name = NULL;
  axis->size = 0;
  axis->resolution = MS_WCS20_UNBOUNDED;
  axis->resolutionUOM = NULL;
  axis->subset = NULL;

  return axis;
}

/************************************************************************/
/*                   msWCSFreeAxisObj20()                               */
/*                                                                      */
/*      Frees a wcs20AxisObj and releases all linked resources.         */
/************************************************************************/

static void msWCSFreeAxisObj20(wcs20AxisObjPtr axis)
{
  if(NULL == axis) {
    return;
  }

  msFree(axis->name);
  msFree(axis->resolutionUOM);
  msWCSFreeSubsetObj20(axis->subset);
  msFree(axis);
}

/************************************************************************/
/*                   msWCSFindAxis20()                                  */
/*                                                                      */
/*      Helper function to retrieve an axis by the name from a params   */
/*      object.                                                         */
/************************************************************************/

static wcs20AxisObjPtr msWCSFindAxis20(wcs20ParamsObjPtr params,
                                       const char *name)
{
  int i = 0;
  for(i = 0; i < params->numaxes; ++i) {
    if(EQUAL(params->axes[i]->name, name)) {
      return params->axes[i];
    }
  }
  return NULL;
}

/************************************************************************/
/*                   msWCSInsertAxisObj20()                             */
/*                                                                      */
/*      Helper function to insert an axis object into the axes list of  */
/*      a params object.                                                */
/************************************************************************/

static void msWCSInsertAxisObj20(wcs20ParamsObjPtr params, wcs20AxisObjPtr axis)
{
  params->numaxes++;
  params->axes = (wcs20AxisObjPtr*) msSmallRealloc(params->axes,
                 sizeof(wcs20AxisObjPtr) * (params->numaxes));
  params->axes[params->numaxes - 1] = axis;
}

/************************************************************************/
/*                   msWCSCreateParamsObj20()                           */
/*                                                                      */
/*      Creates a new wcs20ParamsObj and initializes it to standard     */
/*      values.                                                         */
/************************************************************************/

wcs20ParamsObjPtr msWCSCreateParamsObj20()
{
  wcs20ParamsObjPtr params
    = (wcs20ParamsObjPtr) malloc(sizeof(wcs20ParamsObj));
  MS_CHECK_ALLOC(params, sizeof(wcs20ParamsObj), NULL);

  params->version         = NULL;
  params->request         = NULL;
  params->service         = NULL;
  params->accept_versions = NULL;
  params->sections        = NULL;
  params->updatesequence  = NULL;
  params->ids             = NULL;
  params->width           = 0;
  params->height          = 0;
  params->resolutionX     = MS_WCS20_UNBOUNDED;
  params->resolutionY     = MS_WCS20_UNBOUNDED;
  params->resolutionUnits = NULL;
  params->numaxes         = 0;
  params->axes            = NULL;
  params->format          = NULL;
  params->multipart       = 0;
  params->interpolation   = NULL;
  params->outputcrs       = NULL;
  params->subsetcrs       = NULL;
  params->bbox.minx = params->bbox.miny = -DBL_MAX;
  params->bbox.maxx = params->bbox.maxy =  DBL_MAX;
  params->range_subset    = NULL;

  return params;
}

/************************************************************************/
/*                   msWCSFreeParamsObj20()                             */
/*                                                                      */
/*      Frees a wcs20ParamsObj and releases all linked resources.       */
/************************************************************************/

void msWCSFreeParamsObj20(wcs20ParamsObjPtr params)
{
  if (NULL == params) {
    return;
  }

  msFree(params->version);
  msFree(params->request);
  msFree(params->service);
  CSLDestroy(params->accept_versions);
  CSLDestroy(params->sections);
  msFree(params->updatesequence);
  CSLDestroy(params->ids);
  msFree(params->resolutionUnits);
  msFree(params->format);
  msFree(params->interpolation);
  msFree(params->outputcrs);
  msFree(params->subsetcrs);
  while(params->numaxes > 0) {
    params->numaxes -= 1;
    msWCSFreeAxisObj20(params->axes[params->numaxes]);
  }
  msFree(params->axes);
  CSLDestroy(params->range_subset);
  msFree(params);
}

/************************************************************************/
/*                   msWCSParseSubset20()                               */
/*                                                                      */
/*      Parses several string parameters and fills them into the        */
/*      subset object.                                                  */
/************************************************************************/

static int msWCSParseSubset20(wcs20SubsetObjPtr subset, const char *axis,
                              const char *crs, const char *min, const char *max)
{
  int ts1, ts2;
  ts1 = ts2 = MS_WCS20_UNDEFINED_VALUE;

  if (subset == NULL) {
    return MS_FAILURE;
  }

  if (axis == NULL || strlen(axis) == 0) {
    msSetError(MS_WCSERR, "Subset axis is not given.",
               "msWCSParseSubset20()");
    return MS_FAILURE;
  }

  subset->axis = msStrdup(axis);
  if (crs != NULL) {
    subset->crs = msStrdup(crs);
  }

  /* Parse first (probably only) part of interval/point;
   * check whether its a time value or a scalar value     */
  ts1 = msWCSParseTimeOrScalar20(&(subset->min), min);
  if (ts1 == MS_WCS20_ERROR_VALUE) {
    return MS_FAILURE;
  }

  /* check if its an interval */
  /* if there is a comma, then it is */
  if (max != NULL && strlen(max) > 0) {
    subset->operation = MS_WCS20_TRIM;

    /* Parse the second value of the interval */
    ts2 = msWCSParseTimeOrScalar20(&(subset->max), max);
    if (ts2 == MS_WCS20_ERROR_VALUE) {
      return MS_FAILURE;
    }

    /* if at least one boundary is defined, use that value */
    if ((ts1 == MS_WCS20_UNDEFINED_VALUE) ^ (ts2
        == MS_WCS20_UNDEFINED_VALUE)) {
      if (ts1 == MS_WCS20_UNDEFINED_VALUE) {
        ts1 = ts2;
      }
    }
    /* if time and scalar values do not fit, throw an error */
    else if (ts1 != MS_WCS20_UNDEFINED_VALUE && ts2
             != MS_WCS20_UNDEFINED_VALUE && ts1 != ts2) {
      msSetError(MS_WCSERR,
                 "Interval error: minimum is a %s value, maximum is a %s value",
                 "msWCSParseSubset20()", ts1 ? "time" : "scalar",
                 ts2 ? "time" : "scalar");
      return MS_FAILURE;
    }
    /* if both min and max are unbounded -> throw an error */
    if (subset->min.unbounded && subset->max.unbounded) {
      msSetError(MS_WCSERR, "Invalid values: no bounds could be parsed",
                 "msWCSParseSubset20()");
      return MS_FAILURE;
    }
  }
  /* there is no second value, therefore it is a point.
   * consequently set the operation to slice */
  else {
    subset->operation = MS_WCS20_SLICE;
    if (ts1 == MS_WCS20_UNDEFINED_VALUE) {
      msSetError(MS_WCSERR, "Invalid point value given",
                 "msWCSParseSubset20()");
      return MS_FAILURE;
    }
  }

  subset->timeOrScalar = ts1;

  /* check whether the min is smaller than the max */
  if (subset->operation == MS_WCS20_TRIM) {
    if(subset->timeOrScalar == MS_WCS20_SCALAR_VALUE && subset->min.scalar == MS_WCS20_UNBOUNDED) {
      subset->min.scalar = -MS_WCS20_UNBOUNDED;
    }

    if (subset->timeOrScalar == MS_WCS20_TIME_VALUE && subset->min.time
        > subset->max.time) {
      msSetError(MS_WCSERR,
                 "Minimum value of subset axis %s is larger than maximum value",
                 "msWCSParseSubset20()", subset->axis);
      return MS_FAILURE;
    }
    if (subset->timeOrScalar == MS_WCS20_SCALAR_VALUE && subset->min.scalar > subset->max.scalar) {
      msSetError(MS_WCSERR,
                 "Minimum value (%f) of subset axis '%s' is larger than maximum value (%f).",
                 "msWCSParseSubset20()", subset->min.scalar, subset->axis, subset->max.scalar);
      return MS_FAILURE;
    }
  }
  return MS_SUCCESS;
}

/************************************************************************/
/*                   msWCSParseSubsetKVPString20()                      */
/*                                                                      */
/*      Creates a new wcs20SubsetObj, parses a string and fills         */
/*      the parsed values into the object. Returns NULL on failure.     */
/*      Subset string: axis [ , crs ] ( intervalOrPoint )               */
/************************************************************************/

static int msWCSParseSubsetKVPString20(wcs20SubsetObjPtr subset, char *string)
{
  char *axis, *crs, *min, *max;

  axis = string;
  crs = NULL;
  min = NULL;
  max = NULL;

  /* find first '(' */
  min = strchr(string, '(');

  /* if min could not be found, the string is invalid */
  if (min == NULL) {
    msSetError(MS_WCSERR, "Invalid axis subset string: '%s'",
               "msWCSParseSubsetKVPString20()", string);
    return MS_FAILURE;
  }
  /* set min to first letter */
  *min = '\0';
  ++min;

  /* cut the trailing ')' */
  if (min[strlen(min) - 1] == ')') {
    min[strlen(min) - 1] = '\0';
  }
  /* look if also a max is defined */
  max = strchr(min, ',');
  if (max != NULL) {
    *max = '\0';
    ++max;
  }

  /* look if also a crs is defined */
  crs = strchr(axis, ',');
  if (crs != NULL) {
    *crs = '\0';
    ++crs;
  }

  return msWCSParseSubset20(subset, axis, crs, min, max);
}

/************************************************************************/
/*                   msWCSParseSizeString20()                           */
/*                                                                      */
/*      Parses a string containing the axis and the size as an integer. */
/*      Size string: axis ( size )                                      */
/************************************************************************/

static int msWCSParseSizeString20(char *string, char *outAxis, size_t axisStringLen, int *outSize)
{
  char *number = NULL;
  char *check = NULL;

  /* find first '(', the character before the number */
  number = strchr(string, '(');

  if(NULL == number) {
    msSetError(MS_WCSERR, "Invalid size parameter value.",
               "msWCSParseSize20()");
    return MS_FAILURE;
  }

  /* cut trailing ')' */
  check = strchr(string, ')');
  if(NULL == check) {
    msSetError(MS_WCSERR, "Invalid size parameter value.",
               "msWCSParseSize20()");
    return MS_FAILURE;
  }
  *number = '\0';
  ++number;
  *check = '\0';

  strlcpy(outAxis, string, axisStringLen);

  /* parse size value */
  if(msStringParseInteger(number, outSize) != MS_SUCCESS) {
    msSetError(MS_WCSERR, "Parameter value '%s' is not a valid integer.",
               "msWCSParseSize20()", number);
    return MS_FAILURE;
  }

  return MS_SUCCESS;
}

/************************************************************************/
/*                   msWCSParseResolutionString20()                     */
/*                                                                      */
/*      Parses a resolution string and returns the axis, the units of   */
/*      measure and the resolution value.                               */
/*      Subset string: axis ( value )                                   */
/************************************************************************/

static int msWCSParseResolutionString20(char *string,
                                        char *outAxis, size_t axisStringLen, double *outResolution)
{
  char *number = NULL;
  char *check = NULL;

  /* find brackets */
  number = strchr(string, '(');

  if(NULL == number) {
    msSetError(MS_WCSERR, "Invalid resolution parameter value.",
               "msWCSParseSize20()", string);
    return MS_FAILURE;
  }

  /* cut trailing ')' */
  check = strchr(string, ')');
  if(NULL == check) {
    msSetError(MS_WCSERR, "Invalid size parameter value.",
               "msWCSParseSize20()");
    return MS_FAILURE;
  }

  *number = '\0';
  ++number;
  *check = '\0';

  strlcpy(outAxis, string, axisStringLen);

  if(msStringParseDouble(number, outResolution) != MS_SUCCESS) {
    *outResolution = MS_WCS20_UNBOUNDED;
    msSetError(MS_WCSERR, "Invalid resolution parameter value.",
               "msWCSParseSize20()", string);
    return MS_FAILURE;
  }

  return MS_SUCCESS;
}

/************************************************************************/
/*                   msWCSParseRequest20_XMLGetCapabilities()           */
/*                                                                      */
/*      Parses a DOM element, representing a GetCapabilities-request    */
/*      to a params object.                                             */
/************************************************************************/
#if defined(USE_LIBXML2)
static int msWCSParseRequest20_XMLGetCapabilities(
  xmlNodePtr root, wcs20ParamsObjPtr params)
{
  xmlNodePtr child;
  char *content = NULL;
  XML_FOREACH_CHILD(root, child) {
    XML_LOOP_IGNORE_COMMENT_OR_TEXT(child)
    else if (EQUAL((char *)child->name, "AcceptVersions")) {
      xmlNodePtr versionNode = NULL;
      XML_FOREACH_CHILD(child, versionNode) {
        /* for(child = firstChild->children; child != NULL; child = child->next) */
        XML_LOOP_IGNORE_COMMENT_OR_TEXT(versionNode);
        XML_ASSERT_NODE_NAME(versionNode, "Version");

        content = (char *)xmlNodeGetContent(versionNode);
        params->accept_versions = CSLAddString(params->accept_versions, content);
        xmlFree(content);
      }
    } else if(EQUAL((char *)child->name, "Sections")) {
      xmlNodePtr sectionNode = NULL;
      XML_FOREACH_CHILD(child, sectionNode) {
        XML_LOOP_IGNORE_COMMENT_OR_TEXT(sectionNode)
        XML_ASSERT_NODE_NAME(sectionNode, "Section");

        content = (char *)xmlNodeGetContent(sectionNode);
        params->sections = CSLAddString(params->sections, content);
        xmlFree(content);
      }
    } else if(EQUAL((char *)child->name, "UpdateSequence")) {
      params->updatesequence =
        (char *)xmlNodeGetContent(child);
    } else if(EQUAL((char *)child->name, "AcceptFormats")) {
      /* Maybe not necessary, since only format is xml.   */
      /* At least ignore it, to not generate an error.    */
    } else if(EQUAL((char *)child->name, "AcceptLanguages")) {
      /* ignore */
    } else {
      XML_UNKNOWN_NODE_ERROR(child);
    }
  }
  return MS_SUCCESS;
}
#endif

/************************************************************************/
/*                   msWCSParseRequest20_XMLDescribeCoverage()          */
/*                                                                      */
/*      Parses a DOM element, representing a DescribeCoverage-request   */
/*      to a params object.                                             */
/************************************************************************/
#if defined(USE_LIBXML2)
static int msWCSParseRequest20_XMLDescribeCoverage(
  xmlNodePtr root, wcs20ParamsObjPtr params)
{
  xmlNodePtr child;
  int numIds = 0;
  char *id;

  XML_FOREACH_CHILD(root, child) {
    XML_LOOP_IGNORE_COMMENT_OR_TEXT(child)
    XML_ASSERT_NODE_NAME(child, "CoverageID");

    /* Node content is the coverage ID */
    id = (char *)xmlNodeGetContent(child);
    if (id == NULL || strlen(id) == 0) {
      msSetError(MS_WCSERR, "CoverageID could not be parsed.",
                 "msWCSParseRequest20_XMLDescribeCoverage()");
      return MS_FAILURE;
    }
    /* insert coverage ID into the list */
    ++numIds;
    params->ids = CSLAddString(params->ids, (char *)id);
    xmlFree(id);
  }
  return MS_SUCCESS;
}
#endif

/************************************************************************/
/*                   msWCSParseRequest20_XMLGetCoverage()               */
/*                                                                      */
/*      Parses a DOM element, representing a GetCoverage-request to a   */
/*      params object.                                                  */
/************************************************************************/
#if defined(USE_LIBXML2)
static int msWCSParseRequest20_XMLGetCoverage(
  xmlNodePtr root, wcs20ParamsObjPtr params)
{
  xmlNodePtr child;
  int numIds = 0;
  char *id;

  XML_FOREACH_CHILD(root, child) {
    XML_LOOP_IGNORE_COMMENT_OR_TEXT(child)
    else if (EQUAL((char *)child->name, "CoverageID")) {
      /* Node content is the coverage ID */
      id = (char *)xmlNodeGetContent(child);
      if (id == NULL || strlen(id) == 0) {
        msSetError(MS_WCSERR, "CoverageID could not be parsed.",
                   "msWCSParseRequest20_XMLGetCoverage()");
        return MS_FAILURE;
      }

      /* insert coverage ID into the list */
      ++numIds;
      params->ids = CSLAddString(params->ids, (char *)id);
      xmlFree(id);
    } else if (EQUAL((char *) child->name, "Format")) {
      params->format = (char *)xmlNodeGetContent(child);
    } else if (EQUAL((char *) child->name, "Mediatype")) {
      char *content = (char *)xmlNodeGetContent(child);
      if(content != NULL && EQUAL(content, "multipart/mixed")) {
        params->multipart = MS_TRUE;
      }
      xmlFree(content);
    } else if (EQUAL((char *) child->name, "DimensionTrim")) {
      wcs20AxisObjPtr axis = NULL;
      wcs20SubsetObjPtr subset = NULL;
      xmlNodePtr node = NULL;
      char *axisName = NULL, *min = NULL, *max = NULL, *crs = NULL;

      /* get strings for axis, min and max */
      XML_FOREACH_CHILD(child, node) {
        XML_LOOP_IGNORE_COMMENT_OR_TEXT(node)
        else if (EQUAL((char *)node->name, "Dimension")) {
          if (axisName != NULL) {
            msSetError(MS_WCSERR,
                       "Parameter 'Dimension' is already set.",
                       "msWCSParseRequest20_XMLGetCoverage()");
            return MS_FAILURE;
          }
          axisName = (char *) xmlNodeGetContent(node);
          crs = (char *) xmlGetProp(node, BAD_CAST "crs");
        } else if (EQUAL((char *)node->name, "trimLow")) {
          min = (char *) xmlNodeGetContent(node);
        } else if (EQUAL((char *)node->name, "trimHigh")) {
          max = (char *) xmlNodeGetContent(node);
        } else {
          msFree(axisName);
          msFree(min);
          msFree(max);
          msFree(crs);
          XML_UNKNOWN_NODE_ERROR(node);
        }
      }
      if(NULL == (subset = msWCSCreateSubsetObj20())) {
        msFree(axisName);
        msFree(min);
        msFree(max);
        msFree(crs);
        return MS_FAILURE;
      }

      /* min and max have to have a value */
      if(min == NULL ) {
        min = msStrdup("*");
      }
      if(max == NULL) {
        max = msStrdup("*");
      }
      if (msWCSParseSubset20(subset, axisName, crs, min, max)
          == MS_FAILURE) {
        msWCSFreeSubsetObj20(subset);
        return MS_FAILURE;
      }

      if(NULL == (axis = msWCSFindAxis20(params, subset->axis))) {
        if(NULL == (axis = msWCSCreateAxisObj20())) {
          msFree(axisName);
          msFree(min);
          msFree(max);
          msFree(crs);
          return MS_FAILURE;
        }
        axis->name = msStrdup(subset->axis);
        msWCSInsertAxisObj20(params, axis);
      }

      axis->subset = subset;

      /* cleanup */
      msFree(axisName);
      msFree(min);
      msFree(max);
      msFree(crs);
    } else if(EQUAL((char *) child->name, "DimensionSlice")) {
      msSetError(MS_WCSERR, "Operation '%s' is not supported by MapServer.",
                 "msWCSParseRequest20_XMLGetCoverage()", (char *)child->name);
      return MS_FAILURE;
    } else if(EQUAL((char *) child->name, "Size")) {
      wcs20AxisObjPtr axis;
      char *axisName;
      char *content;

      if(NULL == (axisName = (char *) xmlGetProp(child, BAD_CAST "dimension")) ) {
        msSetError(MS_WCSERR, "Attribute 'dimension' is missing in element 'Size'.",
                   "msWCSParseRequest20_XMLGetCoverage()");
        return MS_FAILURE;
      }

      if(NULL == (axis = msWCSFindAxis20(params, axisName))) {
        if(NULL == (axis = msWCSCreateAxisObj20())) {
          return MS_FAILURE;
        }
        axis->name = msStrdup(axisName);
        msWCSInsertAxisObj20(params, axis);
      }

      content = (char *)xmlNodeGetContent(child);
      if(msStringParseInteger(content, &(axis->size)) != MS_SUCCESS) {
        msSetError(MS_WCSERR, "Value of element 'Size' could not "
                   "be parsed to a valid integer.",
                   "msWCSParseRequest20_XMLGetCoverage()");
        return MS_FAILURE;
      }
      xmlFree(content);
    } else if(EQUAL((char *) child->name, "Resolution")) {
      wcs20AxisObjPtr axis;
      char *axisName;
      char *content;

      if(NULL == (axisName = (char *) xmlGetProp(child, BAD_CAST "dimension"))) {
        msSetError(MS_WCSERR, "Attribute 'dimension' is missing "
                   "in element 'Resolution'.",
                   "msWCSParseRequest20_XMLGetCoverage()", (char *)child->name);
        return MS_FAILURE;
      }

      if(NULL == (axis = msWCSFindAxis20(params, axisName))) {
        if(NULL == (axis = msWCSCreateAxisObj20())) {
          return MS_FAILURE;
        }
        axis->name = msStrdup(axisName);
        msWCSInsertAxisObj20(params, axis);
      }

      axis->resolutionUOM = (char *) xmlGetProp(child, BAD_CAST "uom");

      content = (char *)xmlNodeGetContent(child);
      if(msStringParseDouble(content, &(axis->resolution)) != MS_SUCCESS) {
        msSetError(MS_WCSERR, "Value of element 'Resolution' could not "
                   "be parsed to a valid value.",
                   "msWCSParseRequest20_XMLGetCoverage()");
        xmlFree(content);
        return MS_FAILURE;
      }
      xmlFree(content);
    } else if(EQUAL((char *) child->name, "Interpolation")) {
      params->interpolation = (char *) xmlNodeGetContent(child);
    } else if(EQUAL((char *) child->name, "OutputCRS")) {
      params->outputcrs = (char *) xmlNodeGetContent(child);
    } else if(EQUAL((char *) child->name, "rangeSubset")) {
      xmlNodePtr bandNode = NULL;
      XML_FOREACH_CHILD(child, bandNode) {
        char *content = NULL;
        XML_ASSERT_NODE_NAME(bandNode, "band");

        content = (char *)xmlNodeGetContent(bandNode);
        params->range_subset =
          CSLAddString(params->range_subset, content);
        xmlFree(content);
      }
    } else {
      XML_UNKNOWN_NODE_ERROR(child);
    }
  }
  return MS_SUCCESS;
}
#endif

/************************************************************************/
/*                   msWCSParseRequest20()                              */
/*                                                                      */
/*      Parses a CGI-request to a WCS 20 params object. It is           */
/*      either a POST or a GET request. In case of a POST request       */
/*      the xml content has to be parsed to a DOM structure             */
/*      before the parameters can be extracted.                         */
/************************************************************************/

int msWCSParseRequest20(mapObj *map,
                        cgiRequestObj *request,
                        owsRequestObj *ows_request,
                        wcs20ParamsObjPtr params)
{
  int i;
  if (params == NULL || request == NULL || ows_request == NULL) {
    msSetError(MS_WCSERR, "Internal error.", "msWCSParseRequest20()");
    return MS_FAILURE;
  }

  /* Copy arbitrary service, version and request. */
  params->service = msStrdup(ows_request->service);
  if(ows_request->version != NULL) {
    params->version = msStrdup(ows_request->version);
  }
  params->request = msStrdup(ows_request->request);


  /* Parse the POST request */
  if (request->type == MS_POST_REQUEST) {
#if defined(USE_LIBXML2)
    xmlDocPtr doc = ows_request->document;
    xmlNodePtr root = NULL;
    const char *validate;
    int ret = MS_SUCCESS;

    /* parse to DOM-Structure and get root element */
    if(doc == NULL) {
      xmlErrorPtr error = xmlGetLastError();
      msSetError(MS_WCSERR, "XML parsing error: %s",
                 "msWCSParseRequest20()", error->message);
      return MS_FAILURE;
    }

    root = xmlDocGetRootElement(doc);

    validate = msOWSLookupMetadata(&(map->web.metadata), "CO", "validate_xml");
    if (validate != NULL && EQUAL(validate, "TRUE")) {
      char *schema_dir = msStrdup(msOWSLookupMetadata(&(map->web.metadata),
                                  "CO", "schemas_dir"));
      if (schema_dir != NULL
          && (params->version == NULL ||
              EQUALN(params->version, "2.0", 3))) {
        schema_dir = msStringConcatenate(schema_dir,
                                         "wcs/2.0.0/wcsAll.xsd");
        if (msOWSSchemaValidation(schema_dir, request->postrequest) != 0) {
          msSetError(MS_WCSERR, "Invalid POST request. "
                     "XML is not valid",
                     "msWCSParseRequest20()");
          return MS_FAILURE;
        }
      }
      msFree(schema_dir);
    }

    if(EQUAL(params->request, "GetCapabilities")) {
      ret = msWCSParseRequest20_XMLGetCapabilities(root, params);
    } else if(params->version != NULL && EQUALN(params->version, "2.0", 3)) {
      if(EQUAL(params->request, "DescribeCoverage")) {
        ret = msWCSParseRequest20_XMLDescribeCoverage(root, params);
      } else if(EQUAL(params->request, "GetCoverage")) {
        ret = msWCSParseRequest20_XMLGetCoverage(root, params);
      }
    }
    return ret;

#else /* defined(USE_LIBXML2) */
    /* TODO: maybe with CPLXML? */
    return MS_DONE;
#endif /* defined(USE_LIBXML2) */
  }

  /* Parse the KVP GET request */
  for (i = 0; i < request->NumParams; ++i) {
    char *key = NULL, *value = NULL;
    char **tokens;
    int num, j;
    key = request->ParamNames[i];
    value = request->ParamValues[i];

    if (EQUAL(key, "VERSION")) {
      continue;
    } else if (EQUAL(key, "REQUEST")) {
      continue;
    } else if (EQUAL(key, "SERVICE")) {
      continue;
    } else if (EQUAL(key, "ACCEPTVERSIONS")) {
      tokens = msStringSplit(value, ',', &num);
      for(j = 0; j < num; ++j) {
        params->accept_versions =
          CSLAddString(params->accept_versions, tokens[j]);
      }
      msFreeCharArray(tokens, num);
    } else if (EQUAL(key, "SECTIONS")) {
      tokens = msStringSplit(value, ',', &num);
      for(j = 0; j < num; ++j) {
        params->sections =
          CSLAddString(params->sections, tokens[j]);
      }
      msFreeCharArray(tokens, num);
    } else if (EQUAL(key, "UPDATESEQUENCE")) {
      params->updatesequence = msStrdup(value);
    } else if (EQUAL(key, "ACCEPTFORMATS")) {
      /* ignore */
    } else if (EQUAL(key, "ACCEPTLANGUAGES")) {
      /* ignore */
    } else if (EQUAL(key, "COVERAGEID")) {
      if (params->ids != NULL) {
        msSetError(MS_WCSERR, "Parameter 'CoverageID' is already set. "
                   "For multiple IDs use a comma separated list.",
                   "msWCSParseRequest20()");
        return MS_FAILURE;
      }
      params->ids = CSLTokenizeString2(value, ",",0);
    } else if (EQUAL(key, "FORMAT")) {
      params->format = msStrdup(value);
    } else if (EQUAL(key, "MEDIATYPE")) {
      if(EQUAL(value, "multipart/mixed")) {
        params->multipart = MS_TRUE;
      }
    } else if (EQUAL(key, "INTERPOLATION")) {
      params->interpolation = msStrdup(value);
    } else if (EQUAL(key, "OUTPUTCRS")) {
      params->outputcrs = msStrdup(value);
    } else if (EQUALN(key, "SIZE", 4)) {
      wcs20AxisObjPtr axis = NULL;
      char axisName[500];
      int size = 0;

      if(msWCSParseSizeString20(value, axisName, sizeof(axisName), &size) == MS_FAILURE) {
        return MS_FAILURE;
      }

      if(NULL == (axis = msWCSFindAxis20(params, axisName))) {
        if(NULL == (axis = msWCSCreateAxisObj20())) {
          return MS_FAILURE;
        }
        axis->name = msStrdup(axisName);
        msWCSInsertAxisObj20(params, axis);
      }

      /* check if the size of the axis is already set */
      if(axis->size != 0) {
        msSetError(MS_WCSERR, "The size of the axis is already set.",
                   "msWCSParseRequest20()");
        return MS_FAILURE;
      }
      axis->size = size;
    } else if (EQUALN(key, "RESOLUTION", 10)) {
      wcs20AxisObjPtr axis = NULL;
      char axisName[500];
      double resolution = 0;

      if(msWCSParseResolutionString20(value, axisName, sizeof(axisName), &resolution) == MS_FAILURE) {
        return MS_FAILURE;
      }

      /* check if axis object already exists, otherwise create a new one */
      if(NULL == (axis = msWCSFindAxis20(params, axisName))) {
        if(NULL == (axis = msWCSCreateAxisObj20())) {
          return MS_FAILURE;
        }
        axis->name = msStrdup(axisName);
        msWCSInsertAxisObj20(params, axis);
      }

      /* check if the resolution of the axis is already set */
      if(axis->resolution != MS_WCS20_UNBOUNDED) {
        msSetError(MS_WCSERR, "The resolution of the axis is already set.",
                   "msWCSParseRequest20()");
        return MS_FAILURE;
      }
      axis->resolution = resolution;
    } else if (EQUALN(key, "SUBSET", 6)) {
      wcs20AxisObjPtr axis = NULL;
      wcs20SubsetObjPtr subset = msWCSCreateSubsetObj20();
      if(NULL == subset) {
        return MS_FAILURE;
      }
      if (msWCSParseSubsetKVPString20(subset, value) == MS_FAILURE) {
        msWCSFreeSubsetObj20(subset);
        return MS_FAILURE;
      }

      if(NULL == (axis = msWCSFindAxis20(params, subset->axis))) {
        if(NULL == (axis = msWCSCreateAxisObj20())) {
          return MS_FAILURE;
        }
        axis->name = msStrdup(subset->axis);
        msWCSInsertAxisObj20(params, axis);
      }

      if(NULL != axis->subset) {
        msSetError(MS_WCSERR, "The axis '%s' is already subsetted.",
                   "msWCSParseRequest20()", axis->name);
        msWCSFreeSubsetObj20(subset);
        return MS_FAILURE;
      }
      axis->subset = subset;
    } else if(EQUAL(key, "RANGESUBSET")) {
      tokens = msStringSplit(value, ',', &num);
      for(j = 0; j < num; ++j) {
        params->range_subset =
          CSLAddString(params->range_subset, tokens[j]);
      }
      msFreeCharArray(tokens, num);
    }
    /* Ignore all other parameters here */
  }

  return MS_SUCCESS;
}

#if defined(USE_LIBXML2)

/************************************************************************/
/*                   msWCSValidateAndFindSubsets20()                    */
/*                                                                      */
/*      Iterates over every axis in the parameters and checks if the    */
/*      axis name is in any string list. If found, but there already is */
/*      a sample found for this axis, an Error is returned. Also if no  */
/*      axis is found for a given axis, an error is returned.           */
/************************************************************************/
static int msWCSValidateAndFindAxes20(
  wcs20ParamsObjPtr params,
  char*** validAxisNames,
  int numAxis,
  wcs20AxisObjPtr outAxes[])
{
  int iParamAxis, iAcceptedAxis, iName, i;

  for(i = 0; i < numAxis; ++i) {
    outAxes[i] = NULL;
  }

  /* iterate over all subsets */
  for(iParamAxis = 0; iParamAxis < params->numaxes; ++iParamAxis) {
    int found = 0;

    /* check if subset is valid */
    if(params->axes[iParamAxis]->subset != NULL) {
      if(params->axes[iParamAxis]->subset->timeOrScalar == MS_WCS20_TIME_VALUE) {
        msSetError(MS_WCSERR, "Time values for subsets are not supported. ",
                   "msWCSCreateBoundingBox20()");
        return MS_FAILURE;
      }
      if(params->axes[iParamAxis]->subset->operation == MS_WCS20_SLICE) {
        msSetError(MS_WCSERR, "Subset operation 'slice' is not supported.",
                   "msWCSCreateBoundingBox20()");
        return MS_FAILURE;
      }
    }

    /* iterate over all given axes */
    for(iAcceptedAxis = 0; iAcceptedAxis < numAxis; ++iAcceptedAxis ) {
      /* iterate over all possible names for the current axis */
      for(iName = 0; validAxisNames[iAcceptedAxis][iName] != NULL ; ++iName) {
        /* compare axis name with current possible name */
        if(EQUAL(params->axes[iParamAxis]->name, validAxisNames[iAcceptedAxis][iName])) {
          /* if there is already a sample for the axis, throw error */
          if(outAxes[iAcceptedAxis] != NULL) {
            msSetError(MS_WCSERR, "The axis with the name '%s' corresponds "
                       "to the same axis as the subset with the name '%s'.",
                       "msWCSValidateAndFindSubsets20()",
                       outAxes[iAcceptedAxis]->name, params->axes[iParamAxis]->name);
            return MS_FAILURE;
          }

          /* if match is found, save it */
          outAxes[iAcceptedAxis] = params->axes[iParamAxis];
          found = 1;
          break;
        }
      }
      if (found) {
        break;
      }
    }

    /* no valid representation for current subset found */
    /* exit and throw error                             */
    if(found == 0) {
      msSetError(MS_WCSERR, "Invalid subset axis '%s'.",
                 "msWCSValidateAndFindSubsets20()", params->axes[iParamAxis]->name);
      return MS_FAILURE;
    }
  }
  return MS_SUCCESS;
}

/************************************************************************/
/*                   msWCSPrepareNamespaces20()                         */
/*                                                                      */
/*      Inserts namespace definitions into the root node of a DOM       */
/*      structure.                                                      */
/************************************************************************/

static void msWCSPrepareNamespaces20(xmlDocPtr pDoc, xmlNodePtr psRootNode, mapObj* map)
{
  xmlNsPtr psXsiNs;
  char *schemaLocation = NULL;
  char *xsi_schemaLocation = NULL;

  xmlSetNs(psRootNode, xmlNewNs(psRootNode, BAD_CAST MS_OWSCOMMON_WCS_20_NAMESPACE_URI, BAD_CAST MS_OWSCOMMON_WCS_NAMESPACE_PREFIX));

  xmlNewNs(psRootNode, BAD_CAST MS_OWSCOMMON_OWS_20_NAMESPACE_URI,        BAD_CAST MS_OWSCOMMON_OWS_NAMESPACE_PREFIX);
  xmlNewNs(psRootNode, BAD_CAST MS_OWSCOMMON_OGC_NAMESPACE_URI,           BAD_CAST MS_OWSCOMMON_OGC_NAMESPACE_PREFIX );
  xmlNewNs(psRootNode, BAD_CAST MS_OWSCOMMON_W3C_XSI_NAMESPACE_URI,       BAD_CAST MS_OWSCOMMON_W3C_XSI_NAMESPACE_PREFIX);
  xmlNewNs(psRootNode, BAD_CAST MS_OWSCOMMON_W3C_XLINK_NAMESPACE_URI,     BAD_CAST MS_OWSCOMMON_W3C_XLINK_NAMESPACE_PREFIX);
  xmlNewNs(psRootNode, BAD_CAST MS_OWSCOMMON_WCS_20_NAMESPACE_URI,        BAD_CAST MS_OWSCOMMON_WCS_NAMESPACE_PREFIX);
  xmlNewNs(psRootNode, BAD_CAST MS_OWSCOMMON_GML_32_NAMESPACE_URI,        BAD_CAST MS_OWSCOMMON_GML_NAMESPACE_PREFIX);
  xmlNewNs(psRootNode, BAD_CAST MS_OWSCOMMON_GMLCOV_10_NAMESPACE_URI,     BAD_CAST MS_OWSCOMMON_GMLCOV_NAMESPACE_PREFIX);
  xmlNewNs(psRootNode, BAD_CAST MS_OWSCOMMON_SWE_20_NAMESPACE_URI,        BAD_CAST MS_OWSCOMMON_SWE_NAMESPACE_PREFIX);

  psXsiNs = xmlSearchNs(pDoc, psRootNode, BAD_CAST MS_OWSCOMMON_W3C_XSI_NAMESPACE_PREFIX);

  schemaLocation = msEncodeHTMLEntities( msOWSGetSchemasLocation(map) );
  xsi_schemaLocation = msStrdup(MS_OWSCOMMON_WCS_20_NAMESPACE_URI);
  xsi_schemaLocation = msStringConcatenate(xsi_schemaLocation, " ");
  xsi_schemaLocation = msStringConcatenate(xsi_schemaLocation, schemaLocation);
  xsi_schemaLocation = msStringConcatenate(xsi_schemaLocation, MS_OWSCOMMON_WCS_20_SCHEMAS_LOCATION);
  xsi_schemaLocation = msStringConcatenate(xsi_schemaLocation, " ");

  xmlNewNsProp(psRootNode, psXsiNs, BAD_CAST "schemaLocation", BAD_CAST xsi_schemaLocation);

  msFree(schemaLocation);
  msFree(xsi_schemaLocation);
}

/************************************************************************/
/*                   msWCSGetFormatList20()                             */
/*                                                                      */
/*      Copied from mapwcs.c.                                           */
/************************************************************************/

static char *msWCSGetFormatsList20( mapObj *map, layerObj *layer )
{
  char *format_list = msStrdup("");
  char **tokens = NULL, **formats = NULL;
  int  i, numtokens = 0, numformats;
  const char *value;

  /* -------------------------------------------------------------------- */
  /*      Parse from layer metadata.                                      */
  /* -------------------------------------------------------------------- */
  if( layer != NULL
      && (value = msOWSGetEncodeMetadata( &(layer->metadata),"CO","formats",
                                          NULL )) != NULL ) {
    tokens = msStringSplit(value, ' ', &numtokens);
  }

  /* -------------------------------------------------------------------- */
  /*      Parse from map.web metadata.                                    */
  /* -------------------------------------------------------------------- */
  else if((value = msOWSGetEncodeMetadata( &(map->web.metadata), "CO", "formats",
                                           NULL)) != NULL ) {
    tokens = msStringSplit(value, ' ', &numtokens);
  }

  /* -------------------------------------------------------------------- */
  /*      Or generate from all configured raster output formats that      */
  /*      look plausible.                                                 */
  /* -------------------------------------------------------------------- */
  else {
    tokens = (char **) msSmallCalloc(map->numoutputformats,sizeof(char*));
    for( i = 0; i < map->numoutputformats; i++ ) {
      switch( map->outputformatlist[i]->renderer ) {
          /* seemingly normal raster format */
#ifdef USE_GD
        case MS_RENDER_WITH_GD:
#endif
        case MS_RENDER_WITH_AGG:
        case MS_RENDER_WITH_RAWDATA:
          tokens[numtokens++] = msStrdup(map->outputformatlist[i]->name);
          break;
          /* rest of formats aren't really WCS compatible */
        default:
          break;
      }
    }
  }

  /* -------------------------------------------------------------------- */
  /*      Convert outputFormatObj names into mime types and remove        */
  /*      duplicates.                                                     */
  /* -------------------------------------------------------------------- */
  numformats = 0;
  formats = (char **) msSmallCalloc(sizeof(char*),numtokens);

  for( i = 0; i < numtokens; i++ ) {
    int format_i, j;
    const char *mimetype;

    for( format_i = 0; format_i < map->numoutputformats; format_i++ ) {
      if( EQUAL(map->outputformatlist[format_i]->name, tokens[i]) )
        break;
    }

    if( format_i == map->numoutputformats ) {
      msDebug("Failed to find outputformat info on format '%s', ignore.\n",
              tokens[i] );
      continue;
    }

    mimetype = map->outputformatlist[format_i]->mimetype;
    if( mimetype == NULL || strlen(mimetype) == 0 ) {
      msDebug("No mimetime for format '%s', ignoring.\n",
              tokens[i] );
      continue;
    }

    for( j = 0; j < numformats; j++ ) {
      if( EQUAL(mimetype,formats[j]) )
        break;
    }

    if( j < numformats ) {
      msDebug( "Format '%s' ignored since mimetype '%s' duplicates another outputFormatObj.\n",
               tokens[i], mimetype );
      continue;
    }

    formats[numformats++] = msStrdup(mimetype);
  }

  msFreeCharArray(tokens,numtokens);

  /* -------------------------------------------------------------------- */
  /*      Turn mimetype list into comma delimited form for easy use       */
  /*      with xml functions.                                             */
  /* -------------------------------------------------------------------- */
  for(i = 0; i < numformats; i++) {
    if(i > 0) {
      format_list = msStringConcatenate(format_list, (char *) ",");
    }
    format_list = msStringConcatenate(format_list, formats[i]);
  }
  msFreeCharArray(formats,numformats);

  return format_list;
}

/************************************************************************/
/*                   msWCSSwapAxes20                                    */
/*                                                                      */
/*      Helper function to determine if a SRS mandates swapped axes.    */
/************************************************************************/

static int msWCSSwapAxes20(char *srs_uri)
{
  int srid = 0;

  /* get SRID from the srs uri */
  if(srs_uri != NULL && strlen(srs_uri) > 0) {
    if(sscanf(srs_uri, "http://www.opengis.net/def/crs/EPSG/0/%d", &srid) != EOF)
      ;
    else if(sscanf(srs_uri, "http://www.opengis.net/def/crs/%d", &srid) != EOF)
      ;
    else
      srid = 0;
  }
  if (srid == 0)
    return MS_FALSE;

  return msIsAxisInverted(srid);
}

/************************************************************************/
/*                   msWCSCommon20_CreateBoundedBy()                    */
/*                                                                      */
/*      Inserts the BoundedBy section into an existing DOM structure.   */
/************************************************************************/

static void msWCSCommon20_CreateBoundedBy(layerObj *layer, wcs20coverageMetadataObjPtr cm,
    xmlNsPtr psGmlNs, xmlNodePtr psRoot, projectionObj *projection, int swapAxes)
{
  xmlNodePtr psBoundedBy, psEnvelope;
  char lowerCorner[100], upperCorner[100], axisLabels[100], uomLabels[100];

  psBoundedBy = xmlNewChild( psRoot, psGmlNs, BAD_CAST "boundedBy", NULL);
  {
    psEnvelope = xmlNewChild(psBoundedBy, psGmlNs, BAD_CAST "Envelope", NULL);
    {
      xmlNewProp(psEnvelope, BAD_CAST "srsName", BAD_CAST cm->srs_uri);

      if(projection->proj != NULL && pj_is_latlong(projection->proj)) {
        if (swapAxes == MS_FALSE) {
          strlcpy(axisLabels, "long lat", sizeof(axisLabels));
        } else {
          strlcpy(axisLabels, "lat long", sizeof(axisLabels));
        }
        strlcpy(uomLabels, "deg deg", sizeof(uomLabels));
      } else {
        if (swapAxes == MS_FALSE) {
          strlcpy(axisLabels, "x y", sizeof(axisLabels));
        } else {
          strlcpy(axisLabels, "y x", sizeof(axisLabels));
        }
        strlcpy(uomLabels, "m m", sizeof(uomLabels));
      }
      xmlNewProp(psEnvelope, BAD_CAST "axisLabels", BAD_CAST axisLabels);
      xmlNewProp(psEnvelope, BAD_CAST "uomLabels", BAD_CAST uomLabels);
      xmlNewProp(psEnvelope, BAD_CAST "srsDimension", BAD_CAST "2");

      if (swapAxes == MS_FALSE) {
        snprintf(lowerCorner, sizeof(lowerCorner), "%.15g %.15g", cm->extent.minx, cm->extent.miny);
        snprintf(upperCorner, sizeof(upperCorner), "%.15g %.15g", cm->extent.maxx, cm->extent.maxy);
      } else {
        snprintf(lowerCorner, sizeof(lowerCorner), "%.15g %.15g", cm->extent.miny, cm->extent.minx);
        snprintf(upperCorner, sizeof(upperCorner), "%.15g %.15g", cm->extent.maxy, cm->extent.maxx);
      }

      xmlNewChild(psEnvelope, psGmlNs, BAD_CAST "lowerCorner", BAD_CAST lowerCorner);
      xmlNewChild(psEnvelope, psGmlNs, BAD_CAST "upperCorner", BAD_CAST upperCorner);
    }
  }
}

/************************************************************************/
/*                   msWCSCommon20_CreateDomainSet()                    */
/*                                                                      */
/*      Inserts the DomainSet section into an existing DOM structure.   */
/************************************************************************/

static void msWCSCommon20_CreateDomainSet(layerObj* layer, wcs20coverageMetadataObjPtr cm,
    xmlNsPtr psGmlNs, xmlNodePtr psRoot, projectionObj *projection, int swapAxes)
{
  xmlNodePtr psDomainSet, psGrid, psLimits, psGridEnvelope, psOrigin,
             psOffsetX, psOffsetY;
  char low[100], high[100], id[100], point[100], resx[100], resy[100], axisLabels[100];

  psDomainSet = xmlNewChild( psRoot, psGmlNs, BAD_CAST "domainSet", NULL);
  {
    psGrid = xmlNewChild(psDomainSet, psGmlNs, BAD_CAST "RectifiedGrid", NULL);
    {
      xmlNewProp(psGrid, BAD_CAST "dimension", BAD_CAST "2");
      snprintf(id, sizeof(id), "grid_%s", layer->name);
      xmlNewNsProp(psGrid, psGmlNs, BAD_CAST "id", BAD_CAST id);

      psLimits = xmlNewChild(psGrid, psGmlNs, BAD_CAST "limits", NULL);
      {
        psGridEnvelope = xmlNewChild(psLimits, psGmlNs, BAD_CAST "GridEnvelope", NULL);
        {
          strlcpy(low, "0 0", sizeof(low));
          snprintf(high, sizeof(high), "%d %d", cm->xsize - 1, cm->ysize - 1);

          xmlNewChild(psGridEnvelope, psGmlNs, BAD_CAST "low", BAD_CAST low);
          xmlNewChild(psGridEnvelope, psGmlNs, BAD_CAST "high", BAD_CAST high);
        }
      }

      if(projection->proj != NULL && pj_is_latlong(projection->proj)) {
        if (swapAxes == MS_FALSE) {
          strlcpy(axisLabels, "long lat", sizeof(axisLabels));
        } else {
          strlcpy(axisLabels, "lat long", sizeof(axisLabels));
        }
      } else {
        if (swapAxes == MS_FALSE) {
          strlcpy(axisLabels, "x y", sizeof(axisLabels));
        } else {
          strlcpy(axisLabels, "y x", sizeof(axisLabels));
        }
      }

      xmlNewChild(psGrid, psGmlNs, BAD_CAST "axisLabels", BAD_CAST axisLabels);

      psOrigin = xmlNewChild(psGrid, psGmlNs, BAD_CAST "origin", NULL);
      {
        if (swapAxes == MS_FALSE) {
          snprintf(point, sizeof(point), "%f %f", cm->extent.minx, cm->extent.maxy);
        } else {
          snprintf(point, sizeof(point), "%f %f", cm->extent.maxy, cm->extent.minx);
        }
        psOrigin = xmlNewChild(psOrigin, psGmlNs, BAD_CAST "Point", NULL);
        snprintf(id, sizeof(id), "grid_origin_%s", layer->name);
        xmlNewNsProp(psOrigin, psGmlNs, BAD_CAST "id", BAD_CAST id);
        xmlNewProp(psOrigin, BAD_CAST "srsName", BAD_CAST cm->srs_uri);

        xmlNewChild(psOrigin, psGmlNs, BAD_CAST "pos", BAD_CAST point);
      }

      if (swapAxes == MS_FALSE) {
        snprintf(resx, sizeof(resx), "%f 0", cm->xresolution);
        snprintf(resy, sizeof(resy), "0 %f", -fabs(cm->yresolution));
      } else {
        snprintf(resx, sizeof(resx), "0 %f", cm->xresolution);
        snprintf(resy, sizeof(resy), "%f 0", -fabs(cm->yresolution));
      }
      psOffsetX = xmlNewChild(psGrid, psGmlNs, BAD_CAST "offsetVector", BAD_CAST resx);
      psOffsetY = xmlNewChild(psGrid, psGmlNs, BAD_CAST "offsetVector", BAD_CAST resy);

      xmlNewProp(psOffsetX, BAD_CAST "srsName", BAD_CAST cm->srs_uri);
      xmlNewProp(psOffsetY, BAD_CAST "srsName", BAD_CAST cm->srs_uri);
    }
  }
}

/************************************************************************/
/*                   msWCSCommon20_CreateRangeType()                    */
/*                                                                      */
/*      Inserts the RangeType section into an existing DOM structure.   */
/************************************************************************/

static void msWCSCommon20_CreateRangeType(layerObj* layer, wcs20coverageMetadataObjPtr cm, char *bands,
    xmlNsPtr psGmlNs, xmlNsPtr psGmlcovNs, xmlNsPtr psSweNs, xmlNsPtr psXLinkNs, xmlNodePtr psRoot)
{
  xmlNodePtr psRangeType, psDataRecord, psField, psQuantity,
             psUom, psConstraint, psAllowedValues = NULL, psNilValues = NULL;
  char **arr = NULL;
  int i, num = 0;

  if(NULL != bands) {
    arr = msStringSplit(bands, ',', &num);
  }

  psRangeType = xmlNewChild( psRoot, psGmlcovNs, BAD_CAST "rangeType", NULL);
  psDataRecord  = xmlNewChild(psRangeType, psSweNs, BAD_CAST "DataRecord", NULL);

  /* iterate over every band */
  for(i = 0; i < cm->numbands; ++i) {
    /* only add bands that are in the range subset */
    if (NULL != arr && num > 0) {
      int found = MS_FALSE, j, repr;
      for(j = 0; j < num; ++j) {
        msStringParseInteger(arr[j], &repr);
        if(repr == i + 1) {
          found = MS_TRUE;
          break;
        }
      }
      if(found == MS_FALSE) {
        /* ignore this band since it is not in the range subset */
        continue;
      }
    }

    /* add field tag */
    psField = xmlNewChild(psDataRecord, psSweNs, BAD_CAST "field", NULL);

    if(cm->bands[i].name != NULL) {
      xmlNewProp(psField, BAD_CAST "name", BAD_CAST cm->bands[i].name);
    } else {
      xmlNewProp(psField, BAD_CAST "name", BAD_CAST "band");
    }
    /* add Quantity tag */
    psQuantity = xmlNewChild(psField, psSweNs, BAD_CAST "Quantity", NULL);
    if(cm->bands[i].definition != NULL) {
      xmlNewProp(psQuantity, BAD_CAST "definition", BAD_CAST cm->bands[i].definition);
    }
    if(cm->bands[i].description != NULL) {
      xmlNewChild(psQuantity, psSweNs, BAD_CAST "description", BAD_CAST cm->bands[i].description);
    }

    /* if there are given nilvalues -> add them to the first field */
    /* all other fields get a reference to these */
    if(cm->numnilvalues > 0) {
      int j;
      psNilValues = xmlNewChild(
                      xmlNewChild(psQuantity, psSweNs, BAD_CAST "nilValues", NULL),
                      psSweNs, BAD_CAST "NilValues", NULL);
      for(j = 0; j < cm->numnilvalues; ++j) {
        xmlNodePtr psTemp =
          xmlNewChild(psNilValues, psSweNs, BAD_CAST "nilValue", BAD_CAST cm->nilvalues[j]);
        if(j < cm->numnilvalues)
          xmlNewProp(psTemp, BAD_CAST "reason", BAD_CAST cm->nilvalues_reasons[j]);
      }
    } else { /* create an empty nilValues tag */
      xmlNewChild(psQuantity, psSweNs, BAD_CAST "nilValues", NULL);
    }

    psUom = xmlNewChild(psQuantity, psSweNs, BAD_CAST "uom", NULL);
    if(cm->bands[i].uom != NULL) {
      xmlNewProp(psUom, BAD_CAST "code", BAD_CAST cm->bands[i].uom);
    } else {
      xmlNewProp(psUom, BAD_CAST "code", BAD_CAST "W.m-2.Sr-1");
    }

    /* add constraint */
    psConstraint = xmlNewChild(psQuantity, psSweNs, BAD_CAST "constraint", NULL);

    {
      char interval[100], significant_figures[100];
      psAllowedValues = xmlNewChild(psConstraint, psSweNs, BAD_CAST "AllowedValues", NULL);

      /* Interval */
      snprintf(interval, sizeof(interval), "%.5g %.5g", cm->bands[i].interval_min, cm->bands[i].interval_max);
      xmlNewChild(psAllowedValues, psSweNs, BAD_CAST "interval", BAD_CAST interval);

      /* Significant figures */
      snprintf(significant_figures, sizeof(significant_figures), "%d", cm->bands[i].significant_figures);
      xmlNewChild(psAllowedValues, psSweNs, BAD_CAST "significantFigures", BAD_CAST significant_figures);
    }
  }
}

/************************************************************************/
/*                   msWCSWriteDocument20()                             */
/*                                                                      */
/*      Writes out an xml structure to the stream.                      */
/************************************************************************/

static int msWCSWriteDocument20(mapObj* map, xmlDocPtr psDoc)
{
  xmlChar *buffer = NULL;
  int size = 0;
  msIOContext *context = NULL;

  const char *encoding = msOWSLookupMetadata(&(map->web.metadata), "CO", "encoding");

  if( msIO_needBinaryStdout() == MS_FAILURE ) {
    return MS_FAILURE;
  }

  if (encoding)
    msIO_setHeader("Content-type","text/xml; charset=%s", encoding);
  else
    msIO_setHeader("Content-type","text/xml");
  msIO_sendHeaders();

  context = msIO_getHandler(stdout);

  xmlDocDumpFormatMemoryEnc(psDoc, &buffer, &size, (encoding ? encoding : "ISO-8859-1"), 1);
  msIO_contextWrite(context, buffer, size);
  xmlFree(buffer);

  return MS_SUCCESS;
}

/************************************************************************/
/*                   msWCSWriteFile20()                                 */
/*                                                                      */
/*      Writes an image object to the stream. If multipart is set,      */
/*      then content sections are inserted.                             */
/************************************************************************/

static int msWCSWriteFile20(mapObj* map, imageObj* image, wcs20ParamsObjPtr params, int multipart)
{
<<<<<<< HEAD
  int status;
  char* filename = NULL;
  const char *fo_filename;
  int i;

  fo_filename = msGetOutputFormatOption( image->format, "FILENAME", NULL );

  /* -------------------------------------------------------------------- */
  /*      Fetch the driver we will be using and check if it supports      */
  /*      VSIL IO.                                                        */
  /* -------------------------------------------------------------------- */
  if( EQUALN(image->format->driver,"GDAL/",5) ) {
    GDALDriverH hDriver;
    const char *pszExtension = image->format->extension;

    msAcquireLock( TLOCK_GDAL );
    hDriver = GDALGetDriverByName( image->format->driver+5 );
    if( hDriver == NULL ) {
      msReleaseLock( TLOCK_GDAL );
      msSetError( MS_MISCERR,
                  "Failed to find %s driver.",
                  "msWCSWriteFile20()",
                  image->format->driver+5 );
      return msWCSException(map, "mapserv", "NoApplicableCode",
                            params->version);
    }

    if( pszExtension == NULL )
      pszExtension = "img.tmp";

    if( GDALGetMetadataItem( hDriver, GDAL_DCAP_VIRTUALIO, NULL )
        != NULL ) {
      if( fo_filename )
        filename = msStrdup(CPLFormFilename("/vsimem/wcsout",
                                            fo_filename,NULL));
      else
        filename = msStrdup(CPLFormFilename("/vsimem/wcsout",
                                            "out", pszExtension ));

      /*            CleanVSIDir( "/vsimem/wcsout" ); */

      msReleaseLock( TLOCK_GDAL );
      status = msSaveImage(map, image, filename);
      if( status != MS_SUCCESS ) {
        msSetError(MS_MISCERR, "msSaveImage() failed",
                   "msWCSWriteFile20()");
        return msWCSException20(map, "mapserv", "NoApplicableCode",
                                params->version);
      }
    }
    msReleaseLock( TLOCK_GDAL );
  }

  /* -------------------------------------------------------------------- */
  /*      If we weren't able to write data under /vsimem, then we just    */
  /*      output a single "stock" filename.                               */
  /* -------------------------------------------------------------------- */
  if( filename == NULL ) {
    if(multipart) {
      msIO_fprintf( stdout, "--wcs\n" );
      msIO_fprintf(
        stdout,
        "Content-Type: %s\n"
        "Content-Description: coverage data\n"
        "Content-Transfer-Encoding: binary\n",
        MS_IMAGE_MIME_TYPE(map->outputformat));

      if( fo_filename != NULL )
        msIO_fprintf( stdout,
                      "Content-ID: coverage/%s\n"
                      "Content-Disposition: attachment; filename=%s%c%c",
                      fo_filename,
                      fo_filename,
                      10, 10 );
      else
        msIO_fprintf( stdout,
                      "Content-ID: coverage/wcs.%s\n"
                      "Content-Disposition: INLINE%c%c",
                      MS_IMAGE_EXTENSION(map->outputformat),
                      10, 10 );
    } else {
      msIO_setHeader("Content-Type",MS_IMAGE_MIME_TYPE(map->outputformat));
      msIO_setHeader("Content-Description","coverage data");
      msIO_setHeader("Content-Transfer-Encoding","binary");

      if( fo_filename != NULL ) {
        msIO_setHeader("Content-ID","coverage/%s",fo_filename);
        msIO_setHeader("Content-Disposition","attachment; filename=%s",fo_filename);
      } else {
        msIO_setHeader("Content-ID","coverage/wcs.%s",MS_IMAGE_EXTENSION(map->outputformat));
        msIO_setHeader("Content-Disposition","INLINE");
      }
      msIO_sendHeaders();
    }

    status = msSaveImage(map, image, NULL);
    if( status != MS_SUCCESS ) {
      msSetError( MS_MISCERR, "msSaveImage() failed", "msWCSWriteFile20()");
      return msWCSException(map, "mapserv", "NoApplicableCode", params->version);
    }
    if(multipart)
      msIO_fprintf( stdout, "\n--wcs--%c%c", 10, 10 );
    return MS_SUCCESS;
  }
=======
    int status;
    char* filename = NULL;
    char *base_dir = NULL;
    const char *fo_filename;
    int i;

    fo_filename = msGetOutputFormatOption( image->format, "FILENAME", NULL );
>>>>>>> 8596a7a0

  /* -------------------------------------------------------------------- */
  /*      When potentially listing multiple files, we take great care     */
  /*      to identify the "primary" file and list it first.  In fact      */
  /*      it is the only file listed in the coverages document.           */
  /* -------------------------------------------------------------------- */
  {
    char **all_files = CPLReadDir( "/vsimem/wcsout" );
    int count = CSLCount(all_files);

    if( msIO_needBinaryStdout() == MS_FAILURE )
      return MS_FAILURE;

    msAcquireLock( TLOCK_GDAL );
    for( i = count-1; i >= 0; i-- ) {
      const char *this_file = all_files[i];

<<<<<<< HEAD
      if( EQUAL(this_file,".") || EQUAL(this_file,"..") ) {
        all_files = CSLRemoveStrings( all_files, i, 1, NULL );
        continue;
      }
=======
        if( GDALGetMetadataItem( hDriver, GDAL_DCAP_VIRTUALIO, NULL )
            != NULL )
        {
            base_dir = msTmpFile(map, map->mappath, "/vsimem/wcsout", NULL);
            if( fo_filename )
                filename = msStrdup(CPLFormFilename(base_dir,
                                                    fo_filename,NULL));
            else
                filename = msStrdup(CPLFormFilename(base_dir,
                                                    "out", pszExtension ));

            /*            CleanVSIDir( "/vsimem/wcsout" ); */

            msReleaseLock( TLOCK_GDAL );
            status = msSaveImage(map, image, filename);
            if( status != MS_SUCCESS )
            {
                msSetError(MS_MISCERR, "msSaveImage() failed",
                           "msWCSWriteFile20()");
                return msWCSException20(map, "mapserv", "NoApplicableCode",
                                        params->version);
            }
        }
        msReleaseLock( TLOCK_GDAL );
    }
#endif
>>>>>>> 8596a7a0

      if( i > 0 && EQUAL(this_file,CPLGetFilename(filename)) ) {
        all_files = CSLRemoveStrings( all_files, i, 1, NULL );
        all_files = CSLInsertString(all_files,0,CPLGetFilename(filename));
        i++;
      }
    }

    /* -------------------------------------------------------------------- */
    /*      Dump all the files in the memory directory as mime sections.    */
    /* -------------------------------------------------------------------- */
<<<<<<< HEAD
    count = CSLCount(all_files);
=======
#ifdef GDAL_DCAP_VIRTUALIO
    {
        char **all_files = CPLReadDir( base_dir );
        int count = CSLCount(all_files);

        if( msIO_needBinaryStdout() == MS_FAILURE )
            return MS_FAILURE;

        msAcquireLock( TLOCK_GDAL );
        for( i = count-1; i >= 0; i-- )
        {
            const char *this_file = all_files[i];

            if( EQUAL(this_file,".") || EQUAL(this_file,"..") )
            {
                all_files = CSLRemoveStrings( all_files, i, 1, NULL );
                continue;
            }

            if( i > 0 && EQUAL(this_file,CPLGetFilename(filename)) )
            {
                all_files = CSLRemoveStrings( all_files, i, 1, NULL );
                all_files = CSLInsertString(all_files,0,CPLGetFilename(filename));
                i++;
            }
        }

        /* -------------------------------------------------------------------- */
        /*      Dump all the files in the memory directory as mime sections.    */
        /* -------------------------------------------------------------------- */
        count = CSLCount(all_files);
>>>>>>> 8596a7a0

    if(count > 1 && multipart == MS_FALSE) {
      msDebug( "msWCSWriteFile20(): force multipart output without gml summary because we have multiple files in the result.\n" );

      multipart = MS_TRUE;
      msIO_setHeader("Content-Type","multipart/mixed; boundary=wcs");
      msIO_sendHeaders();
    }

    for( i = 0; i < count; i++ ) {
      const char *mimetype = NULL;
      FILE *fp;
      unsigned char block[4000];
      int bytes_read;

<<<<<<< HEAD
      if( i == 0
          && !EQUAL(MS_IMAGE_MIME_TYPE(map->outputformat), "unknown") )
        mimetype = MS_IMAGE_MIME_TYPE(map->outputformat);
=======
            msIO_fprintf(
                stdout,
                "Content-Type: %s\n"
                "Content-Description: coverage data\n"
                "Content-Transfer-Encoding: binary\n"
                "Content-ID: coverage/%s\n"
                "Content-Disposition: attachment; filename=%s%c%c",
                mimetype,
                all_files[i],
                all_files[i],
                10, 10 );

            fp = VSIFOpenL(
                CPLFormFilename(base_dir, all_files[i], NULL),
                "rb" );
            if( fp == NULL )
            {
                msReleaseLock( TLOCK_GDAL );
                msSetError( MS_MISCERR,
                            "Failed to open %s for streaming to stdout.",
                            "msWCSWriteFile20()", all_files[i] );
                return MS_FAILURE;
            }
>>>>>>> 8596a7a0

      if( mimetype == NULL )
        mimetype = "application/octet-stream";
      if(multipart) {
        msIO_fprintf( stdout, "--wcs\n" );
        msIO_fprintf(
          stdout,
          "Content-Type: %s\n"
          "Content-Description: coverage data\n"
          "Content-Transfer-Encoding: binary\n"
          "Content-ID: coverage/%s\n"
          "Content-Disposition: attachment; filename=%s%c%c",
          mimetype,
          all_files[i],
          all_files[i],
          10, 10 );
      } else {
        msIO_setHeader("Content-Type",mimetype);
        msIO_setHeader("Content-Description","coverage data");
        msIO_setHeader("Content-Transfer-Encoding","binary");
        msIO_setHeader("Content-ID","coverage/%s",all_files[i]);
        msIO_setHeader("Content-Disposition","attachment; filename=%s",all_files[i]);
        msIO_sendHeaders();
      }


      fp = VSIFOpenL(
             CPLFormFilename("/vsimem/wcsout", all_files[i], NULL),
             "rb" );
      if( fp == NULL ) {
        msReleaseLock( TLOCK_GDAL );
        msSetError( MS_MISCERR,
                    "Failed to open %s for streaming to stdout.",
                    "msWCSWriteFile20()", all_files[i] );
        return MS_FAILURE;
      }

      while( (bytes_read = VSIFReadL(block, 1, sizeof(block), fp)) > 0 )
        msIO_fwrite( block, 1, bytes_read, stdout );

<<<<<<< HEAD
      VSIFCloseL( fp );

      VSIUnlink( all_files[i] );
=======
            VSIUnlink( CPLFormFilename(base_dir, all_files[i], NULL) );
        }

        msFree(base_dir);
        msFree(filename);
        CSLDestroy( all_files );
        msReleaseLock( TLOCK_GDAL );
        if(multipart)
            msIO_fprintf( stdout, "\n--wcs--%c%c", 10, 10 );
        return MS_SUCCESS;
>>>>>>> 8596a7a0
    }

    msFree(filename);
    CSLDestroy( all_files );
    msReleaseLock( TLOCK_GDAL );
    if(multipart)
      msIO_fprintf( stdout, "\n--wcs--%c%c", 10, 10 );
    return MS_SUCCESS;
  }

  return MS_SUCCESS;
}

/************************************************************************/
/*                   msWCSGetRangesetAxisMetadata20()                   */
/*                                                                      */
/*      Looks up a layers metadata for a specific axis information.     */
/************************************************************************/

static const char *msWCSLookupRangesetAxisMetadata20(hashTableObj *table,
    const char *axis, const char *item)
{
  char buf[500], *value;

  if(table == NULL || axis == NULL || item == NULL) {
    return NULL;
  }

  strlcpy(buf, axis, sizeof(buf));
  strlcat(buf, "_", sizeof(buf));
  strlcat(buf, item, sizeof(buf));
  if((value = msLookupHashTable(table, buf)) != NULL) {
    return value;
  }
  return msOWSLookupMetadata(table, "CO", buf);
}

/************************************************************************/
/*                   msWCSGetCoverageMetadata20()                       */
/*                                                                      */
/*      Inits a coverageMetadataObj. Uses msWCSGetCoverageMetadata()    */
/*      but exchanges the SRS URN by an URI for compliancy with 2.0.    */
/************************************************************************/

static int msWCSGetCoverageMetadata20(layerObj *layer, wcs20coverageMetadataObj *cm)
{
  char  *srs_uri = NULL;
  int i = 0;
  if ( msCheckParentPointer(layer->map,"map") == MS_FAILURE )
    return MS_FAILURE;

  if((cm->srs = msOWSGetEPSGProj(&(layer->projection),
                                 &(layer->metadata), "CO", MS_TRUE)) == NULL) {
    if((cm->srs = msOWSGetEPSGProj(&(layer->map->projection),
                                   &(layer->map->web.metadata), "CO", MS_TRUE)) == NULL) {
      msSetError(MS_WCSERR, "Unable to determine the SRS for this layer, "
                 "no projection defined and no metadata available.",
                 "msWCSGetCoverageMetadata20()");
      return MS_FAILURE;
    }
  }

  /* -------------------------------------------------------------------- */
  /*      Get the SRS in uri format.                                      */
  /* -------------------------------------------------------------------- */
  if((srs_uri = msOWSGetProjURI(&(layer->projection), &(layer->metadata),
                                "CO", MS_TRUE)) == NULL) {
    srs_uri = msOWSGetProjURI(&(layer->map->projection),
                              &(layer->map->web.metadata), "CO", MS_TRUE);
  }

  if( srs_uri != NULL ) {
    if( strlen(srs_uri) > sizeof(cm->srs_uri) - 1 ) {
      msSetError(MS_WCSERR, "SRS URI too long!",
                 "msWCSGetCoverageMetadata()");
      return MS_FAILURE;
    }

    strlcpy( cm->srs_uri, srs_uri, sizeof(cm->srs_uri) );
    msFree( srs_uri );
  } else {
    cm->srs_uri[0] = '\0';
  }

  /* setup nilvalues */
  cm->numnilvalues = 0;
  cm->nilvalues = NULL;
  cm->nilvalues_reasons = NULL;
  cm->native_format = NULL;

  /* -------------------------------------------------------------------- */
  /*      If we have "virtual dataset" metadata on the layer, then use    */
  /*      that in preference to inspecting the file(s).                   */
  /*      We require extent and either size or resolution.                */
  /* -------------------------------------------------------------------- */
  if( msOWSLookupMetadata(&(layer->metadata), "CO", "extent") != NULL
      && (msOWSLookupMetadata(&(layer->metadata), "CO", "resolution") != NULL
          || msOWSLookupMetadata(&(layer->metadata), "CO", "size") != NULL) ) {
    const char *value;

    /* get extent */
    cm->extent.minx = 0.0;
    cm->extent.maxx = 0.0;
    cm->extent.miny = 0.0;
    cm->extent.maxy = 0.0;
    if( msOWSGetLayerExtent( layer->map, layer, "CO", &cm->extent ) == MS_FAILURE )
      return MS_FAILURE;

    /* get resolution */
    cm->xresolution = 0.0;
    cm->yresolution = 0.0;
    if( (value = msOWSLookupMetadata(&(layer->metadata), "CO", "resolution")) != NULL ) {
      char **tokens;
      int n;

      tokens = msStringSplit(value, ' ', &n);
      if( tokens == NULL || n != 2 ) {
        msSetError( MS_WCSERR, "Wrong number of arguments for wcs|ows_resolution metadata.", "msWCSGetCoverageMetadata20()");
        msFreeCharArray( tokens, n );
        return MS_FAILURE;
      }
      cm->xresolution = atof(tokens[0]);
      cm->yresolution = atof(tokens[1]);
      msFreeCharArray( tokens, n );
    }

    /* get Size (in pixels and lines) */
    cm->xsize = 0;
    cm->ysize = 0;
    if( (value=msOWSLookupMetadata(&(layer->metadata), "CO", "size")) != NULL ) {
      char **tokens;
      int n;

      tokens = msStringSplit(value, ' ', &n);
      if( tokens == NULL || n != 2 ) {
        msSetError( MS_WCSERR, "Wrong number of arguments for wcs|ows_size metadata.", "msWCSGetCoverageMetadata20()");
        msFreeCharArray( tokens, n );
        return MS_FAILURE;
      }
      cm->xsize = atoi(tokens[0]);
      cm->ysize = atoi(tokens[1]);
      msFreeCharArray( tokens, n );
    }

    /* try to compute raster size */
    if( cm->xsize == 0 && cm->ysize == 0 && cm->xresolution != 0.0 && cm->yresolution != 0.0 && cm->extent.minx != cm->extent.maxx && cm->extent.miny != cm->extent.maxy ) {
      cm->xsize = (int) ((cm->extent.maxx - cm->extent.minx) / cm->xresolution + 0.5);
      cm->ysize = (int) fabs((cm->extent.maxy - cm->extent.miny) / cm->yresolution + 0.5);
    }

    /* try to compute raster resolution */
    if( (cm->xresolution == 0.0 || cm->yresolution == 0.0) && cm->xsize != 0 && cm->ysize != 0 ) {
      cm->xresolution = (cm->extent.maxx - cm->extent.minx) / cm->xsize;
      cm->yresolution = (cm->extent.maxy - cm->extent.miny) / cm->ysize;
    }

    /* do we have information to do anything */
    if( cm->xresolution == 0.0 || cm->yresolution == 0.0 || cm->xsize == 0 || cm->ysize == 0 ) {
      msSetError( MS_WCSERR, "Failed to collect extent and resolution for WCS coverage from metadata for layer '%s'.  Need value wcs|ows_resolution or wcs|ows_size values.", "msWCSGetCoverageMetadata20()", layer->name );
      return MS_FAILURE;
    }

    /* compute geotransform */
    cm->geotransform[0] = cm->extent.minx;
    cm->geotransform[1] = cm->xresolution;
    cm->geotransform[2] = 0.0;
    cm->geotransform[3] = cm->extent.maxy;
    cm->geotransform[4] = 0.0;
    cm->geotransform[5] = -fabs(cm->yresolution);

    /* get bands count, or assume 1 if not found */
    cm->numbands = 1;
    if( (value = msOWSLookupMetadata(&(layer->metadata), "CO", "bandcount")) != NULL) {
      int numbands = 0;
      msStringParseInteger(value, &numbands);
      cm->numbands = (size_t)numbands;
    }

    cm->bands = msSmallCalloc(sizeof(wcs20rasterbandMetadataObj), cm->numbands);

    /* get bands type, or assume float if not found */
    cm->imagemode = MS_IMAGEMODE_FLOAT32;
    if( (value = msOWSLookupMetadata(&(layer->metadata), "CO", "imagemode")) != NULL ) {
      if( EQUAL(value,"INT16") )
        cm->imagemode = MS_IMAGEMODE_INT16;
      else if( EQUAL(value,"FLOAT32") )
        cm->imagemode = MS_IMAGEMODE_FLOAT32;
      else if( EQUAL(value,"BYTE") )
        cm->imagemode = MS_IMAGEMODE_BYTE;
      else {
        msSetError( MS_WCSERR, "Content of wcs|ows_imagemode (%s) not recognised.  Should be one of BYTE, INT16 or FLOAT32.", "msWCSGetCoverageMetadata20()", value );
        return MS_FAILURE;
      }
    }

    if( (value = msOWSLookupMetadata(&(layer->metadata), "CO", "native_format")) != NULL ) {
      cm->native_format = msStrdup(value);
    }

    /* determine nilvalues and reasons */
    {
      int n_nilvalues = 0, n_nilvalues_reasons = 0;
      char **t_nilvalues = NULL, **t_nilvalues_reasons = NULL;
      if( (value = msOWSLookupMetadata(&(layer->metadata), "CO", "nilvalues")) != NULL ) {
        t_nilvalues = msStringSplit(value, ' ', &n_nilvalues);
      } else if((value = msOWSLookupMetadata(&(layer->metadata), "CO", "rangeset_nullvalue")) != NULL) {
        t_nilvalues = msStringSplit(value, ' ', &n_nilvalues);
      }

      if( (value = msOWSLookupMetadata(&(layer->metadata), "CO", "nilvalues_reasons")) != NULL ) {
        t_nilvalues_reasons = msStringSplit(value, ' ', &n_nilvalues_reasons);
      }

      if(n_nilvalues > 0) {
        int i;
        cm->numnilvalues = n_nilvalues;
        cm->nilvalues = msSmallCalloc(sizeof(char*), n_nilvalues);
        cm->nilvalues_reasons = msSmallCalloc(sizeof(char*), n_nilvalues);
        for(i = 0; i < n_nilvalues; ++i) {
          cm->nilvalues[i] = msStrdup(t_nilvalues[i]);
          if(i < n_nilvalues_reasons) {
            cm->nilvalues_reasons[i] = msStrdup(t_nilvalues_reasons[i]);
          } else {
            cm->nilvalues_reasons[i] = msStrdup("");
          }
        }
      }
      msFreeCharArray(t_nilvalues, n_nilvalues);
      msFreeCharArray(t_nilvalues_reasons, n_nilvalues_reasons);
    }

    {
      int num_band_names = 0, i, j;
      char **band_names = NULL;

      char *wcs11_band_names_key = "rangeset_axes";
      char *wcs20_band_names_key = "band_names";

      char *wcs11_interval_key = "interval";
      char *wcs20_interval_key = "interval";
      char *interval_key = NULL;

      char *significant_figures_key = "significant_figures";

      char *wcs11_keys[] =
      { "label", "semantic", "values_type", "values_semantic", "description" };
      char *wcs20_keys[] =
      { "band_name", "band_interpretation", "band_uom", "band_definition", "band_description" };
      char **keys = NULL;

      char **interval_array;
      int num_interval;

      wcs20rasterbandMetadataObj default_values;

      /* Decide whether WCS1.1 or WCS2.0 keys should be used */
      if( (value = msOWSLookupMetadata(&(layer->metadata), "CO", wcs20_band_names_key) ) != NULL ) {
        keys = wcs20_keys;
        interval_key = wcs20_interval_key;
        band_names = msStringSplit(value, ' ', &num_band_names);
      } else if( (value = msOWSLookupMetadata(&(layer->metadata), "CO", wcs11_band_names_key)) != NULL ) {
        keys = wcs11_keys;
        interval_key = wcs11_interval_key;
        band_names = msStringSplit(value, ' ', &num_band_names);
      }

      /* return with error when number of bands does not match    */
      /* the number of names                                      */
      if (num_band_names != cm->numbands && num_band_names != 0) {
        msFreeCharArray(band_names, num_band_names);
        msSetError( MS_WCSERR,
                    "Wrong number of band names given in layer '%s'. "
                    "Expected %d, got %d.", "msWCSGetCoverageMetadata20()",
                    layer->name, cm->numbands, num_band_names );
        return MS_FAILURE;
      }

      /* look up default metadata values */
      for(j = 1; j < 5; ++j) {
        if(keys != NULL) {
          default_values.values[j] = (char *)msOWSLookupMetadata(&(layer->metadata), "CO", keys[j]);
        }
      }

      /* set default values for interval and significant figures */
      switch(cm->imagemode) {
        case MS_IMAGEMODE_BYTE:
        case MS_IMAGEMODE_PC256:
          default_values.interval_min = 0.;
          default_values.interval_max = 255.;
          default_values.significant_figures = 3;
          break;
        case MS_IMAGEMODE_INT16:
          default_values.interval_min = 0.;
          default_values.interval_max = (double)USHRT_MAX;
          default_values.significant_figures = 5;
          break;
        case MS_IMAGEMODE_FLOAT32:
          default_values.interval_min = -FLT_MAX;
          default_values.interval_max = FLT_MAX;
          default_values.significant_figures = 12;
          break;
      }

      /* lookup default interval values */
      if (interval_key != NULL
          && (value = msOWSLookupMetadata(&(layer->metadata), "CO", interval_key)) != NULL) {
        interval_array = msStringSplit(value, ' ', &num_interval);

        if (num_interval != 2
            || msStringParseDouble(interval_array[0], &(default_values.interval_min)) != MS_SUCCESS
            || msStringParseDouble(interval_array[1], &(default_values.interval_max)) != MS_SUCCESS) {
          msFreeCharArray(band_names, num_band_names);
          msFreeCharArray(interval_array, num_interval);
          msSetError(MS_WCSERR, "Wrong interval format for default axis.",
                     "msWCSGetCoverageMetadata20()");
          return MS_FAILURE;
        }
        msFreeCharArray(interval_array, num_interval);
      }

      /* lookup default value for significant figures */
      if((value = msOWSLookupMetadata(&(layer->metadata), "CO", significant_figures_key)) != NULL) {
        if(msStringParseInteger(value, &(default_values.significant_figures)) != MS_SUCCESS) {
          msFreeCharArray(band_names, num_band_names);
          msSetError(MS_WCSERR, "Wrong significant figures format "
                     "for default axis.",
                     "msWCSGetCoverageMetadata20()");
          return MS_FAILURE;
        }
      }

      /* iterate over every band */
      for(i = 0; i < cm->numbands; ++i) {
        cm->bands[i].name = NULL;

        /* look up band metadata or copy defaults */
        if(num_band_names != 0) {
          cm->bands[i].name = msStrdup(band_names[i]);
          for(j = 1; j < 5; ++j) {
            value = (char *)msWCSLookupRangesetAxisMetadata20(&(layer->metadata),
                    cm->bands[i].name, keys[j]);
            if(value != NULL) {
              cm->bands[i].values[j] = msStrdup(value);
            } else if(default_values.values[j] != NULL) {
              cm->bands[i].values[j] = msStrdup(default_values.values[j]);
            }
          }
        }

        /* set up interval */
        value = (char *)msWCSLookupRangesetAxisMetadata20(&(layer->metadata),
                cm->bands[i].name, interval_key);
        if(value != NULL) {
          num_interval = 0;
          interval_array = msStringSplit(value, ' ', &num_interval);

          if (num_interval != 2
              || msStringParseDouble(interval_array[0], &(cm->bands[i].interval_min)) != MS_SUCCESS
              || msStringParseDouble(interval_array[1], &(cm->bands[i].interval_max)) != MS_SUCCESS) {
            msFreeCharArray(band_names, num_band_names);
            msFreeCharArray(interval_array, num_interval);
            msSetError(MS_WCSERR, "Wrong interval format for axis %s.",
                       "msWCSGetCoverageMetadata20()", cm->bands[i].name);
            return MS_FAILURE;
          }

          msFreeCharArray(interval_array, num_interval);
        } else {
          cm->bands[i].interval_min = default_values.interval_min;
          cm->bands[i].interval_max = default_values.interval_max;
        }

        /* set up significant figures */
        value = (char *)msWCSLookupRangesetAxisMetadata20(&(layer->metadata),
                cm->bands[i].name, significant_figures_key);
        if(value != NULL) {
          if(msStringParseInteger(value, &(cm->bands[i].significant_figures)) != MS_SUCCESS) {
            msFreeCharArray(band_names, num_band_names);
            msSetError(MS_WCSERR, "Wrong significant figures format "
                       "for axis %s.",
                       "msWCSGetCoverageMetadata20()", cm->bands[i].name);
            return MS_FAILURE;
          }
        } else {
          cm->bands[i].significant_figures = default_values.significant_figures;
        }
      }

      msFreeCharArray(band_names, num_band_names);
    }
  } else if( layer->data == NULL ) {
    /* no virtual metadata, not ok unless we're talking 1 image, hopefully we can fix that */
    msSetError( MS_WCSERR, "RASTER Layer with no DATA statement and no WCS virtual dataset metadata.  Tileindexed raster layers not supported for WCS without virtual dataset metadata (cm->extent, wcs_res, wcs_size).", "msWCSGetCoverageMetadata20()" );
    return MS_FAILURE;
  } else {
    /* work from the file (e.g. DATA) */
    GDALDatasetH hDS;
    GDALDriverH hDriver;
    GDALRasterBandH hBand;
    const char szPath[MS_MAXPATHLEN];
    const char *driver_short_name, *driver_long_name;

    msGDALInitialize();

    msTryBuildPath3((char *)szPath,  layer->map->mappath, layer->map->shapepath, layer->data);
    msAcquireLock( TLOCK_GDAL );
    hDS = GDALOpen( szPath, GA_ReadOnly );
    if( hDS == NULL ) {
      msReleaseLock( TLOCK_GDAL );
      msSetError( MS_IOERR, "%s", "msWCSGetCoverageMetadata20()", CPLGetLastErrorMsg() );
      return MS_FAILURE;
    }

    msGetGDALGeoTransform( hDS, layer->map, layer, cm->geotransform );

    cm->xsize = GDALGetRasterXSize( hDS );
    cm->ysize = GDALGetRasterYSize( hDS );

    cm->extent.minx = cm->geotransform[0];
    cm->extent.maxx = cm->geotransform[0] + cm->geotransform[1] * cm->xsize + cm->geotransform[2] * cm->ysize;
    cm->extent.miny = cm->geotransform[3] + cm->geotransform[4] * cm->xsize + cm->geotransform[5] * cm->ysize;
    cm->extent.maxy = cm->geotransform[3];

    cm->xresolution = cm->geotransform[1];
    cm->yresolution = cm->geotransform[5];

    cm->numbands = GDALGetRasterCount( hDS );

    /* TODO nilvalues? */

    if( cm->numbands == 0 ) {
      msReleaseLock( TLOCK_GDAL );
      msSetError( MS_WCSERR, "Raster file %s has no raster bands.  This cannot be used in a layer.", "msWCSGetCoverageMetadata20()", layer->data );
      return MS_FAILURE;
    }

    hBand = GDALGetRasterBand( hDS, 1 );
    switch( GDALGetRasterDataType( hBand ) ) {
      case GDT_Byte:
        cm->imagemode = MS_IMAGEMODE_BYTE;
        break;
      case GDT_Int16:
        cm->imagemode = MS_IMAGEMODE_INT16;
        break;
      default:
        cm->imagemode = MS_IMAGEMODE_FLOAT32;
        break;
    }

    cm->bands = msSmallCalloc(sizeof(wcs20rasterbandMetadataObj), cm->numbands);

    /* get as much band metadata as possible */
    for(i = 0; i < cm->numbands; ++i) {
      char bandname[32];
      GDALColorInterp colorInterp;
      hBand = GDALGetRasterBand(hDS, i + 1);
      snprintf(bandname, sizeof(bandname), "band%d", i+1);
      cm->bands[i].name = msStrdup(bandname);
      colorInterp = GDALGetRasterColorInterpretation(hBand);
      cm->bands[i].interpretation = msStrdup(GDALGetColorInterpretationName(colorInterp));
      cm->bands[i].uom = msStrdup(GDALGetRasterUnitType(hBand));
      if(strlen(cm->bands[i].uom) == 0) {
        msFree(cm->bands[i].uom);
        cm->bands[i].uom = NULL;
      }

      /* set up interval and significant figures */
      switch(cm->imagemode) {
        case MS_IMAGEMODE_BYTE:
        case MS_IMAGEMODE_PC256:
          cm->bands[i].interval_min = 0.;
          cm->bands[i].interval_max = 255.;
          cm->bands[i].significant_figures = 3;
          break;
        case MS_IMAGEMODE_INT16:
          cm->bands[i].interval_min = 0.;
          cm->bands[i].interval_max = (double)USHRT_MAX;
          cm->bands[i].significant_figures = 5;
          break;
        case MS_IMAGEMODE_FLOAT32:
          cm->bands[i].interval_min = -FLT_MAX;
          cm->bands[i].interval_max = FLT_MAX;
          cm->bands[i].significant_figures = 12;
          break;
      }
    }

    hDriver = GDALGetDatasetDriver(hDS);
    driver_short_name = GDALGetDriverShortName(hDriver);
    driver_long_name = GDALGetDriverLongName(hDriver);
    /* TODO: improve this, exchange strstr() */
    for(i = 0; i < layer->map->numoutputformats; ++i) {
      if(strstr( layer->map->outputformatlist[i]->driver, driver_short_name) != NULL
          || strstr(layer->map->outputformatlist[i]->driver, driver_long_name) != NULL) {
        cm->native_format = msStrdup(layer->map->outputformatlist[i]->mimetype);
        break;
      }
    }

    GDALClose( hDS );
    msReleaseLock( TLOCK_GDAL );
  }

  return MS_SUCCESS;
}

/************************************************************************/
/*                   msWCSClearCoverageMetadata20()                     */
/*                                                                      */
/*      Returns all dynamically allocated memory from a coverage meta-  */
/*      data object.                                                    */
/************************************************************************/

static int msWCSClearCoverageMetadata20(wcs20coverageMetadataObj *cm)
{
  int i = 0, j = 0;
  msFree(cm->native_format);
  for(i = 0; i < cm->numnilvalues; ++i) {
    msFree(cm->nilvalues[i]);
    msFree(cm->nilvalues_reasons[i]);
  }
  msFree(cm->nilvalues);
  msFree(cm->nilvalues_reasons);

  for(i = 0; i < cm->numbands; ++i) {
    for(j = 0; j < 5; ++j) {
      msFree(cm->bands[i].values[j]);
    }
  }
  msFree(cm->bands);
  return MS_SUCCESS;
}

/************************************************************************/
/*                   msWCSException20()                                 */
/*                                                                      */
/*      Writes out an OWS compliant exception.                          */
/************************************************************************/

int msWCSException20(mapObj *map, const char *exceptionCode,
                     const char *locator, const char *version)
{
  int size = 0;
  char *errorString = NULL;
  char *errorMessage = NULL;
  char *schemasLocation = NULL;
  const char * encoding;
  char *xsi_schemaLocation = NULL;
  char version_string[OWS_VERSION_MAXLEN];

  xmlDocPtr psDoc = NULL;
  xmlNodePtr psRootNode = NULL;
  xmlNodePtr psMainNode = NULL;
  xmlNsPtr psNsOws = NULL;
  xmlNsPtr psNsXsi = NULL;
  xmlChar *buffer = NULL;

  encoding = msOWSLookupMetadata(&(map->web.metadata), "CO", "encoding");
  errorString = msGetErrorString("\n");
  errorMessage = msEncodeHTMLEntities(errorString);
  schemasLocation = msEncodeHTMLEntities(msOWSGetSchemasLocation(map));

  psDoc = xmlNewDoc(BAD_CAST "1.0");

  psRootNode = xmlNewNode(NULL, BAD_CAST "ExceptionReport");
  psNsOws = xmlNewNs(psRootNode, BAD_CAST MS_OWSCOMMON_OWS_20_NAMESPACE_URI,
                     BAD_CAST MS_OWSCOMMON_OWS_NAMESPACE_PREFIX);
  xmlSetNs(psRootNode, psNsOws);

  psNsXsi = xmlNewNs(psRootNode, BAD_CAST MS_OWSCOMMON_W3C_XSI_NAMESPACE_URI, BAD_CAST MS_OWSCOMMON_W3C_XSI_NAMESPACE_PREFIX);

  /* add attributes to root element */
  xmlNewProp(psRootNode, BAD_CAST "version", BAD_CAST version);
  xmlNewProp(psRootNode, BAD_CAST "xml:lang", BAD_CAST msOWSGetLanguage(map, "exception"));

  /* get 2 digits version string: '2.0' */
  msOWSGetVersionString(OWS_2_0_0, version_string);
  version_string[3]= '\0';

  xsi_schemaLocation = msStrdup((char *)psNsOws->href);
  xsi_schemaLocation = msStringConcatenate(xsi_schemaLocation, " ");
  xsi_schemaLocation = msStringConcatenate(xsi_schemaLocation, (char *)schemasLocation);
  xsi_schemaLocation = msStringConcatenate(xsi_schemaLocation, "/ows/");
  xsi_schemaLocation = msStringConcatenate(xsi_schemaLocation, version_string);
  xsi_schemaLocation = msStringConcatenate(xsi_schemaLocation, "/owsExceptionReport.xsd");

  /* add namespace'd attributes to root element */
  xmlNewNsProp(psRootNode, psNsXsi, BAD_CAST "schemaLocation", BAD_CAST xsi_schemaLocation);

  /* add child element */
  psMainNode = xmlNewChild(psRootNode, NULL, BAD_CAST "Exception", NULL);

  /* add attributes to child */
  xmlNewProp(psMainNode, BAD_CAST "exceptionCode", BAD_CAST exceptionCode);

  if (locator != NULL) {
    xmlNewProp(psMainNode, BAD_CAST "locator", BAD_CAST locator);
  }

  if (errorMessage != NULL) {
    xmlNewChild(psMainNode, NULL, BAD_CAST "ExceptionText", BAD_CAST errorMessage);
  }

  /*psRootNode = msOWSCommonExceptionReport(psNsOws, OWS_2_0_0,
          schemasLocation, version, msOWSGetLanguage(map, "exception"),
          exceptionCode, locator, errorMessage);*/

  xmlDocSetRootElement(psDoc, psRootNode);

  if (encoding)
    msIO_setHeader("Content-type","text/xml; charset=%s", encoding);
  else
    msIO_setHeader("Content-type","text/xml");
  msIO_sendHeaders();

  xmlDocDumpFormatMemoryEnc(psDoc, &buffer, &size, (encoding ? encoding
                            : "ISO-8859-1"), 1);

  msIO_printf("%s", buffer);

  /* free buffer and the document */
  free(errorString);
  free(errorMessage);
  free(schemasLocation);
  free(xsi_schemaLocation);
  xmlFree(buffer);
  xmlFreeDoc(psDoc);

  /* clear error since we have already reported it */
  msResetErrorList();
  return MS_FAILURE;
}

#define MAX_MIMES 20

static int msWCSGetCapabilities20_CreateProfiles(
  mapObj *map, xmlNodePtr psServiceIdentification, xmlNsPtr psOwsNs)
{
  xmlNodePtr psProfile, psTmpNode;
  char *available_mime_types[MAX_MIMES];
  int i = 0;

  /* even indices are urls, uneven are mime-types, or null*/
  char *urls_and_mime_types[] = {
    MS_WCS_20_PROFILE_CORE,     NULL,
    MS_WCS_20_PROFILE_KVP,      NULL,
    MS_WCS_20_PROFILE_POST,     NULL,
    MS_WCS_20_PROFILE_CRS,     NULL,
    MS_WCS_20_PROFILE_IMAGECRS, NULL,
    MS_WCS_20_PROFILE_GEOTIFF,  "image/tiff",
    MS_WCS_20_PROFILE_GML_GEOTIFF, NULL,
    MS_WCS_20_PROFILE_SCALING, NULL,
    MS_WCS_20_PROFILE_RANGESUBSET, NULL,
    NULL, NULL /* guardian */
  };

  /* navigate to node where profiles shall be inserted */
  for(psTmpNode = psServiceIdentification->children; psTmpNode->next != NULL; psTmpNode = psTmpNode->next) {
    if(EQUAL((char *)psTmpNode->name, "ServiceTypeVersion"))
      break;
  }

  /* get list of all available mime types */
  msGetOutputFormatMimeList(map, available_mime_types, MAX_MIMES);

  while(urls_and_mime_types[i] != NULL) {
    char *mime_type;
    mime_type = urls_and_mime_types[i+1];

    /* check if there is a mime type */
    if(mime_type != NULL) {
      /* check if the mime_type is in the list of outputformats */
      if(CSLPartialFindString(available_mime_types, mime_type) == -1)
        continue;
    }

    /* create a new node and attach it in the tree */
    psProfile = xmlNewNode(psOwsNs, BAD_CAST "Profile");
    xmlNodeSetContent(psProfile, BAD_CAST urls_and_mime_types[i]);
    xmlAddNextSibling(psTmpNode, psProfile);

    psTmpNode = psProfile;
    i += 2;
  }
  return MS_SUCCESS;
}

/************************************************************************/
/*                   msWCSGetCapabilities20_CoverageSummary()           */
/*                                                                      */
/*      Helper function to create a short summary for a specific        */
/*      coverage.                                                       */
/************************************************************************/

static int msWCSGetCapabilities20_CoverageSummary(
  mapObj *map, wcs20ParamsObjPtr params,
  xmlDocPtr doc, xmlNodePtr psContents, layerObj *layer )
{
  wcs20coverageMetadataObj cm;
  int status;
  xmlNodePtr psCSummary, psMetadata;
  const char *metadatalink_href = msOWSLookupMetadata(&(layer->metadata), "CO", "metadatalink_href");


  xmlNsPtr psWcsNs = xmlSearchNs( doc, xmlDocGetRootElement(doc), BAD_CAST "wcs" );
  xmlNsPtr psOwsNs = xmlSearchNs( doc, xmlDocGetRootElement(doc), BAD_CAST "ows" );
  xmlNsPtr psXlinkNs = xmlSearchNs( doc, xmlDocGetRootElement(doc), BAD_CAST "xlink" );

  status = msWCSGetCoverageMetadata20(layer, &cm);
  if(status != MS_SUCCESS) return MS_FAILURE;

  psCSummary = xmlNewChild( psContents, psWcsNs, BAD_CAST "CoverageSummary", NULL );
  xmlNewChild(psCSummary, psWcsNs, BAD_CAST "CoverageId", BAD_CAST layer->name);
  xmlNewChild(psCSummary, psWcsNs, BAD_CAST "CoverageSubtype", BAD_CAST "RectifiedGridCoverage");

  /* Add references to additional coverage metadata */
  if (metadatalink_href != NULL) {
    const char *metadatalink_type = msOWSLookupMetadata(&(layer->metadata), "CO", "metadatalink_type");
    const char *metadatalink_format = msOWSLookupMetadata(&(layer->metadata), "CO", "metadatalink_format");

    psMetadata = xmlNewChild(psCSummary, psOwsNs, BAD_CAST "Metadata", NULL);
    xmlNewNsProp(psMetadata, psXlinkNs, BAD_CAST "type", BAD_CAST "simple");
    xmlNewNsProp(psMetadata, psXlinkNs, BAD_CAST "href", BAD_CAST metadatalink_href);
    if (metadatalink_type != NULL) {
      xmlNewProp(psMetadata, BAD_CAST "about", BAD_CAST metadatalink_type);
    }
    if (metadatalink_format != NULL) {
      xmlNewNsProp(psMetadata, psXlinkNs, BAD_CAST "role", BAD_CAST metadatalink_format);
    }
  }

  msWCSClearCoverageMetadata20(&cm);

  return MS_SUCCESS;
}

/************************************************************************/
/*                   msWCSGetCapabilities20()                           */
/*                                                                      */
/*      Performs the GetCapabilities operation. Writes out a xml        */
/*      structure with server specific information and a summary        */
/*      of all available coverages.                                     */
/************************************************************************/

int msWCSGetCapabilities20(mapObj *map, cgiRequestObj *req,
                           wcs20ParamsObjPtr params, owsRequestObj *ows_request)
{
  xmlDocPtr psDoc = NULL;       /* document pointer */
  xmlNodePtr psRootNode,
             psOperationsNode,
             psNode;
  const char *updatesequence = NULL;
  xmlNsPtr psOwsNs = NULL,
           psXLinkNs = NULL,
           psWcsNs = NULL;
  char *script_url=NULL, *script_url_encoded=NULL, *format_list=NULL;
  int i;

  /* -------------------------------------------------------------------- */
  /*      Create document.                                                */
  /* -------------------------------------------------------------------- */
  psDoc = xmlNewDoc(BAD_CAST "1.0");

  psRootNode = xmlNewNode(NULL, BAD_CAST "Capabilities");

  xmlDocSetRootElement(psDoc, psRootNode);

  /* -------------------------------------------------------------------- */
  /*      Name spaces                                                     */
  /* -------------------------------------------------------------------- */

  msWCSPrepareNamespaces20(psDoc, psRootNode, map);

  /* lookup namespaces */
  psOwsNs = xmlSearchNs( psDoc, psRootNode, BAD_CAST MS_OWSCOMMON_OWS_NAMESPACE_PREFIX );
  psWcsNs = xmlSearchNs( psDoc, psRootNode, BAD_CAST MS_OWSCOMMON_WCS_NAMESPACE_PREFIX );
  xmlSearchNs( psDoc, psRootNode, BAD_CAST MS_OWSCOMMON_GML_NAMESPACE_PREFIX );
  psXLinkNs = xmlSearchNs( psDoc, psRootNode, BAD_CAST "xlink" );

  xmlSetNs(psRootNode, psWcsNs);

  xmlNewProp(psRootNode, BAD_CAST "version", BAD_CAST params->version );

  updatesequence = msOWSLookupMetadata(&(map->web.metadata), "CO", "updatesequence");
  if (params->updatesequence != NULL) {
    i = msOWSNegotiateUpdateSequence(params->updatesequence, updatesequence);
    if (i == 0) { /* current */
      msSetError(MS_WCSERR, "UPDATESEQUENCE parameter (%s) is equal to server (%s)",
                 "msWCSGetCapabilities20()", params->updatesequence, updatesequence);
      return msWCSException(map, "updatesequence",
                            "CurrentUpdateSequence", params->version);
    }
    if (i > 0) { /* invalid */
      msSetError(MS_WCSERR, "UPDATESEQUENCE parameter (%s) is higher than server (%s)",
                 "msWCSGetCapabilities20()", params->updatesequence, updatesequence);
      return msWCSException(map, "updatesequence",
                            "InvalidUpdateSequence", params->version);
    }
  }
  if(updatesequence != NULL) {
    xmlNewProp(psRootNode, BAD_CAST "updateSequence", BAD_CAST updatesequence);
  }

  /* -------------------------------------------------------------------- */
  /*      Service identification.                                         */
  /* -------------------------------------------------------------------- */
  if ( MS_WCS_20_CAPABILITIES_INCLUDE_SECTION(params, "ServiceIdentification") ) {
    psNode = xmlAddChild(psRootNode, msOWSCommonServiceIdentification(
                           psOwsNs, map, "OGC WCS", params->version, "CO"));
    msWCSGetCapabilities20_CreateProfiles(map, psNode, psOwsNs);
  }

  /* Service Provider */
  if ( MS_WCS_20_CAPABILITIES_INCLUDE_SECTION(params, "ServiceProvider") ) {
    xmlAddChild(psRootNode,
                msOWSCommonServiceProvider(psOwsNs, psXLinkNs, map, "CO"));
  }

  /* -------------------------------------------------------------------- */
  /*      Operations metadata.                                            */
  /* -------------------------------------------------------------------- */
  if ( MS_WCS_20_CAPABILITIES_INCLUDE_SECTION(params, "OperationsMetadata") ) {
    if ((script_url = msOWSGetOnlineResource(map, "CO", "onlineresource", req)) == NULL
        || (script_url_encoded = msEncodeHTMLEntities(script_url)) == NULL) {
      msSetError(MS_WCSERR, "Server URL not found", "msWCSGetCapabilities20()");
      return msWCSException(map, "mapserv", "NoApplicableCode", params->version);
    }
    free(script_url);

    psOperationsNode = xmlAddChild(psRootNode,msOWSCommonOperationsMetadata(psOwsNs));

    /* -------------------------------------------------------------------- */
    /*      GetCapabilities - add Sections and AcceptVersions?              */
    /* -------------------------------------------------------------------- */
    psNode = msOWSCommonOperationsMetadataOperation(
               psOwsNs, psXLinkNs,
               "GetCapabilities", OWS_METHOD_GETPOST, script_url_encoded);

    xmlAddChild(psNode->last->last->last,
                msOWSCommonOperationsMetadataDomainType(OWS_2_0_0, psOwsNs, "Constraint",
                    "PostEncoding", "XML"));
    xmlAddChild(psOperationsNode, psNode);

    /* -------------------------------------------------------------------- */
    /*      DescribeCoverage                                                */
    /* -------------------------------------------------------------------- */
    if (msOWSRequestIsEnabled(map, NULL, "C", "DescribeCoverage", MS_FALSE)) {
      psNode = msOWSCommonOperationsMetadataOperation(
                 psOwsNs, psXLinkNs,
                 "DescribeCoverage", OWS_METHOD_GETPOST, script_url_encoded);
      xmlAddChild(psNode->last->last->last,
                  msOWSCommonOperationsMetadataDomainType(OWS_2_0_0, psOwsNs, "Constraint",
                      "PostEncoding", "XML"));
      xmlAddChild(psOperationsNode, psNode);
    }

    /* -------------------------------------------------------------------- */
    /*      GetCoverage                                                     */
    /* -------------------------------------------------------------------- */
    if (msOWSRequestIsEnabled(map, NULL, "C", "GetCoverage", MS_FALSE)) {
      psNode = msOWSCommonOperationsMetadataOperation(
                 psOwsNs, psXLinkNs,
                 "GetCoverage", OWS_METHOD_GETPOST, script_url_encoded);

      xmlAddChild(psNode->last->last->last,
                  msOWSCommonOperationsMetadataDomainType(OWS_2_0_0, psOwsNs, "Constraint",
                      "PostEncoding", "XML"));
      xmlAddChild(psOperationsNode, psNode);
    }
    msFree(script_url_encoded);
  }

  /* -------------------------------------------------------------------- */
  /*      Service metadata.                                               */
  /* -------------------------------------------------------------------- */

  if ( MS_WCS_20_CAPABILITIES_INCLUDE_SECTION(params, "ServiceMetadata") ) {
    psNode = xmlNewChild(psRootNode, psWcsNs, BAD_CAST "ServiceMetadata", NULL);

    /* Add formats list */
    format_list = msWCSGetFormatsList20(map, NULL);
    msLibXml2GenerateList(psNode, psWcsNs, "formatSupported", format_list, ',');
    msFree(format_list);
  }

  /* -------------------------------------------------------------------- */
  /*      Contents section.                                               */
  /* -------------------------------------------------------------------- */
  if ( MS_WCS_20_CAPABILITIES_INCLUDE_SECTION(params, "Contents") ) {
    psNode = xmlNewChild( psRootNode, psWcsNs, BAD_CAST "Contents", NULL );

    if(ows_request->numlayers == 0) {
      xmlAddChild(psNode,
                  xmlNewComment(BAD_CAST("WARNING: No WCS layers are enabled. "
                                         "Check wcs/ows_enable_request settings.")));
    } else {
      for(i = 0; i < map->numlayers; ++i) {
        layerObj *layer = map->layers[i];
        int       status;

        if(!msWCSIsLayerSupported(layer))
          continue;

        if (!msIntegerInArray(layer->index, ows_request->enabled_layers, ows_request->numlayers))
          continue;

        status = msWCSGetCapabilities20_CoverageSummary(
                   map, params, psDoc, psNode, layer );
        if(status != MS_SUCCESS) {
          xmlFreeDoc(psDoc);
          xmlCleanupParser();
          return msWCSException(map, "mapserv", "Internal", params->version);
        }
      }
    }
  }
  /* -------------------------------------------------------------------- */
  /*      Write out the document and clean up.                            */
  /* -------------------------------------------------------------------- */
  msWCSWriteDocument20(map, psDoc);
  xmlFreeDoc(psDoc);
  xmlCleanupParser();
  return MS_SUCCESS;
}

/************************************************************************/
/*                   msWCSDescribeCoverage20_CoverageDescription()      */
/*                                                                      */
/*      Creates a description of a specific coverage with the three     */
/*      major sections: BoundedBy, DomainSet and RangeType.             */
/************************************************************************/

static int msWCSDescribeCoverage20_CoverageDescription(mapObj *map,
    layerObj *layer, wcs20ParamsObjPtr params, xmlDocPtr psDoc, xmlNodePtr psRootNode )
{
  int status, swapAxes;
  wcs20coverageMetadataObj cm;
  xmlNodePtr psCD;
  xmlNsPtr psWcsNs, psGmlNs, psGmlcovNs, psSweNs, psXLinkNs;
  psWcsNs = psGmlNs = psGmlcovNs = psSweNs = psXLinkNs = NULL;

  psWcsNs    = xmlSearchNs(psDoc, xmlDocGetRootElement(psDoc), BAD_CAST MS_OWSCOMMON_WCS_NAMESPACE_PREFIX);
  psGmlNs    = xmlSearchNs(psDoc, xmlDocGetRootElement(psDoc), BAD_CAST MS_OWSCOMMON_GML_NAMESPACE_PREFIX);
  psGmlcovNs = xmlSearchNs(psDoc, xmlDocGetRootElement(psDoc), BAD_CAST MS_OWSCOMMON_GMLCOV_NAMESPACE_PREFIX);
  psSweNs    = xmlSearchNs(psDoc, xmlDocGetRootElement(psDoc), BAD_CAST MS_OWSCOMMON_SWE_NAMESPACE_PREFIX);
  psXLinkNs  = xmlSearchNs(psDoc, xmlDocGetRootElement(psDoc), BAD_CAST MS_OWSCOMMON_W3C_XLINK_NAMESPACE_PREFIX);

  /* -------------------------------------------------------------------- */
  /*      Verify layer is processable.                                    */
  /* -------------------------------------------------------------------- */
  if( msCheckParentPointer(layer->map,"map") == MS_FAILURE )
    return MS_FAILURE;

  if(!msWCSIsLayerSupported(layer))
    return MS_SUCCESS;

  /* -------------------------------------------------------------------- */
  /*      Setup coverage metadata.                                        */
  /* -------------------------------------------------------------------- */
  status = msWCSGetCoverageMetadata20(layer, &cm);
  if(status != MS_SUCCESS)
    return status;

  swapAxes = msWCSSwapAxes20(cm.srs_uri);

  /* fill in bands rangeset info, if required. */
  /* msWCSSetDefaultBandsRangeSetInfo( NULL, &cm, layer ); */

  /* -------------------------------------------------------------------- */
  /*      Create CoverageDescription node.                                */
  /* -------------------------------------------------------------------- */
  psCD = xmlNewChild( psRootNode, psWcsNs, BAD_CAST "CoverageDescription", NULL );
  xmlNewNsProp(psCD, psGmlNs, BAD_CAST "id", BAD_CAST layer->name);

  /* -------------------------------------------------------------------- */
  /*      gml:boundedBy                                                   */
  /* -------------------------------------------------------------------- */
  msWCSCommon20_CreateBoundedBy(layer, &cm, psGmlNs, psCD, &(layer->projection), swapAxes);

  xmlNewChild(psCD, psWcsNs, BAD_CAST "CoverageId", BAD_CAST layer->name);

  /* -------------------------------------------------------------------- */
  /*      gml:domainSet                                                   */
  /* -------------------------------------------------------------------- */
  msWCSCommon20_CreateDomainSet(layer, &cm, psGmlNs, psCD, &(layer->projection), swapAxes);

  /* -------------------------------------------------------------------- */
  /*      gmlcov:rangeType                                                */
  /* -------------------------------------------------------------------- */
  msWCSCommon20_CreateRangeType(layer, &cm, NULL, psGmlNs, psGmlcovNs, psSweNs, psXLinkNs, psCD);

  /* -------------------------------------------------------------------- */
  /*      wcs:ServiceParameters                                           */
  /* -------------------------------------------------------------------- */
  {
    xmlNodePtr psSP;

    psSP = xmlNewChild( psCD, psWcsNs, BAD_CAST "ServiceParameters", NULL);
    xmlNewChild(psSP, psWcsNs, BAD_CAST "CoverageSubtype", BAD_CAST "RectifiedGridCoverage");

    /* -------------------------------------------------------------------- */
    /*      SupportedCRS                                                    */
    /* -------------------------------------------------------------------- */

    {
      xmlNodePtr psSupportedCrss;
      char *owned_value;

      psSupportedCrss = xmlNewChild(psSP, psWcsNs,
                                    BAD_CAST "SupportedCRSs", NULL);

      if ((owned_value = msOWSGetProjURI(&(layer->projection),
                                         &(layer->metadata), "CO", MS_FALSE)) != NULL)
      { }
      else if ((owned_value = msOWSGetProjURI(&(layer->map->projection),
                                              &(layer->map->web.metadata), "CO", MS_FALSE)) != NULL)
      { }
      else {
        msDebug("missing required information, no SRSs defined.\n");
      }

      if (owned_value != NULL && strlen(owned_value) > 0) {
        msLibXml2GenerateList(psSupportedCrss, psWcsNs,
                              "SupportedCRS", owned_value, ' ');
      }

      xmlNewChild(psSupportedCrss, psWcsNs,
                  BAD_CAST "NativeCRS", BAD_CAST cm.srs_uri);

      msFree(owned_value);
    }

    /* -------------------------------------------------------------------- */
    /*      SupportedFormats                                                */
    /* -------------------------------------------------------------------- */
    /* for now, WCS 2.0 does not allow per coverage format definitions */
    /*{
      xmlNodePtr psSupportedFormats;
      char *format_list;

      psSupportedFormats =
        xmlNewChild(psSP, psWcsNs, BAD_CAST "SupportedFormats", NULL);

      format_list = msWCSGetFormatsList20(layer->map, layer);

      if (strlen(format_list) > 0) {
        msLibXml2GenerateList(psSupportedFormats, psWcsNs,
                              "SupportedFormat", format_list, ',');
      }

      msFree(format_list);
    }*/

    /* -------------------------------------------------------------------- */
    /*      nativeFormat                                                    */
    /* -------------------------------------------------------------------- */
    xmlNewChild(psSP, psWcsNs,
                BAD_CAST "nativeFormat", BAD_CAST (cm.native_format ?
                    cm.native_format : ""));

    if (!cm.native_format) {
      msDebug("msWCSDescribeCoverage20_CoverageDescription(): "
              "No native format specified.\n");
    }
  }

  msWCSClearCoverageMetadata20(&cm);

  return MS_SUCCESS;
}

/************************************************************************/
/*                   msWCSDescribeCoverage20()                          */
/*                                                                      */
/*      Implementation of the DescibeCoverage Operation. The result     */
/*      of this operation is a xml document, containing specific        */
/*      information about a coverage identified by an ID. The result    */
/*      is written on the stream.                                       */
/************************************************************************/

int msWCSDescribeCoverage20(mapObj *map, wcs20ParamsObjPtr params, owsRequestObj *ows_request)
{
  xmlDocPtr psDoc = NULL; /* document pointer */
  xmlNodePtr psRootNode;
  xmlNsPtr psWcsNs = NULL;
  int i, j;

  /* create DOM document and root node */
  psDoc = xmlNewDoc(BAD_CAST "1.0");
  psRootNode = xmlNewNode(NULL, BAD_CAST "CoverageDescriptions");
  xmlDocSetRootElement(psDoc, psRootNode);

  /* prepare initial namespace definitions */
  msWCSPrepareNamespaces20(psDoc, psRootNode, map);

  psWcsNs = xmlSearchNs(psDoc, psRootNode,
                        BAD_CAST MS_OWSCOMMON_WCS_NAMESPACE_PREFIX);
  xmlSetNs(psRootNode, psWcsNs);

  /* check if IDs are given */
  if (params->ids) {
    /* for each given ID in the ID-list */
    for (j = 0; params->ids[j]; j++) {
      i = msGetLayerIndex(map, params->ids[j]);
      if (i == -1 || (!msIntegerInArray(GET_LAYER(map, i)->index, ows_request->enabled_layers, ows_request->numlayers)) ) {
        msSetError(MS_WCSERR, "Unknown coverage: (%s)",
                   "msWCSDescribeCoverage20()", params->ids[j]);
        return msWCSException(map, "NoSuchCoverage", "coverage",
                              params->version);
      }
      /* create coverage description for the specified layer */
      if(msWCSDescribeCoverage20_CoverageDescription(map, (GET_LAYER(map, i)),
          params, psDoc, psRootNode) == MS_FAILURE) {
        msSetError(MS_WCSERR, "Error retrieving coverage description.", "msWCSDescribeCoverage20()");
        return msWCSException(map, "MissingParameterValue", "coverage",
                              params->version);
      }
    }
  } else {
    /* Throw error, since IDs are mandatory */
    msSetError(MS_WCSERR, "Missing COVERAGEID parameter.", "msWCSDescribeCoverage20()");
    return msWCSException(map, "MissingParameterValue", "coverage",
                          params->version);
  }

  /* write out the DOM document to the stream */
  msWCSWriteDocument20(map, psDoc);

  /* cleanup */
  xmlFreeDoc(psDoc);
  xmlCleanupParser();

  return MS_SUCCESS;
}

/************************************************************************/
/*                   msWCSGetCoverage_FinalizeParamsObj20()             */
/*                                                                      */
/*      Finalizes a wcs20ParamsObj for a GetCoverage operation. In the  */
/*      process, the params boundig box is adjusted to the subsets,     */
/*      width, height and resolution are determined and the subset crs  */
/*      is found out.                                                   */
/************************************************************************/

static int msWCSGetCoverage20_FinalizeParamsObj(wcs20ParamsObjPtr params)
{
  int returnValue;
  static const int numAxis = 2;
  char *validXAxisNames[] = {"x", "xaxis", "x-axis", "x_axis", "long", "long_axis", "long-axis", "lon", "lon_axis", "lon-axis", NULL};
  char *validYAxisNames[] = {"y", "yaxis", "y-axis", "y_axis", "lat", "lat_axis", "lat-axis", NULL};
  char ***validAxisNames;
  char *crs = NULL;
  wcs20AxisObjPtr *axes;

  axes = (wcs20AxisObjPtr*)msSmallMalloc(sizeof(wcs20AxisObjPtr) * numAxis);

  validAxisNames = msSmallCalloc(sizeof(char**), numAxis);
  validAxisNames[0] = validXAxisNames;
  validAxisNames[1] = validYAxisNames;

  returnValue = msWCSValidateAndFindAxes20(params, validAxisNames, numAxis, axes);
  msFree(validAxisNames);
  if(returnValue != MS_SUCCESS) {
    msFree(axes);
    return MS_FAILURE;
  }

  if (axes[0] != NULL) {
    if(axes[0]->subset != NULL) {
      msDebug("Subset for X-axis found: %s\n", axes[0]->subset->axis);
      if (!axes[0]->subset->min.unbounded)
        params->bbox.minx = axes[0]->subset->min.scalar;
      if (!axes[0]->subset->max.unbounded)
        params->bbox.maxx = axes[0]->subset->max.scalar;
      crs = axes[0]->subset->crs;
    }
    params->width = axes[0]->size;
    params->resolutionX = axes[0]->resolution;
    if(axes[0]->resolutionUOM != NULL) {
      params->resolutionUnits = msStrdup(axes[0]->resolutionUOM);
    }
  }

  if (axes[1] != NULL) {
    if(axes[1]->subset != NULL) {
      msDebug("Subset for Y-axis found: %s\n", axes[1]->subset->axis);
      if (!axes[1]->subset->min.unbounded)
        params->bbox.miny = axes[1]->subset->min.scalar;
      if (!axes[1]->subset->max.unbounded)
        params->bbox.maxy = axes[1]->subset->max.scalar;
      if(crs != NULL && axes[0] != NULL && axes[0]->subset!= NULL) {
        if(!EQUAL(crs, axes[1]->subset->crs)) {
          msSetError(MS_WCSERR, "CRS for axis %s and axis %s are not the same.",
                     "msWCSCreateBoundingBox20()", axes[0]->name, axes[1]->name);
          msFree(axes);
          return MS_FAILURE;
        }
      } else {
        crs = axes[1]->subset->crs;
      }
    }
    params->height = axes[1]->size;
    params->resolutionY = axes[1]->resolution;

    if(params->resolutionUnits == NULL && axes[1]->resolutionUOM != NULL) {
      params->resolutionUnits = msStrdup(axes[1]->resolutionUOM);
    } else if(params->resolutionUnits != NULL && axes[1]->resolutionUOM != NULL
              && !EQUAL(params->resolutionUnits, axes[1]->resolutionUOM)) {
      msSetError(MS_WCSERR, "The units of measure of the resolution for"
                 "axis %s and axis %s are not the same.",
                 "msWCSCreateBoundingBox20()", axes[0]->name, axes[1]->name);
      msFree(axes);
      return MS_FAILURE;
    }
  }

  msFree(axes);

  /* check if projections are equal */
  if(crs != NULL) {
    params->subsetcrs = msStrdup(crs);
  } else {
    params->subsetcrs = msStrdup("imageCRS");
  }

  return MS_SUCCESS;
}

/************************************************************************/
/*                   msWCSGetCoverage20_GetBands()                      */
/*                                                                      */
/*      Returns a string, containing a comma-separated list of band     */
/*      indices.                                                        */
/************************************************************************/

static int msWCSGetCoverage20_GetBands(mapObj *map, layerObj *layer,
                                       wcs20ParamsObjPtr params, wcs20coverageMetadataObjPtr cm, char **bandlist)
{
  int i = 0, count, maxlen, index;
  char *tmp = NULL;
  char **band_ids = NULL;

  /* if rangesubset parameter is not given, default to all bands */
  if(NULL == params->range_subset) {
    *bandlist = msStrdup("1");
    for(i = 1; i < cm->numbands; ++i) {
      char strnumber[10];
      snprintf(strnumber, sizeof(strnumber), ",%d", i + 1);
      *bandlist = msStringConcatenate(*bandlist, strnumber);
    }
    return MS_SUCCESS;
  }

  count = CSLCount(params->range_subset);
  maxlen = count * 4 * sizeof(char);
  *bandlist = msSmallCalloc(sizeof(char), maxlen);

  if (NULL == (tmp = msOWSGetEncodeMetadata(&layer->metadata,
                     "CO", "rangeset_axes", NULL))) {
    tmp = msOWSGetEncodeMetadata(&layer->metadata,
                                 "CO", "band_names", NULL);
  }

  if(NULL != tmp) {
    band_ids = CSLTokenizeString2(tmp, " ", 0);
    msFree(tmp);
  }

  for(i = 0; i < count; ++i) {
    /* print ',' if not the first value */
    if(i != 0) {
      strlcat(*bandlist, ",", maxlen);
    }

    /* check if the string represents an integer */
    if(msStringParseInteger(params->range_subset[i], &index) == MS_SUCCESS) {
      tmp = msIntToString((int)index);
      strlcat(*bandlist, tmp, maxlen);
      msFree(tmp);
      continue;
    }

    /* check if the string is equal to a band identifier    */
    /* if so, what is the index of the band                 */
    index = CSLFindString(band_ids, params->range_subset[i]);
    if(index != -1) {
      tmp = msIntToString((int)index + 1);
      strlcat(*bandlist, tmp, maxlen);
      msFree(tmp);
      continue;
    }

    msSetError(MS_WCSERR, "'%s' is not a valid band identifier.",
               "msWCSGetCoverage20_GetBands()", params->range_subset[i]);
    return MS_FAILURE;
  }
  CSLDestroy(band_ids);
  return MS_SUCCESS;
}

/************************************************************************/
/*                   msWCSGetCoverage20()                               */
/*                                                                      */
/*      Implementation of the GetCoverage Operation. The coverage       */
/*      is either returned as an image or as a multipart xml/image.     */
/*      The result is written on the stream.                            */
/************************************************************************/

int msWCSGetCoverage20(mapObj *map, cgiRequestObj *request,
                       wcs20ParamsObjPtr params, owsRequestObj *ows_request)
{
  layerObj *layer = NULL;
  wcs20coverageMetadataObj cm;
  imageObj *image = NULL;
  outputFormatObj *format = NULL;

  rectObj subsets, bbox;
  projectionObj imageProj;

  int status, i;
  double x_1, x_2, y_1, y_2;
  char *coverageName, *bandlist=NULL, numbands[8];

  /* number of coverage ids should be 1 */
  if (params->ids == NULL || params->ids[0] == NULL) {
    msSetError(MS_WCSERR, "Required parameter CoverageID was not supplied.",
               "msWCSGetCoverage20()");
    return msWCSException(map, "MissingParameterValue", "coverage",
                          params->version);
  }
  if (params->ids[1] != NULL) {
    msSetError(MS_WCSERR, "GetCoverage operation supports only one coverage.",
               "msWCSGetCoverage20()");
    return msWCSException(map, "TooManyParameterValues", "coverage",
                          params->version);
  }

  /* find the right layer */
  layer = NULL;
  for(i = 0; i < map->numlayers; i++) {
    coverageName = msOWSGetEncodeMetadata(&(GET_LAYER(map, i)->metadata),
                                          "CO", "name",
                                          GET_LAYER(map, i)->name);
    if (EQUAL(coverageName, params->ids[0]) &&
        (msIntegerInArray(GET_LAYER(map, i)->index, ows_request->enabled_layers, ows_request->numlayers))) {
      layer = GET_LAYER(map, i);
      i = map->numlayers; /* to exit loop don't use break, we want to free resources first */
    }
    msFree(coverageName);
  }

  /* throw exception if no Layer was found */
  if (layer == NULL) {
    msSetError(MS_WCSERR,
               "COVERAGE=%s not found, not in supported layer list. A layer might be disabled for \
this request. Check wcs/ows_enable_request settings.", "msWCSGetCoverage20()", params->ids[0]);
    return msWCSException(map, "InvalidParameterValue", "coverage",
                          params->version);
  }
  /* retrieve coverage metadata  */
  status = msWCSGetCoverageMetadata20(layer, &cm);
  if (status != MS_SUCCESS) return MS_FAILURE;

  /* fill in bands rangeset info, if required.  */
  /* msWCSSetDefaultBandsRangeSetInfo(NULL, &cm, layer ); */

  /* set  resolution, size and maximum extent */
  layer->extent = map->extent = cm.extent;
  map->cellsize = cm.xresolution;
  map->width = cm.xsize;
  map->height = cm.ysize;

  /************************************************************************/
  /*      finalize the params object. determine subset crs and subset     */
  /*      bbox. Also project the image to the subset crs.                 */
  /************************************************************************/

  msInitProjection(&imageProj);
  if (msLoadProjectionString(&imageProj, cm.srs) == -1) {
    msSetError(MS_WCSERR,
               "Error loading CRS %s.",
               "msWCSGetCoverage20()", params->subsetcrs);
    return msWCSException(map, "InvalidParameterValue",
                          "projection", params->version);
  }

  if(msWCSGetCoverage20_FinalizeParamsObj(params) == MS_FAILURE) {
    return msWCSException(map, "InvalidParameterValue", "extent", params->version);
  }

  subsets = params->bbox;

  if(EQUAL(params->subsetcrs, "imageCRS")) {
    /* subsets are in imageCRS; reproject them to real coordinates */
    rectObj orig_bbox = subsets;

    msFreeProjection(&(map->projection));
    map->projection = imageProj;

    if(subsets.minx != -DBL_MAX || subsets.maxx != DBL_MAX) {
      x_1 = cm.geotransform[0]
            + orig_bbox.minx * cm.geotransform[1]
            + orig_bbox.miny * cm.geotransform[2];
      x_2 = cm.geotransform[0]
            + (orig_bbox.maxx+1) * cm.geotransform[1]
            + (orig_bbox.maxy+1) * cm.geotransform[2];

      subsets.minx = MIN(x_1, x_2);
      subsets.maxx = MAX(x_1, x_2);
    }
    if(subsets.miny != -DBL_MAX || subsets.maxy != DBL_MAX) {
      y_1 = cm.geotransform[3]
            + (orig_bbox.maxx+1) * cm.geotransform[4]
            + (orig_bbox.maxy+1) * cm.geotransform[5];
      /*subsets.miny -= cm.geotransform[4]/2 + cm.geotransform[5]/2;*/
      y_2 = cm.geotransform[3]
            + orig_bbox.minx * cm.geotransform[4]
            + orig_bbox.miny * cm.geotransform[5];

      subsets.miny = MIN(y_1, y_2);
      subsets.maxy = MAX(y_1, y_2);
    }
  } else { /* if crs is not the 'imageCRS' */
    projectionObj subsetProj;

    /* if the subsets have a crs given, project the image extent to it */
    msInitProjection(&subsetProj);
    if(msLoadProjectionString(&subsetProj, params->subsetcrs) != MS_SUCCESS) {
      msSetError(MS_WCSERR,
                 "Error loading CRS %s.",
                 "msWCSGetCoverage20()", params->subsetcrs);
      return msWCSException(map, "InvalidParameterValue",
                            "projection", params->version);
    }

    if(msProjectionsDiffer(&imageProj, &subsetProj)) {
      msProjectRect(&imageProj, &subsetProj, &(layer->extent));
      map->extent = layer->extent;
      msFreeProjection(&(map->projection));
      map->projection = subsetProj;
      msFreeProjection(&imageProj);
    } else {
      msFreeProjection(&(map->projection));
      map->projection = imageProj;
      msFreeProjection(&subsetProj);
    }
  }

  /* create boundings of params subsets and image extent */
  if(msRectOverlap(&subsets, &(layer->extent)) == MS_FALSE) {
    /* extent and bbox do not overlap -> exit */
    msSetError(MS_WCSERR, "Image extent does not intersect with desired region.",
               "msWCSGetCoverage20()");
    return msWCSException(map, "ExtentError", "extent", params->version);
  }

  /* write combined bounding box */
  bbox.minx = MAX(subsets.minx, map->extent.minx);
  bbox.miny = MAX(subsets.miny, map->extent.miny);
  bbox.maxx = MIN(subsets.maxx, map->extent.maxx);
  bbox.maxy = MIN(subsets.maxy, map->extent.maxy);

  /* check if we are overspecified  */
  if((params->width != 0 &&  params->resolutionX != MS_WCS20_UNBOUNDED)
      || (params->height != 0 && params->resolutionY != MS_WCS20_UNBOUNDED)) {
    msSetError(MS_WCSERR, "GetCoverage operation supports only one of SIZE or RESOLUTION per axis.",
               "msWCSGetCoverage20()");
    return msWCSException(map, "TooManyParameterValues", "coverage",
                          params->version);
  }

  /************************************************************************/
  /* check both axes: see if either size or resolution are given (and     */
  /* calculate the other value). If both are not given, calculate them    */
  /* from the bounding box.                                               */
  /************************************************************************/

  /* check x axis */
  if(params->width != 0) {
    /* TODO Unit Of Measure? */
    params->resolutionX = (bbox.maxx - bbox.minx) / params->width;
  } else if(params->resolutionX != MS_WCS20_UNBOUNDED) {
    params->width = MS_NINT((bbox.maxx - bbox.minx) / params->resolutionX);
  } else {
    if(ABS(bbox.maxx - bbox.minx) != ABS(map->extent.maxx - map->extent.minx)) {
      double total = ABS(map->extent.maxx - map->extent.minx),
             part = ABS(bbox.maxx - bbox.minx);
      params->width = MS_NINT((part * map->width) / total);
    } else {
      params->width = map->width;
    }

    params->resolutionX = (bbox.maxx - bbox.minx) / params->width;
  }

  /* check y axis */
  if(params->height != 0) {
    params->resolutionY = (bbox.maxy - bbox.miny) / params->height;
  } else if(params->resolutionY != MS_WCS20_UNBOUNDED) {
    params->height = MS_NINT((bbox.maxy - bbox.miny) / params->resolutionY);
  } else {
    if(ABS(bbox.maxy - bbox.miny) != ABS(map->extent.maxy - map->extent.miny)) {
      double total = ABS(map->extent.maxy - map->extent.miny),
             part = ABS(bbox.maxy - bbox.miny);
      params->height = MS_NINT((part * map->height) / total);
    } else {
      params->height = map->height;
    }

    params->resolutionY = (bbox.maxy - bbox.miny) / params->height;
  }

  /* WCS 2.0 is center of pixel oriented */
  bbox.minx += params->resolutionX * 0.5;
  bbox.maxx -= params->resolutionX * 0.5;
  bbox.miny += params->resolutionY * 0.5;
  bbox.maxy -= params->resolutionY * 0.5;

  /* if parameter 'outputcrs' is given, project the image to this crs */
  if(params->outputcrs != NULL) {
    projectionObj outputProj;

    msInitProjection(&outputProj);
    if(msLoadProjectionString(&outputProj, params->outputcrs) == -1) {
      msFreeProjection(&outputProj);
      return msWCSException(map, "InvalidParameterValue", "coverage",
                            params->version);
    }
    if(msProjectionsDiffer(&(map->projection), &outputProj)) {

      msDebug("msWCSGetCoverage20(): projecting to outputcrs %s\n", params->outputcrs);

      msProjectRect(&(map->projection), &outputProj, &bbox);
      msFreeProjection(&(map->projection));
      map->projection = outputProj;

      /* recalculate resolutions, needed if UOM changes (e.g: deg -> m) */
      params->resolutionX = (bbox.maxx - bbox.minx) / params->width;
      params->resolutionY = (bbox.maxy - bbox.miny) / params->height;
    }
  }

  /* set the bounding box as new map extent */
  map->extent = bbox;
  map->width = params->width;
  map->height = params->height;

  /* Are we exceeding the MAXSIZE limit on result size? */
  if(map->width > map->maxsize || map->height > map->maxsize ) {
    msSetError(MS_WCSERR, "Raster size out of range, width and height of "
               "resulting coverage must be no more than MAXSIZE=%d.",
               "msWCSGetCoverage20()", map->maxsize);

    return msWCSException(map, "InvalidParameterValue",
                          "size", params->version);
  }

  /* Mapserver only supports square cells */
  if (params->resolutionX <= params->resolutionY)
    map->cellsize = params->resolutionX;
  else
    map->cellsize = params->resolutionY;

  msDebug("msWCSGetCoverage20(): Set parameters from original"
          "data. Width: %d, height: %d, cellsize: %f, extent: %f,%f,%f,%f\n",
          map->width, map->height, map->cellsize, map->extent.minx,
          map->extent.miny, map->extent.maxx, map->extent.maxy);

  /**
   * Which format to use?
   *
   * 1) format parameter
   * 2) native format (from metadata) or GDAL format of the input dataset
   * 3) exception
   **/

  if (!params->format) {
    if (cm.native_format) {
      params->format = msStrdup(cm.native_format);
    }
  }

  if (!params->format) {
    msSetError(MS_WCSERR, "Output format could not be automatically determined. "
               "Use the FORMAT parameter to specify a format.",
               "msWCSGetCoverage20()");
    return msWCSException(map, "MissingParameterValue", "format",
                          params->version);
  }

  /*    make sure layer is on   */
  layer->status = MS_ON;

  msMapComputeGeotransform(map);

  /*    fill in bands rangeset info, if required.  */
  /* msWCSSetDefaultBandsRangeSetInfo(params, &cm, layer); */
  /* msDebug("Bandcount: %d\n", cm.bandcount); */

  msApplyDefaultOutputFormats(map);

  if (msGetOutputFormatIndex(map, params->format) == -1) {
    msSetError(MS_WCSERR, "Unrecognized value '%s' for the FORMAT parameter.",
               "msWCSGetCoverage20()", params->format);
    return msWCSException(map, "InvalidParameterValue", "format",
                          params->version);
  }

  /* create a temporary outputformat (we likely will need to tweak parts) */
  format = msCloneOutputFormat(msSelectOutputFormat(map, params->format));
  msApplyOutputFormat(&(map->outputformat), format, MS_NOOVERRIDE,
                      MS_NOOVERRIDE, MS_NOOVERRIDE);

  if(msWCSGetCoverage20_GetBands(map, layer, params, &cm, &bandlist) != MS_SUCCESS) {
    return msWCSException(map, "InvalidParameterValue", "rangesubset",
                          params->version);
  }
  msLayerSetProcessingKey(layer, "BANDS", bandlist);
  snprintf(numbands, sizeof(numbands), "%d", msCountChars(bandlist, ',')+1);
  msSetOutputFormatOption(map->outputformat, "BAND_COUNT", numbands);

  /* check for the interpolation */
  /* Defaults to NEAREST */
  if(params->interpolation != NULL) {
    if(EQUALN(params->interpolation,"NEAREST",7)) {
      msLayerSetProcessingKey(layer, "RESAMPLE", "NEAREST");
    } else if(EQUAL(params->interpolation,"BILINEAR")) {
      msLayerSetProcessingKey(layer, "RESAMPLE", "BILINEAR");
    } else if(EQUAL(params->interpolation,"AVERAGE")) {
      msLayerSetProcessingKey(layer, "RESAMPLE", "AVERAGE");
    } else {
      msSetError( MS_WCSERR, "'%s' specifies an unsupported interpolation method.",
                  "msWCSGetCoverage20()", params->interpolation );
      return msWCSException(map, "InvalidParameterValue", "interpolation", params->version);
    }
  } else {
    msLayerSetProcessingKey(layer, "RESAMPLE", "NEAREST");
  }

  /* since the dataset is only used in one layer, set it to be    */
  /* closed after drawing the layer. This normally defaults to    */
  /* DEFER and will produce a memory leak, because the dataset    */
  /* will not be closed.                                          */
  if( msLayerGetProcessingKey(layer, "CLOSE_CONNECTION") == NULL ) {
    msLayerSetProcessingKey(layer, "CLOSE_CONNECTION", "NORMAL");
  }

  /* create the image object  */
  if (!map->outputformat) {
    msSetError(MS_WCSERR, "The map outputformat is missing!",
               "msWCSGetCoverage20()");
    return msWCSException(map, NULL, NULL, params->version);
  } else if (MS_RENDERER_PLUGIN(map->outputformat)) {
    image = msImageCreate(map->width, map->height, map->outputformat,
                          map->web.imagepath, map->web.imageurl, map->resolution,
                          map->defresolution, &map->imagecolor);
  } else if (MS_RENDERER_RAWDATA(map->outputformat)) {
    image = msImageCreate(map->width, map->height, map->outputformat,
                          map->web.imagepath, map->web.imageurl, map->resolution,
                          map->defresolution, &map->imagecolor);
  } else {
    msFree(bandlist);
    msSetError(MS_WCSERR, "Map outputformat not supported for WCS!",
               "msWCSGetCoverage20()");
    return msWCSException(map, NULL, NULL, params->version);
  }

  if (image == NULL) {
    msFree(bandlist);
    return msWCSException(map, NULL, NULL, params->version);
  }

  /* Actually produce the "grid". */
  if( MS_RENDERER_RAWDATA(map->outputformat) ) {
    status = msDrawRasterLayerLow( map, layer, image, NULL );
  } else {
    rasterBufferObj rb;
    MS_IMAGE_RENDERER(image)->getRasterBufferHandle(image,&rb);
    status = msDrawRasterLayerLow( map, layer, image, &rb );
  }

  if( status != MS_SUCCESS ) {
    msFree(bandlist);
    msFreeImage(image);
    return msWCSException(map, NULL, NULL, params->version );
  }

  /* GML+Image */
  /* Embed the image into multipart message */
  if(params->multipart == MS_TRUE) {
    xmlDocPtr psDoc = NULL;       /* document pointer */
    xmlNodePtr psRootNode, psRangeSet, psFile, psRangeParameters;
    xmlNsPtr psGmlNs = NULL,
             psGmlcovNs = NULL,
             psSweNs = NULL,
             psXLinkNs = NULL;
    wcs20coverageMetadataObj tmpCm;
    char *srs_uri, *default_filename;
    const char *filename;
    char *file_ref;
    int length = 0, swapAxes;

    /* Create Document  */
    psDoc = xmlNewDoc(BAD_CAST "1.0");
    psRootNode = xmlNewNode(NULL, BAD_CAST MS_WCS_GML_COVERAGETYPE_RECTIFIED_GRID_COVERAGE);
    xmlDocSetRootElement(psDoc, psRootNode);

    msWCSPrepareNamespaces20(psDoc, psRootNode, map);

    psGmlNs    = xmlSearchNs(psDoc, psRootNode, BAD_CAST MS_OWSCOMMON_GML_NAMESPACE_PREFIX);
    psGmlcovNs = xmlSearchNs(psDoc, psRootNode, BAD_CAST MS_OWSCOMMON_GMLCOV_NAMESPACE_PREFIX);
    psSweNs    = xmlSearchNs(psDoc, psRootNode, BAD_CAST MS_OWSCOMMON_SWE_NAMESPACE_PREFIX);
    xmlSearchNs(psDoc, psRootNode, BAD_CAST MS_OWSCOMMON_WCS_NAMESPACE_PREFIX);
    psXLinkNs  = xmlSearchNs(psDoc, psRootNode, BAD_CAST MS_OWSCOMMON_W3C_XLINK_NAMESPACE_PREFIX);

    xmlNewNsProp(psRootNode, psGmlNs, BAD_CAST "id", BAD_CAST layer->name);

    xmlSetNs(psRootNode, psGmlcovNs);

    srs_uri = msOWSGetProjURI(&map->projection, NULL, "CO", 1);

    tmpCm = cm;
    tmpCm.extent = map->extent;
    tmpCm.xsize = map->width;
    tmpCm.ysize = map->height;
    strlcpy(tmpCm.srs_uri, srs_uri, sizeof(tmpCm.srs_uri));

    tmpCm.xresolution = map->gt.geotransform[1];
    tmpCm.yresolution = map->gt.geotransform[5];

    tmpCm.extent.minx = MIN(map->gt.geotransform[0], map->gt.geotransform[0] + map->width * tmpCm.xresolution);
    tmpCm.extent.miny = MIN(map->gt.geotransform[3], map->gt.geotransform[3] + map->height * tmpCm.yresolution);
    tmpCm.extent.maxx = MAX(map->gt.geotransform[0], map->gt.geotransform[0] + map->width * tmpCm.xresolution);
    tmpCm.extent.maxy = MAX(map->gt.geotransform[3], map->gt.geotransform[3] + map->height * tmpCm.yresolution);

    swapAxes = msWCSSwapAxes20(srs_uri);
    msFree(srs_uri);

    /* Setup layer information  */
    msWCSCommon20_CreateBoundedBy(layer, &tmpCm, psGmlNs, psRootNode, &(map->projection), swapAxes);
    msWCSCommon20_CreateDomainSet(layer, &tmpCm, psGmlNs, psRootNode, &(map->projection), swapAxes);

    psRangeSet = xmlNewChild(psRootNode, psGmlNs, BAD_CAST "rangeSet", NULL);
    psFile     = xmlNewChild(psRangeSet, psGmlNs, BAD_CAST "File", NULL);

    /* TODO: wait for updated specifications */
    psRangeParameters = xmlNewChild(psFile, psGmlNs, BAD_CAST "rangeParameters", NULL);

    default_filename = msStrdup("out.");
    default_filename = msStringConcatenate(default_filename, MS_IMAGE_EXTENSION(image->format));

    filename = msGetOutputFormatOption(image->format, "FILENAME", default_filename);
    length = strlen("coverage/") + strlen(filename) + 1;
    file_ref = msSmallMalloc(length);
    strlcpy(file_ref, "coverage/", length);
    strlcat(file_ref, filename, length);

    xmlNewNsProp(psRangeParameters, psXLinkNs, BAD_CAST "href", BAD_CAST file_ref);
    xmlNewNsProp(psRangeParameters, psXLinkNs, BAD_CAST "role", BAD_CAST MS_IMAGE_MIME_TYPE(map->outputformat));
    xmlNewNsProp(psRangeParameters, psXLinkNs, BAD_CAST "arcrole", BAD_CAST "fileReference");

    xmlNewChild(psFile, psGmlNs, BAD_CAST "fileReference", BAD_CAST file_ref);
    xmlNewChild(psFile, psGmlNs, BAD_CAST "fileStructure", NULL);
    xmlNewChild(psFile, psGmlNs, BAD_CAST "mimeType", BAD_CAST MS_IMAGE_MIME_TYPE(map->outputformat));

    msWCSCommon20_CreateRangeType(layer, &cm, bandlist, psGmlNs, psGmlcovNs, psSweNs, psXLinkNs, psRootNode);

    msIO_setHeader("Content-Type","multipart/mixed; boundary=wcs");
    msIO_sendHeaders();
    msIO_printf("--wcs\n");

    msWCSWriteDocument20(map, psDoc);
    msWCSWriteFile20(map, image, params, 1);

    msFree(file_ref);
    xmlFreeDoc(psDoc);
    xmlCleanupParser();
  }
  /* just print out the file without gml */
  else {
    msWCSWriteFile20(map, image, params, 0);
  }

  msFree(bandlist);
  msWCSClearCoverageMetadata20(&cm);
  msFreeImage(image);
  return MS_SUCCESS;
}

#endif /* defined(USE_LIBXML2) */

#endif /* defined(USE_WCS_SVR) */<|MERGE_RESOLUTION|>--- conflicted
+++ resolved
@@ -1599,9 +1599,9 @@
 
 static int msWCSWriteFile20(mapObj* map, imageObj* image, wcs20ParamsObjPtr params, int multipart)
 {
-<<<<<<< HEAD
   int status;
   char* filename = NULL;
+  char *base_dir = NULL;
   const char *fo_filename;
   int i;
 
@@ -1632,11 +1632,12 @@
 
     if( GDALGetMetadataItem( hDriver, GDAL_DCAP_VIRTUALIO, NULL )
         != NULL ) {
+      base_dir = msTmpFile(map, map->mappath, "/vsimem/wcsout", NULL);
       if( fo_filename )
-        filename = msStrdup(CPLFormFilename("/vsimem/wcsout",
+        filename = msStrdup(CPLFormFilename(base_dir,
                                             fo_filename,NULL));
       else
-        filename = msStrdup(CPLFormFilename("/vsimem/wcsout",
+        filename = msStrdup(CPLFormFilename(base_dir,
                                             "out", pszExtension ));
 
       /*            CleanVSIDir( "/vsimem/wcsout" ); */
@@ -1704,15 +1705,6 @@
       msIO_fprintf( stdout, "\n--wcs--%c%c", 10, 10 );
     return MS_SUCCESS;
   }
-=======
-    int status;
-    char* filename = NULL;
-    char *base_dir = NULL;
-    const char *fo_filename;
-    int i;
-
-    fo_filename = msGetOutputFormatOption( image->format, "FILENAME", NULL );
->>>>>>> 8596a7a0
 
   /* -------------------------------------------------------------------- */
   /*      When potentially listing multiple files, we take great care     */
@@ -1720,7 +1712,7 @@
   /*      it is the only file listed in the coverages document.           */
   /* -------------------------------------------------------------------- */
   {
-    char **all_files = CPLReadDir( "/vsimem/wcsout" );
+    char **all_files = CPLReadDir( base_dir );
     int count = CSLCount(all_files);
 
     if( msIO_needBinaryStdout() == MS_FAILURE )
@@ -1730,39 +1722,10 @@
     for( i = count-1; i >= 0; i-- ) {
       const char *this_file = all_files[i];
 
-<<<<<<< HEAD
       if( EQUAL(this_file,".") || EQUAL(this_file,"..") ) {
         all_files = CSLRemoveStrings( all_files, i, 1, NULL );
         continue;
       }
-=======
-        if( GDALGetMetadataItem( hDriver, GDAL_DCAP_VIRTUALIO, NULL )
-            != NULL )
-        {
-            base_dir = msTmpFile(map, map->mappath, "/vsimem/wcsout", NULL);
-            if( fo_filename )
-                filename = msStrdup(CPLFormFilename(base_dir,
-                                                    fo_filename,NULL));
-            else
-                filename = msStrdup(CPLFormFilename(base_dir,
-                                                    "out", pszExtension ));
-
-            /*            CleanVSIDir( "/vsimem/wcsout" ); */
-
-            msReleaseLock( TLOCK_GDAL );
-            status = msSaveImage(map, image, filename);
-            if( status != MS_SUCCESS )
-            {
-                msSetError(MS_MISCERR, "msSaveImage() failed",
-                           "msWCSWriteFile20()");
-                return msWCSException20(map, "mapserv", "NoApplicableCode",
-                                        params->version);
-            }
-        }
-        msReleaseLock( TLOCK_GDAL );
-    }
-#endif
->>>>>>> 8596a7a0
 
       if( i > 0 && EQUAL(this_file,CPLGetFilename(filename)) ) {
         all_files = CSLRemoveStrings( all_files, i, 1, NULL );
@@ -1774,41 +1737,7 @@
     /* -------------------------------------------------------------------- */
     /*      Dump all the files in the memory directory as mime sections.    */
     /* -------------------------------------------------------------------- */
-<<<<<<< HEAD
     count = CSLCount(all_files);
-=======
-#ifdef GDAL_DCAP_VIRTUALIO
-    {
-        char **all_files = CPLReadDir( base_dir );
-        int count = CSLCount(all_files);
-
-        if( msIO_needBinaryStdout() == MS_FAILURE )
-            return MS_FAILURE;
-
-        msAcquireLock( TLOCK_GDAL );
-        for( i = count-1; i >= 0; i-- )
-        {
-            const char *this_file = all_files[i];
-
-            if( EQUAL(this_file,".") || EQUAL(this_file,"..") )
-            {
-                all_files = CSLRemoveStrings( all_files, i, 1, NULL );
-                continue;
-            }
-
-            if( i > 0 && EQUAL(this_file,CPLGetFilename(filename)) )
-            {
-                all_files = CSLRemoveStrings( all_files, i, 1, NULL );
-                all_files = CSLInsertString(all_files,0,CPLGetFilename(filename));
-                i++;
-            }
-        }
-
-        /* -------------------------------------------------------------------- */
-        /*      Dump all the files in the memory directory as mime sections.    */
-        /* -------------------------------------------------------------------- */
-        count = CSLCount(all_files);
->>>>>>> 8596a7a0
 
     if(count > 1 && multipart == MS_FALSE) {
       msDebug( "msWCSWriteFile20(): force multipart output without gml summary because we have multiple files in the result.\n" );
@@ -1824,35 +1753,9 @@
       unsigned char block[4000];
       int bytes_read;
 
-<<<<<<< HEAD
       if( i == 0
           && !EQUAL(MS_IMAGE_MIME_TYPE(map->outputformat), "unknown") )
         mimetype = MS_IMAGE_MIME_TYPE(map->outputformat);
-=======
-            msIO_fprintf(
-                stdout,
-                "Content-Type: %s\n"
-                "Content-Description: coverage data\n"
-                "Content-Transfer-Encoding: binary\n"
-                "Content-ID: coverage/%s\n"
-                "Content-Disposition: attachment; filename=%s%c%c",
-                mimetype,
-                all_files[i],
-                all_files[i],
-                10, 10 );
-
-            fp = VSIFOpenL(
-                CPLFormFilename(base_dir, all_files[i], NULL),
-                "rb" );
-            if( fp == NULL )
-            {
-                msReleaseLock( TLOCK_GDAL );
-                msSetError( MS_MISCERR,
-                            "Failed to open %s for streaming to stdout.",
-                            "msWCSWriteFile20()", all_files[i] );
-                return MS_FAILURE;
-            }
->>>>>>> 8596a7a0
 
       if( mimetype == NULL )
         mimetype = "application/octet-stream";
@@ -1880,7 +1783,7 @@
 
 
       fp = VSIFOpenL(
-             CPLFormFilename("/vsimem/wcsout", all_files[i], NULL),
+             CPLFormFilename(base_dir, all_files[i], NULL),
              "rb" );
       if( fp == NULL ) {
         msReleaseLock( TLOCK_GDAL );
@@ -1893,24 +1796,12 @@
       while( (bytes_read = VSIFReadL(block, 1, sizeof(block), fp)) > 0 )
         msIO_fwrite( block, 1, bytes_read, stdout );
 
-<<<<<<< HEAD
       VSIFCloseL( fp );
 
-      VSIUnlink( all_files[i] );
-=======
-            VSIUnlink( CPLFormFilename(base_dir, all_files[i], NULL) );
-        }
-
-        msFree(base_dir);
-        msFree(filename);
-        CSLDestroy( all_files );
-        msReleaseLock( TLOCK_GDAL );
-        if(multipart)
-            msIO_fprintf( stdout, "\n--wcs--%c%c", 10, 10 );
-        return MS_SUCCESS;
->>>>>>> 8596a7a0
-    }
-
+      VSIUnlink( CPLFormFilename(base_dir, all_files[i], NULL) );
+    }
+
+    msFree(base_dir);
     msFree(filename);
     CSLDestroy( all_files );
     msReleaseLock( TLOCK_GDAL );

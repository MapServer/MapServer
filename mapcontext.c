--- conflicted
+++ resolved
@@ -392,12 +392,8 @@
   pszValue = msLookupHashTable(&(layer->metadata), "wms_format");
 
   if (
-<<<<<<< HEAD
+    pszValue && (
 #if !(defined USE_PNG)
-=======
-    pszValue && (
-#if !(defined USE_GD_PNG || defined USE_PNG)
->>>>>>> 55a56881
     strcasecmp(pszValue, "image/png") == 0 ||
     strcasecmp(pszValue, "PNG") == 0 ||
 #endif
@@ -405,15 +401,7 @@
     strcasecmp(pszValue, "image/jpeg") == 0 ||
     strcasecmp(pszValue, "JPEG") == 0 ||
 #endif
-<<<<<<< HEAD
-    0 ) {
-=======
-#ifndef USE_GD_GIF
-    strcasecmp(pszValue, "image/gif") == 0 ||
-    strcasecmp(pszValue, "GIF") == 0 ||
-#endif
     0 )) {
->>>>>>> 55a56881
     char **papszList=NULL;
     int i, numformats=0;
 

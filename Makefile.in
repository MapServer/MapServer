# @configure_input@
# Run ./configure in the main MapServer directory to turn this Makefile.in
# into a proper Makefile

prefix		=	@prefix@
exec_prefix	=	@exec_prefix@
libdir	=	@libdir@
bindir	=	@bindir@
srcdir	=	@srcdir@
top_builddir = @top_builddir@
SHELL = @SHELL@
package     = @PACKAGE_NAME@
#
# MS_VERSION - Set by configure based in mapserver.h
#
MS_VERSION=	@MS_VERSION@

#
# Name of static and shared libs to produce
#
LIBMAP=	libmapserver.la

#
# If you want to ignore missing datafile errors uncomment the following
# line. This is especially useful with large tiled datasets that may not
# have complete data for each tile.
#
#IGNORE_MISSING_DATA=-DIGNORE_MISSING_DATA
IGNORE_MISSING_DATA = @IGNORE_MISSING_DATA@

#
# If you want to use shape Z and M parameter this option must be set.
# It's OFF by default.
#
#USE_POINT_Z_M=-DUSE_POINT_Z_M
USE_POINT_Z_M = @USE_POINT_Z_M@

#
# If you want to use disable fast versions of NINT (used by default) then
# define the following
# It's OFF by default.
#
#USE_NINT=-DUSE_GENERIC_MS_NINT
USE_NINT = @USE_NINT@

#
# Apparently these aren't as commonplace as I'd hoped. Edit the
# following line to reflect the missing functions on your platform.
#
# STRINGS=-DNEED_STRCASECMP -DNEED_STRNCASECMP -DNEED_STRDUP -DNEED_STRLCAT
STRINGS= @STRINGS@

# Proj.4 distribution (cartographic projection routines). Not required for normal use.
PROJ_INC=  @PROJ_INC@
PROJ_LIBS= @PROJ_LIBS@
PROJ=      @PROJ_ENABLED@

# GD distribution
GD_INC=  @GD_INC@
GD_LIB=  @GD_LIB@

AGG_INC=  -Irenderers/agg/include

#
# Optional Opengl Support.
#
FTGL=     @FTGL_ENABLED@
FTGL_LIB=  @FTGL_LIB@
FTGL_INC=  @FTGL_INC@

#Freetype support
FT_ENABLE=     @FT_ENABLED@
FT_LIB=  @FT_LIB@
FT_INC=  @FT_INC@

#
# Optional Opengl Support.
#
OGL=     @OGL_ENABLED@
OGL_LIB=  @OGL_LIB@
OGL_INC=  @OGL_INC@


PNG_INC= @PNG_INC@
PNG_LIB= @PNG_LIB@

#
# Giflib support
#
GIF_INC= @GIF_INC@
GIF_LIB= @GIF_LIB@
GIF=	 @GIF_ENABLED@


# JPEG distribution (raster support for grayscale JPEG images, INPUT ONLY).
JPEG_INC= @JPEG_INC@
JPEG_LIB= @JPEG_LIB@
JPEG=     @JPEG_ENABLED@

# ESRI SDE Support. You MUST have the SDE Client libraries and include files
# on your system someplace. The actual SDE server you wish to connect to can
# be elsewhere.
SDE=	  @SDE_ENABLED@
SDE_LIB=  @SDE_LIB@
SDE_INC=  @SDE_INC@

# Optional OGR Support.  OGC Simple Feature inspired interface for vector
# formats.  See http://ogr.maptools.org/
# Note that since OGR is part of the GDAL library, it uses GDAL_LIB + GDAL_INC
OGR=	  @OGR_ENABLED@

# Optional GDAL Support (provides read access to a variety of raster formats)
# See http://www.remotesensing.org/gdal/
GDAL=	  @GDAL_ENABLED@
GDAL_LIB=  @GDAL_LIB@
GDAL_INC=  @GDAL_INC@

# Optional GEOS Support.
# See http://geos.refractions.net/
GEOS=     @GEOS_ENABLED@
GEOS_LIB=  @GEOS_LIB@
GEOS_INC=  @GEOS_INC@

# Optional PostGIS Support.  See http://postgis.refractions.net/
POSTGIS=      @POSTGIS_ENABLED@
POSTGIS_LIB=  @POSTGIS_LIB@
POSTGIS_INC=  @POSTGIS_INC@

# Optional Mysql Support. 
MYSQL=      @MYSQL_ENABLED@
MYSQL_LIB=  @MYSQL_LIB@
MYSQL_INC=  @MYSQL_INC@

# Optional ORACLESPATIAL Support. Contact: cabral@cttmar.univali.br
ORACLESPATIAL=@ORACLESPATIAL_ENABLED@
ORACLESPATIAL_LIB=@ORACLESPATIAL_LIB@
ORACLESPATIAL_INC=@ORACLESPATIAL_INC@

# libcurl ... required for WMS/WFS Client Connections
CURL_INC=@CURL_INC@
CURL_LIB=@CURL_LIB@

# libfribibi ... 
FRIBIDI=@FRIBIDI_ENABLED@
FRIBIDI_INC=@FRIBIDI_INC@
FRIBIDI_LIB=@FRIBIDI_LIB@


# libxml2 ... required for OGC SOS Server
XML2_INC=@XML2_INC@
XML2_LIB=@XML2_LIB@

# libxslt ... required for xml mapfile
XSLT_INC=@XSLT_INC@
XSLT_LIB=@XSLT_LIB@

# libexslt ... required for xml mapfile
EXSLT_INC=@EXSLT_INC@
EXSLT_LIB=@EXSLT_LIB@

# Optional Exempi
EXEMPI=@EXEMPI_ENABLED@
EXEMPI_INC=@EXEMPI_INC@
EXEMPI_LIB=@EXEMPI_LIB@

# Optional FastCGI
FASTCGI=@FASTCGI_ENABLED@
FASTCGI_INC=@FASTCGI_INC@
FASTCGI_LIB=@FASTCGI_LIB@

APXS=@APXS@
APACHE_INC=@APACHE_INC@
APR_INC=@APR_INC@
APR_LIB=@APR_LIBS@

# OWS: OGC Web Services support
# OGC WMS Server:  -DUSE_WMS_SVR (Requires PROJ4 support)
# OGC WMS Client Connections:  -DUSE_WMS_LYR (Requires PROJ4 and libcurl)
# OGC WFS Server: -DUSE_WFS_SVR (Requires OGR, PROJ4 recommended)
# OGC WFS Client: -DUSE_WFS_LYR (Requires OGR, PROJ4 and libcurl)
# OGC WCS Server: -DUSE_WCS_SVR (Requires GDAL and PROJ4)
# OGC SOS Server: -DUSE_SOS_SVR (Requires PROJ4 and libxml2)
OWS=@WMS_SVR_ENABLED@ @WMS_LYR_ENABLED@ @WFS_SVR_ENABLED@ @WFS_LYR_ENABLED@ @WCS_SVR_ENABLED@ @SOS_SVR_ENABLED@

#
# IMPORTANT NOTE ABOUT REGEX FOR PHP_MAPSCRIPT USERS:
#
# In order to compile the PHP_MAPSCRIPT module, we have to make MapServer
# use the same version of the REGEX library that PHP was compiled with:
#
PHP_REGEX_OBJ=@PHP_REGEX_OBJ@
PHP_REGEX_INC=@PHP_REGEX_INC@

#
# Multithreading support.
#
THREAD=@THREAD_FLAG@
THREAD_LIB=@THREAD_LIB@

#
# libiconv - Enables Internationalization
#
ICONV=@ICONV_ENABLED@
ICONV_LIB=@ICONV_LIB@
ICONV_INC=@ICONV_INC@

CAIRO=@CAIRO_ENABLED@
CAIRO_LIB=@CAIRO_LIB@
CAIRO_INC=@CAIRO_INC@

LIBSVG_CAIRO=@LIBSVG_CAIRO_ENABLED@
LIBSVG_CAIRO_LIB=@LIBSVG_CAIRO_LIB@
LIBSVG_CAIRO_INC=@LIBSVG_CAIRO_INC@

#
# Pick a compiler, etc. Flex and bison are only required if you need to modify the mapserver lexer (maplexer.l) or expression parser (mapparser.y).
#
CXX=	@CXX@
CC=     @CC@
LD=     @CXX@
AR= ar rc
RANLIB= @RANLIB@
LEX=    @LEX@
YACC=   @YACC@
LIBTOOL=@LIBTOOL@
INSTALL=@INSTALL@
SED=@SED@

LTCC=$(LIBTOOL) --mode=compile --tag=CC
LTCXX=$(LIBTOOL) --mode=compile --tag=CXX
LTLD=$(LIBTOOL) --mode=link --tag=CXX
LTINSTALL=$(LIBTOOL) --mode=install
OBJ_SUFFIX=lo

XTRALIBS= @XTRALIBS@
RUNPATHS= -rpath $(libdir)

LT_LDFLAGS= $(RUNPATHS)
LINK=$(LTLD) $(LD) $(LT_LDFLAGS)

DEFINES = @ALL_ENABLED@ 

INCLUDES = $(FT_INC) $(REGEX_INC) $(PNG_INC) $(GIF_INC) $(JPEG_INC) $(GD_INC) \
        $(AGG_INC) $(OGL_INC) $(FTGL_INC) $(PROJ_INC) $(EGIS_INC) \
        $(SDE_INC) $(GDAL_INC) $(POSTGIS_INC) $(MYSQL_INC) \
        $(CURL_INC) $(ORACLESPATIAL_INC) $(GEOS_INC) $(ICONV_INC) \
<<<<<<< HEAD
        $(EXEMPI_INC) $(ZLIB_INC) $(XML2_INC) $(FRIBIDI_INC) $(CAIRO_INC) $(LIBSVG_CAIRO_INC) \
=======
        $(FASTCGI_INC) $(EXEMPI_INC) $(XML2_INC) $(FRIBIDI_INC) $(CAIRO_INC) $(LIBSVG_CAIRO_INC) \
>>>>>>> ef4ce1e4
		  $(APR_INC) $(APACHE_INC)

FLAGS = @DEBUG_FLAGS@ $(DEFINES) $(INCLUDES)

CFLAGS   = @CFLAGS@ $(FLAGS)
CXXFLAGS = @CXXFLAGS@ $(FLAGS)

# Link flags and shared libs only
SUP_LIBS =  $(FT_LIB) $(GD_LIB) $(OGL_LIB) $(FTGL_LIB) $(PROJ_LIBS) \
          $(JPEG_LIB) $(PNG_LIB) $(GIF_LIB) $(SDE_LIB) $(GDAL_LIB) $(POSTGIS_LIB) \
	  $(MYSQL_LIB) $(CURL_LIB) $(ORACLESPATIAL_LIB) $(GEOS_LIB) \
<<<<<<< HEAD
	  $(THREAD_LIB) $(ICONV_LIB) $(EXEMPI_LIB) $(XSLT_LIB) $(EXSLT_LIB) \
	  $(ZLIB_LIB) $(XML2_LIB) $(FRIBIDI_LIB) $(XTRALIBS)  $(CAIRO_LIB) $(LIBSVG_CAIRO_LIB) \
=======
	  $(THREAD_LIB) $(ICONV_LIB) $(FASTCGI_LIB) $(EXEMPI_LIB) $(XSLT_LIB) $(EXSLT_LIB) \
	  $(XML2_LIB) $(FRIBIDI_LIB) $(XTRALIBS)  $(CAIRO_LIB) $(LIBSVG_CAIRO_LIB) \
>>>>>>> ef4ce1e4
	  $(APR_LIB)


EXE_LDFLAGS =	$(RUNPATHS) -lmapserver $(SUP_LIBS)

RM= /bin/rm -f

AGG_OBJ=renderers/agg/src/clipper.$(OBJ_SUFFIX) renderers/agg/src/agg_arc.$(OBJ_SUFFIX) renderers/agg/src/agg_curves.$(OBJ_SUFFIX)\
		  renderers/agg/src/agg_vcgen_contour.$(OBJ_SUFFIX) renderers/agg/src/agg_vcgen_dash.$(OBJ_SUFFIX)\
		  renderers/agg/src/agg_vcgen_stroke.$(OBJ_SUFFIX) renderers/agg/src/agg_image_filters.$(OBJ_SUFFIX)\
		  renderers/agg/src/agg_line_aa_basics.$(OBJ_SUFFIX) renderers/agg/src/agg_line_profile_aa.$(OBJ_SUFFIX)\
		  renderers/agg/src/agg_sqrt_tables.$(OBJ_SUFFIX) renderers/agg/src/agg_embedded_raster_fonts.$(OBJ_SUFFIX)\
		  renderers/agg/src/agg_trans_affine.$(OBJ_SUFFIX) renderers/agg/src/agg_vpgen_clip_polygon.$(OBJ_SUFFIX)\
		  renderers/agg/src/agg_vpgen_clip_polyline.$(OBJ_SUFFIX) renderers/agg/src/agg_font_freetype.$(OBJ_SUFFIX)

OBJS= $(AGG_OBJ) mapgeomutil.$(OBJ_SUFFIX) mapdummyrenderer.$(OBJ_SUFFIX) mapogl.$(OBJ_SUFFIX) mapoglrenderer.$(OBJ_SUFFIX) mapoglcontext.$(OBJ_SUFFIX) \
				mapimageio.$(OBJ_SUFFIX) mapcairo.$(OBJ_SUFFIX) maprendering.$(OBJ_SUFFIX) mapgeomtransform.$(OBJ_SUFFIX) mapquantization.$(OBJ_SUFFIX) \
				maptemplate.$(OBJ_SUFFIX) mapbits.$(OBJ_SUFFIX) maphash.$(OBJ_SUFFIX) mapshape.$(OBJ_SUFFIX) mapxbase.$(OBJ_SUFFIX) mapparser.$(OBJ_SUFFIX) maplexer.$(OBJ_SUFFIX) \
				maptree.$(OBJ_SUFFIX) mapsearch.$(OBJ_SUFFIX) mapstring.$(OBJ_SUFFIX) mapsymbol.$(OBJ_SUFFIX) mapfile.$(OBJ_SUFFIX) maplegend.$(OBJ_SUFFIX) maputil.$(OBJ_SUFFIX) \
				mapscale.$(OBJ_SUFFIX) mapquery.$(OBJ_SUFFIX) maplabel.$(OBJ_SUFFIX) maperror.$(OBJ_SUFFIX) mapprimitive.$(OBJ_SUFFIX) mapproject.$(OBJ_SUFFIX) mapraster.$(OBJ_SUFFIX) \
				mapsde.$(OBJ_SUFFIX) mapogr.$(OBJ_SUFFIX) mappostgis.$(OBJ_SUFFIX) maplayer.$(OBJ_SUFFIX) mapresample.$(OBJ_SUFFIX) mapwms.$(OBJ_SUFFIX) \
				mapwmslayer.$(OBJ_SUFFIX) maporaclespatial.$(OBJ_SUFFIX) mapgml.$(OBJ_SUFFIX) mapprojhack.$(OBJ_SUFFIX) mapthread.$(OBJ_SUFFIX) mapdraw.$(OBJ_SUFFIX) \
				mapgd.$(OBJ_SUFFIX) mapagg.$(OBJ_SUFFIX) mapoutput.$(OBJ_SUFFIX) mapgdal.$(OBJ_SUFFIX) mapimagemap.$(OBJ_SUFFIX) mapows.$(OBJ_SUFFIX) mapwfs.$(OBJ_SUFFIX) \
				mapwfs11.$(OBJ_SUFFIX) mapwfslayer.$(OBJ_SUFFIX) mapcontext.$(OBJ_SUFFIX) maphttp.$(OBJ_SUFFIX) mapdrawgdal.$(OBJ_SUFFIX) mapjoin.$(OBJ_SUFFIX) mapgraticule.$(OBJ_SUFFIX) \
				mapcopy.$(OBJ_SUFFIX) mapogcfilter.$(OBJ_SUFFIX) mapogcsld.$(OBJ_SUFFIX) maptime.$(OBJ_SUFFIX) mapwcs.$(OBJ_SUFFIX) mapwcs11.$(OBJ_SUFFIX) mapcpl.$(OBJ_SUFFIX) cgiutil.$(OBJ_SUFFIX) \
				maprasterquery.$(OBJ_SUFFIX) mapobject.$(OBJ_SUFFIX) mapgeos.$(OBJ_SUFFIX) classobject.$(OBJ_SUFFIX) layerobject.$(OBJ_SUFFIX) mapio.$(OBJ_SUFFIX) mappool.$(OBJ_SUFFIX) \
				mapregex.$(OBJ_SUFFIX) mappluginlayer.$(OBJ_SUFFIX) mapogcsos.$(OBJ_SUFFIX) mappostgresql.$(OBJ_SUFFIX) mapcrypto.$(OBJ_SUFFIX) mapowscommon.$(OBJ_SUFFIX) \
				maplibxml2.$(OBJ_SUFFIX) mapdebug.$(OBJ_SUFFIX) mapchart.$(OBJ_SUFFIX) maptclutf.$(OBJ_SUFFIX) mapxml.$(OBJ_SUFFIX) mapkml.$(OBJ_SUFFIX) mapkmlrenderer.$(OBJ_SUFFIX) \
				mapogroutput.$(OBJ_SUFFIX) mapwcs20.$(OBJ_SUFFIX)  mapogcfiltercommon.$(OBJ_SUFFIX) mapunion.$(OBJ_SUFFIX) mapcluster.$(OBJ_SUFFIX) mapxmp.$(OBJ_SUFFIX) \
				mapuvraster.$(OBJ_SUFFIX) mapservutil.$(OBJ_SUFFIX) maptile.$(OBJ_SUFFIX)

HEADERS=	cgiutil.h mapgml.h mapoglcontext.h mapregex.h\
			maptile.h dxfcolor.h maphash.h mapoglrenderer.h mapresample.h\
			maptime.h mapagg.h maphttp.h mapows.h mapserv.h\
			maptree.h mapaxisorder.h mapio.h mapowscommon.h\
			mapwcs.h mapcopy.h mapkmlrenderer.h mapparser.h mapshape.h\
			mapentities.h maplibxml2.h mappostgis.h mapsymbol.h maperror.h\
			mapogcfilter.h mapprimitive.h maptemplate.h mapfile.h mapogcsld.h\
			mapproject.h mapthread.h

EXE_LIST = 	shp2img legend mapserv shptree shptreevis \
		shptreetst scalebar sortshp tile4ms \
		msencrypt mapserver-config

#
# --- You shouldn't have to edit anything else. ---
#
all: $(LIBMAP) $(EXE_LIST) @MAKE_PHP_MAPSCRIPT@ @MAKE_PYTHON_MAPSCRIPT@ 

# Explicitly invoke this rule when maplexer.l is altered.  We don't do
# it automatically for the reasons listed in #2310

lexer:
	$(LEX) --nounistd -Pmsyy -i -omaplexer.c maplexer.l

maplexer.c:	maplexer.l
	@echo '----------------------------------------------------------------'
	@echo '--  Please run "make lexer" if you have altered maplexer.l     -'
	@echo '----------------------------------------------------------------'

Makefile: Makefile.in config.status
	./config.status $@

config.status: configure
	./config.status --recheck
#
# Non-gnumake's don't seem to use this pattern rule, 
# but have a similar built-in rule for C code.  So try not
# to change these, since the change is unlikely to stick.
# 
.SUFFIXES:
.SUFFIXES: .cpp .c .$(OBJ_SUFFIX)

mapserver.h: $(HEADERS)
	touch mapserver.h

.c.$(OBJ_SUFFIX): $(HEADERS)
	$(LTCC) $(CC) -c $(CFLAGS) $< -o $@

mapserv.$(OBJ_SUFFIX): mapserv.c $(HEADERS)
	$(LTCC) $(CC) -c $(CFLAGS) $(FASTCGI_INC) mapserv.c -o $@

.cpp.$(OBJ_SUFFIX): mapserver.h
	$(LTCXX) $(CXX) -c $(CXXFLAGS) $< -o $@
   
maplexer.o: maplexer.c mapserver.h mapfile.h

mapparser.o: mapparser.c mapserver.h

mapparser.c: mapparser.y
	$(YACC) -d -omapparser.c mapparser.y

mod_mapserver.la: $(LIBMAP) mod_mapserver.c
	$(APXS) -c -Wc,"$(CFLAGS)" $(LIBMAP) mod_mapserver.c

mapscript: mapscriptvars mapserver-config

$(LIBMAP): $(OBJS)
	$(LINK) -release $(MS_VERSION)  $(OBJS) $(SUP_LIBS) -o $(LIBMAP)

shp2pdf: $(LIBMAP) shp2pdf.$(OBJ_SUFFIX)
	$(LINK) shp2pdf.$(OBJ_SUFFIX) $(LIBMAP) -o shp2pdf

shp2img: $(LIBMAP) shp2img.$(OBJ_SUFFIX)
	$(LINK) shp2img.$(OBJ_SUFFIX) $(LIBMAP) -o shp2img

sym2img:  sym2img.$(OBJ_SUFFIX) $(LIBMAP)
	$(LINK) sym2img.$(OBJ_SUFFIX) $(LIBMAP) -o sym2img

legend: legend.$(OBJ_SUFFIX) $(LIBMAP)
	$(LINK) legend.$(OBJ_SUFFIX) $(LIBMAP) -o legend

scalebar: scalebar.$(OBJ_SUFFIX) $(LIBMAP)
	$(LINK) scalebar.$(OBJ_SUFFIX) $(LIBMAP) -o scalebar

mapserv: mapserv.$(OBJ_SUFFIX) $(LIBMAP)
	$(LINK) mapserv.$(OBJ_SUFFIX) $(LIBMAP) $(FASTCGI_LIB) -o mapserv

shpindex: shpindex.$(OBJ_SUFFIX) $(LIBMAP)
	$(LINK) shpindex.$(OBJ_SUFFIX) $(LIBMAP) -o shpindex

shptree: shptree.$(OBJ_SUFFIX) $(LIBMAP)
	$(LINK) shptree.$(OBJ_SUFFIX) $(LIBMAP) -o shptree

shptreevis: shptreevis.$(OBJ_SUFFIX) $(LIBMAP)
	$(LINK) shptreevis.$(OBJ_SUFFIX) $(LIBMAP) -o shptreevis

shptreetst: shptreetst.$(OBJ_SUFFIX) $(LIBMAP)
	$(LINK) shptreetst.$(OBJ_SUFFIX) $(LIBMAP) -o shptreetst

sortshp: sortshp.$(OBJ_SUFFIX) $(LIBMAP)
	$(LINK) sortshp.$(OBJ_SUFFIX) $(LIBMAP) -o sortshp

tile4ms: tile4ms.$(OBJ_SUFFIX) $(LIBMAP)
	$(LINK) tile4ms.$(OBJ_SUFFIX) $(LIBMAP) -o tile4ms

msencrypt: msencrypt.$(OBJ_SUFFIX) $(LIBMAP)
	$(LINK) msencrypt.$(OBJ_SUFFIX) $(LIBMAP) -o msencrypt

testexpr: testexpr.$(OBJ_SUFFIX) mapparser.$(OBJ_SUFFIX) maplexer.$(OBJ_SUFFIX) $(LIBMAP)
	$(LINK) testexpr.$(OBJ_SUFFIX) $(LIBMAP) -o testexpr

testcopy: testcopy.$(OBJ_SUFFIX) $(LIBMAP)
	$(LINK) testcopy.$(OBJ_SUFFIX) $(LIBMAP) -o testcopy

test_mapcrypto: mapcrypto.c mapserver.h $(LIBMAP)
	$(LINK) mapcrypto.c -DTEST_MAPCRYPTO $(LIBMAP) -o test_mapcrypto

mapscriptvars:	Makefile
	touch mapscriptvars
	pwd > mapscriptvars
	echo $(IGNORE_MISSING_DATA) $(USE_POINT_Z_M) $(STRINGS) @ALL_ENABLED@ >> mapscriptvars
	echo -I. $(PROJ_INC) $(GD_INC) $(TTF_INC) $(JPEG_INC) $(SDE_INC) $(OGR_INC) $(GDAL_INC) $(GEOS_INC) >> mapscriptvars
<<<<<<< HEAD
	echo $(LIBMAP) >> mapscriptvars
	echo $(STATIC_LIBS) >> mapscriptvars
=======
	echo $(EXE_LDFLAGS) >> mapscriptvars
>>>>>>> ef4ce1e4
	grep '#define MS_VERSION ' mapserver.h >> mapscriptvars

mapserver-config: Makefile
	rm -f mapserver-config
	echo '#!/bin/sh' > mapserver-config
	echo 'CONFIG_LIBS="$(SUP_LIBS)"' >> mapserver-config
	echo 'CONFIG_DEP_LIBS="$(LIBS)"' >> mapserver-config
	echo 'CONFIG_CFLAGS="$(CFLAGS)"' >> mapserver-config
	echo 'CONFIG_DEFINES="$(DEFINES)"' >> mapserver-config
	echo 'CONFIG_INCLUDES="$(INCLUDES)"' >> mapserver-config
	echo 'CONFIG_VERSION="'`grep '#define MS_VERSION ' mapserver.h | $(SED) 's/\"//g' | $(SED) 's/#define MS_VERSION //'`'"' >> mapserver-config
	cat mapserver-config.in >> mapserver-config
	chmod a+x mapserver-config

php_mapscript: $(LIBMAP)
	cd mapscript/php; $(MAKE);

php_mapscript_clean:
	cd mapscript/php; $(MAKE) clean;

php_mapscript_install:
	cd mapscript/php; $(MAKE) install DESTDIR=$(DESTDIR);

python_mapscript: $(LIBMAP)
	cd mapscript/python; $(MAKE);

python_mapscript_clean:
	cd mapscript/python; $(MAKE) clean;

python_mapscript_install:
	cd mapscript/python; $(MAKE) install DESTDIR=$(DESTDIR);

install: install-lib install-bin install-cgibin @MAKE_PHP_MAPSCRIPT_INSTALL@ @MAKE_PYTHON_MAPSCRIPT_INSTALL@

install-cgibin: install-lib mapserv
	$(LTINSTALL) $(INSTALL) mapserv $(DESTDIR)$(bindir)/mapserv
	@echo ""
	@echo "***** MapServer CGI / FastCGI Installation *****"
	@echo "To install MapServer, copy or symlink the \"$(bindir)/mapserv\" file"
	@echo "to your web server's cgi-bin directory."
	@echo "If you use MapScript then see the documentation for your specific MapScript"
	@echo "version for installation instructions."
	@echo ""

install-dirs:
	$(INSTALL) -d $(DESTDIR)$(bindir) $(DESTDIR)$(libdir)

install-bin: install-dirs install-lib $(EXE_LIST)
	@list='$(EXE_LIST)'; for p in $$list; do \
	  if test -f $$p; then \
	    $(LTINSTALL) $(INSTALL) $$p $(DESTDIR)$(bindir)/$$p; \
	  else :; fi; \
	done

install-lib: install-dirs $(LIBMAP)
	$(LTINSTALL) $(INSTALL) $(LIBMAP) $(DESTDIR)$(libdir)/$(LIBMAP); \

uninstall:
	@list='$(EXE_LIST)'; for p in $$list; do \
	  if test -f $(DESTDIR)$(bindir)/$$p; then \
	    $(LIBTOOL)  --mode=uninstall rm -f $(DESTDIR)$(bindir)/$$p; \
	  else :; fi; \
	done
	$(LIBTOOL)  --mode=uninstall rm -f $(DESTDIR)$(libdir)/$(LIBMAP)

install-module: mod_mapserver.la install-lib
	$(APXS) -i -a -n "mapserver" mod_mapserver.la

clean: @MAKE_PHP_MAPSCRIPT_CLEAN@ @MAKE_PYTHON_MAPSCRIPT_CLEAN@
	rm -rf $(LIBMAP) *.o *.lo *.la .libs $(EXE_LIST) renderers/agg/src/*.o renderers/agg/src/*.lo renderers/agg/src/.libs

exe-clean:
	rm -f $(EXE_LIST)

distclean:
	$(MAKE) clean
	rm config.log
	if test -d autom4te.cache ; then \
	  rm -f -r autom4te.cache ; \
	fi

sorta-clean:
	rm -f *.o *.lo<|MERGE_RESOLUTION|>--- conflicted
+++ resolved
@@ -244,11 +244,7 @@
         $(AGG_INC) $(OGL_INC) $(FTGL_INC) $(PROJ_INC) $(EGIS_INC) \
         $(SDE_INC) $(GDAL_INC) $(POSTGIS_INC) $(MYSQL_INC) \
         $(CURL_INC) $(ORACLESPATIAL_INC) $(GEOS_INC) $(ICONV_INC) \
-<<<<<<< HEAD
-        $(EXEMPI_INC) $(ZLIB_INC) $(XML2_INC) $(FRIBIDI_INC) $(CAIRO_INC) $(LIBSVG_CAIRO_INC) \
-=======
-        $(FASTCGI_INC) $(EXEMPI_INC) $(XML2_INC) $(FRIBIDI_INC) $(CAIRO_INC) $(LIBSVG_CAIRO_INC) \
->>>>>>> ef4ce1e4
+        $(EXEMPI_INC) $(XML2_INC) $(FRIBIDI_INC) $(CAIRO_INC) $(LIBSVG_CAIRO_INC) \
 		  $(APR_INC) $(APACHE_INC)
 
 FLAGS = @DEBUG_FLAGS@ $(DEFINES) $(INCLUDES)
@@ -260,13 +256,8 @@
 SUP_LIBS =  $(FT_LIB) $(GD_LIB) $(OGL_LIB) $(FTGL_LIB) $(PROJ_LIBS) \
           $(JPEG_LIB) $(PNG_LIB) $(GIF_LIB) $(SDE_LIB) $(GDAL_LIB) $(POSTGIS_LIB) \
 	  $(MYSQL_LIB) $(CURL_LIB) $(ORACLESPATIAL_LIB) $(GEOS_LIB) \
-<<<<<<< HEAD
 	  $(THREAD_LIB) $(ICONV_LIB) $(EXEMPI_LIB) $(XSLT_LIB) $(EXSLT_LIB) \
-	  $(ZLIB_LIB) $(XML2_LIB) $(FRIBIDI_LIB) $(XTRALIBS)  $(CAIRO_LIB) $(LIBSVG_CAIRO_LIB) \
-=======
-	  $(THREAD_LIB) $(ICONV_LIB) $(FASTCGI_LIB) $(EXEMPI_LIB) $(XSLT_LIB) $(EXSLT_LIB) \
 	  $(XML2_LIB) $(FRIBIDI_LIB) $(XTRALIBS)  $(CAIRO_LIB) $(LIBSVG_CAIRO_LIB) \
->>>>>>> ef4ce1e4
 	  $(APR_LIB)
 
 
@@ -420,12 +411,8 @@
 	pwd > mapscriptvars
 	echo $(IGNORE_MISSING_DATA) $(USE_POINT_Z_M) $(STRINGS) @ALL_ENABLED@ >> mapscriptvars
 	echo -I. $(PROJ_INC) $(GD_INC) $(TTF_INC) $(JPEG_INC) $(SDE_INC) $(OGR_INC) $(GDAL_INC) $(GEOS_INC) >> mapscriptvars
-<<<<<<< HEAD
 	echo $(LIBMAP) >> mapscriptvars
-	echo $(STATIC_LIBS) >> mapscriptvars
-=======
 	echo $(EXE_LDFLAGS) >> mapscriptvars
->>>>>>> ef4ce1e4
 	grep '#define MS_VERSION ' mapserver.h >> mapscriptvars
 
 mapserver-config: Makefile

--- conflicted
+++ resolved
@@ -728,11 +728,7 @@
 
 int readPNG(char *path, rasterBufferObj *rb)
 {
-<<<<<<< HEAD
-  png_uint_32 width,height,row_bytes;
-=======
   png_uint_32 width,height;
->>>>>>> 2f4b50a2
   unsigned char *a,*r,*g,*b;
   int bit_depth,color_type,i;
   unsigned char **row_pointers;
@@ -804,12 +800,7 @@
     png_set_add_alpha(png_ptr, 0xff, PNG_FILLER_AFTER);
 
   png_read_update_info(png_ptr, info_ptr);
-<<<<<<< HEAD
-  row_bytes = png_get_rowbytes(png_ptr, info_ptr);
-  assert(row_bytes == rb->data.rgba.row_step);
-=======
   assert(png_get_rowbytes(png_ptr, info_ptr) == rb->data.rgba.row_step);
->>>>>>> 2f4b50a2
 
   png_read_image(png_ptr, row_pointers);
   free(row_pointers);

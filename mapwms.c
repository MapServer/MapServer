/******************************************************************************
 * $Id$
 *
 * Project:  MapServer
 * Purpose:  OpenGIS Web Mapping Service support implementation.
 * Author:   Steve Lime and the MapServer team.
 *
 ******************************************************************************
 * Copyright (c) 1996-2005 Regents of the University of Minnesota.
 *
 * Permission is hereby granted, free of charge, to any person obtaining a
 * copy of this software and associated documentation files (the "Software"),
 * to deal in the Software without restriction, including without limitation
 * the rights to use, copy, modify, merge, publish, distribute, sublicense,
 * and/or sell copies of the Software, and to permit persons to whom the
 * Software is furnished to do so, subject to the following conditions:
 *
 * The above copyright notice and this permission notice shall be included in
 * all copies of this Software or works derived from this Software.
 *
 * THE SOFTWARE IS PROVIDED "AS IS", WITHOUT WARRANTY OF ANY KIND, EXPRESS
 * OR IMPLIED, INCLUDING BUT NOT LIMITED TO THE WARRANTIES OF MERCHANTABILITY,
 * FITNESS FOR A PARTICULAR PURPOSE AND NONINFRINGEMENT. IN NO EVENT SHALL
 * THE AUTHORS OR COPYRIGHT HOLDERS BE LIABLE FOR ANY CLAIM, DAMAGES OR OTHER
 * LIABILITY, WHETHER IN AN ACTION OF CONTRACT, TORT OR OTHERWISE, ARISING
 * FROM, OUT OF OR IN CONNECTION WITH THE SOFTWARE OR THE USE OR OTHER
 * DEALINGS IN THE SOFTWARE.
 *****************************************************************************/

#define _GNU_SOURCE

#include "mapserver.h"
#include "maperror.h"
#include "mapgml.h"
#include <ctype.h>
#include "maptemplate.h"

#include "mapogcsld.h"
#include "mapogcfilter.h"

#include "maptime.h"
#include "mapproject.h"

#include <stdarg.h>
#include <time.h>
#include <string.h>

#ifdef WIN32
#include <process.h>
#endif



/* ==================================================================
 * WMS Server stuff.
 * ================================================================== */
#ifdef USE_WMS_SVR

#ifdef USE_OGR
int ogrEnabled = 1;
#else
int ogrEnabled = 0;
#endif /* USE_OGR */

/*
** msWMSException()
**
** Report current MapServer error in requested format.
*/

int msWMSException(mapObj *map, int nVersion, const char *exception_code,
                   char *wms_exception_format)
{
  const char *encoding;
  char *schemalocation = NULL;

  /* Default to WMS 1.3.0 exceptions if version not set yet */
  if (nVersion <= 0)
    nVersion = OWS_1_3_0;

  /* get scheam location */
  schemalocation = msEncodeHTMLEntities( msOWSGetSchemasLocation(map) );

  encoding = msOWSLookupMetadata(&(map->web.metadata), "MO", "encoding");

  /* Establish default exception format depending on VERSION */
  if (wms_exception_format == NULL) {
    if (nVersion <= OWS_1_0_0)
      wms_exception_format = "INIMAGE";  /* WMS 1.0.0 */
    else if (nVersion <= OWS_1_0_7)
      wms_exception_format = "SE_XML";   /* WMS 1.0.1 to 1.0.7 */
    else if (nVersion <= OWS_1_1_1)
      wms_exception_format = "application/vnd.ogc.se_xml"; /* WMS 1.1.0 and later */
    else
      wms_exception_format = "text/xml";
  }

  if (strcasecmp(wms_exception_format, "INIMAGE") == 0 ||
      strcasecmp(wms_exception_format, "BLANK") == 0 ||
      strcasecmp(wms_exception_format, "application/vnd.ogc.se_inimage")== 0 ||
      strcasecmp(wms_exception_format, "application/vnd.ogc.se_blank") == 0) {
    int blank = 0;

    if (strcasecmp(wms_exception_format, "BLANK") == 0 ||
        strcasecmp(wms_exception_format, "application/vnd.ogc.se_blank") == 0) {
      blank = 1;
    }

    msWriteErrorImage(map, NULL, blank);

  } else if (strcasecmp(wms_exception_format, "WMS_XML") == 0) { /* Only in V1.0.0 */
    if (encoding)
      msIO_setHeader("Content-Type","text/xml; charset=%s", encoding);
    else
      msIO_setHeader("Content-Type","text/xml");
    msIO_sendHeaders();

    msIO_printf("<WMTException version=\"1.0.0\">\n");
    msWriteErrorXML(stdout);
    msIO_printf("</WMTException>\n");
  } else /* XML error, the default: SE_XML (1.0.1 to 1.0.7) */
    /* or application/vnd.ogc.se_xml (1.1.0 and later) */
  {
    if (nVersion <= OWS_1_0_7) {
      /* In V1.0.1 to 1.0.7, the MIME type was text/xml */
      if (encoding)
        msIO_setHeader("Content-Type","text/xml; charset=%s", encoding);
      else
        msIO_setHeader("Content-Type","text/xml");
      msIO_sendHeaders();

      msOWSPrintEncodeMetadata(stdout, &(map->web.metadata),
                               "MO", "encoding", OWS_NOERR,
                               "<?xml version='1.0' encoding=\"%s\" standalone=\"no\" ?>\n",
                               "ISO-8859-1");
      msIO_printf("<!DOCTYPE ServiceExceptionReport SYSTEM \"http://www.digitalearth.gov/wmt/xml/exception_1_0_1.dtd\">\n");

      msIO_printf("<ServiceExceptionReport version=\"1.0.1\">\n");
    } else if (nVersion <= OWS_1_1_0) {
      /* In V1.1.0 and later, we have OGC-specific MIME types */
      /* we cannot return anything else than application/vnd.ogc.se_xml here. */
      if (encoding)
        msIO_setHeader("Content-Type","application/vnd.ogc.se_xml; charset=%s", encoding);
      else
        msIO_setHeader("Content-Type","application/vnd.ogc.se_xml");
      msIO_sendHeaders();

      msOWSPrintEncodeMetadata(stdout, &(map->web.metadata),
                               "MO", "encoding", OWS_NOERR,
                               "<?xml version='1.0' encoding=\"%s\" standalone=\"no\" ?>\n",
                               "ISO-8859-1");


      msIO_printf("<!DOCTYPE ServiceExceptionReport SYSTEM \"%s/wms/1.1.0/exception_1_1_0.dtd\">\n",schemalocation);

      msIO_printf("<ServiceExceptionReport version=\"1.1.0\">\n");
    } else if (nVersion <= OWS_1_1_1) { /* 1.1.1 */
      if (encoding)
        msIO_setHeader("Content-Type","application/vnd.ogc.se_xml; charset=%s", encoding);
      else
        msIO_setHeader("Content-Type","application/vnd.ogc.se_xml");
      msIO_sendHeaders();

      msOWSPrintEncodeMetadata(stdout, &(map->web.metadata),
                               "MO", "encoding", OWS_NOERR,
                               "<?xml version='1.0' encoding=\"%s\" standalone=\"no\" ?>\n",
                               "ISO-8859-1");
      msIO_printf("<!DOCTYPE ServiceExceptionReport SYSTEM \"%s/wms/1.1.1/exception_1_1_1.dtd\">\n", schemalocation);
      msIO_printf("<ServiceExceptionReport version=\"1.1.1\">\n");
    } else { /*1.3.0*/
      if (strcasecmp(wms_exception_format, "application/vnd.ogc.se_xml") == 0) {
        if (encoding)
          msIO_setHeader("Content-Type","application/vnd.ogc.se_xml; charset=%s", encoding);
        else
          msIO_setHeader("Content-Type","application/vnd.ogc.se_xml");
      } else {
        if (encoding)
          msIO_setHeader("Content-Type","text/xml; charset=%s", encoding);
        else
          msIO_setHeader("Content-Type","text/xml");
      }
      msIO_sendHeaders();

      msOWSPrintEncodeMetadata(stdout, &(map->web.metadata),
                               "MO", "encoding", OWS_NOERR,
                               "<?xml version='1.0' encoding=\"%s\" standalone=\"no\" ?>\n",
                               "ISO-8859-1");
      msIO_printf("<ServiceExceptionReport version=\"1.3.0\" xmlns=\"http://www.opengis.net/ogc\" xmlns:xsi=\"http://www.w3.org/2001/XMLSchema-instance\" xsi:schemaLocation=\"http://www.opengis.net/ogc %s/wms/1.3.0/exceptions_1_3_0.xsd\">\n",
                  schemalocation);
    }


    if (exception_code)
      msIO_printf("<ServiceException code=\"%s\">\n", exception_code);
    else
      msIO_printf("<ServiceException>\n");
    msWriteErrorXML(stdout);
    msIO_printf("</ServiceException>\n");
    msIO_printf("</ServiceExceptionReport>\n");

  }
  free(schemalocation);

  return MS_FAILURE; /* so that we can call 'return msWMSException();' anywhere */
}

void msWMSSetTimePattern(const char *timepatternstring, char *timestring)
{
  char *time = NULL;
  char **atimes, **tokens = NULL;
  int numtimes, ntmp, i = 0;
  char *tmpstr = NULL;

  if (timepatternstring && timestring) {
    /* parse the time parameter to extract a distinct time. */
    /* time value can be dicrete times (eg 2004-09-21), */
    /* multiple times (2004-09-21, 2004-09-22, ...) */
    /* and range(s) (2004-09-21/2004-09-25, 2004-09-27/2004-09-29) */
    if (strstr(timestring, ",") == NULL &&
        strstr(timestring, "/") == NULL) { /* discrete time */
      time = msStrdup(timestring);
    } else {
      atimes = msStringSplit (timestring, ',', &numtimes);
      if (numtimes >=1 && atimes) {
        tokens = msStringSplit(atimes[0],  '/', &ntmp);
        if (ntmp == 2 && tokens) { /* range */
          time = msStrdup(tokens[0]);
        } else { /* multiple times */
          time = msStrdup(atimes[0]);
        }
        msFreeCharArray(tokens, ntmp);
        msFreeCharArray(atimes, numtimes);
      }
    }
    /* get the pattern to use */
    if (time) {
      tokens = msStringSplit(timepatternstring, ',', &ntmp);
      if (tokens && ntmp >= 1) {
        for (i=0; i<ntmp; i++) {
          if (tokens[i] && strlen(tokens[i]) > 0) {
            msStringTrimBlanks(tokens[i]);
            tmpstr = msStringTrimLeft(tokens[i]);
            if (msTimeMatchPattern(time, tmpstr) == MS_TRUE) {
              msSetLimitedPattersToUse(tmpstr);
              break;
            }
          }
        }
        msFreeCharArray(tokens, ntmp);
      }
      free(time);
    }

  }
}

/*
** Apply the TIME parameter to layers that are time aware
*/
int msWMSApplyTime(mapObj *map, int version, char *time, char *wms_exception_format)
{
  int i=0;
  layerObj *lp = NULL;
  const char *timeextent, *timefield, *timedefault, *timpattern = NULL;

  if (map) {
    for (i=0; i<map->numlayers; i++) {
      lp = (GET_LAYER(map, i));
      if (lp->status != MS_ON && lp->status != MS_DEFAULT)
        continue;
      /* check if the layer is time aware */
      timeextent = msOWSLookupMetadata(&(lp->metadata), "MO",
                                       "timeextent");
      timefield =  msOWSLookupMetadata(&(lp->metadata), "MO",
                                       "timeitem");
      timedefault =  msOWSLookupMetadata(&(lp->metadata), "MO",
                                         "timedefault");
      if (timeextent && timefield) {
        /* check to see if the time value is given. If not */
        /* use default time. If default time is not available */
        /* send an exception */
        if (time == NULL || strlen(time) <=0) {
          if (timedefault == NULL) {
            msSetError(MS_WMSERR, "No Time value was given, and no default time value defined.", "msWMSApplyTime");
            return msWMSException(map, version, "MissingDimensionValue", wms_exception_format);
          } else {
            if (msValidateTimeValue((char *)timedefault, timeextent) == MS_FALSE) {
              msSetError(MS_WMSERR, "No Time value was given, and the default time value %s is invalid or outside the time extent defined %s", "msWMSApplyTime", timedefault, timeextent);
              /* return MS_FALSE; */
              return msWMSException(map, version,
                                    "InvalidDimensionValue", wms_exception_format);
            }
            msLayerSetTimeFilter(lp, timedefault, timefield);
          }
        } else {
          /* check if given time is in the range */
          if (msValidateTimeValue(time, timeextent) == MS_FALSE) {
            if (timedefault == NULL) {
              msSetError(MS_WMSERR, "Time value(s) %s given is invalid or outside the time extent defined (%s).", "msWMSApplyTime", time, timeextent);
              /* return MS_FALSE; */
              return msWMSException(map, version,
                                    "InvalidDimensionValue", wms_exception_format);
            } else {
              if (msValidateTimeValue((char *)timedefault, timeextent) == MS_FALSE) {
                msSetError(MS_WMSERR, "Time value(s) %s given is invalid or outside the time extent defined (%s), and default time set is invalid (%s)", "msWMSApplyTime", time, timeextent, timedefault);
                /* return MS_FALSE; */
                return msWMSException(map, version,
                                      "InvalidDimensionValue",  wms_exception_format);
              } else
                msLayerSetTimeFilter(lp, timedefault, timefield);
            }

          } else {
            /* build the time string */
            msLayerSetTimeFilter(lp, time, timefield);
            timeextent= NULL;
          }
        }
      }
    }
    /* check to see if there is a list of possible patterns defined */
    /* if it is the case, use it to set the time pattern to use */
    /* for the request */

    timpattern = msOWSLookupMetadata(&(map->web.metadata), "MO",
                                     "timeformat");
    if (timpattern && time && strlen(time) > 0)
      msWMSSetTimePattern(timpattern, time);
  }

  return MS_SUCCESS;
}

/*
** msWMSPrepareNestedGroups()
**
** purpose: Parse WMS_LAYER_GROUP settings into arrays
**
** params:
** - nestedGroups: This array holds the arrays of groups that have been set
**                 through the WMS_LAYER_GROUP metadata
** - numNestedGroups: This array holds the number of groups set in
**                    WMS_LAYER_GROUP for each layer
** - isUsedInNestedGroup: This array indicates if the layer is used as group
**                        as set through the WMS_LAYER_GROUP metadata
*/
void msWMSPrepareNestedGroups(mapObj* map, int nVersion, char*** nestedGroups, int* numNestedGroups, int* isUsedInNestedGroup)
{
  int i, j, k;
  const char* groups;
  char* errorMsg;

  for (i = 0; i < map->numlayers; i++) {
    nestedGroups[i] = NULL; /* default */
    numNestedGroups[i] = 0; /* default */
    isUsedInNestedGroup[i] = 0; /* default */

    groups = msOWSLookupMetadata(&(GET_LAYER(map, i)->metadata), "MO", "layer_group");
    if ((groups != NULL) && (strlen(groups) != 0)) {
      if (GET_LAYER(map, i)->group != NULL && strlen(GET_LAYER(map, i)->group) != 0) {
        errorMsg = "It is not allowed to set both the GROUP and WMS_LAYER_GROUP for a layer";
        msSetError(MS_WMSERR, errorMsg, "msWMSPrepareNestedGroups()", NULL);
        msIO_fprintf(stdout, "<!-- ERROR: %s -->\n", errorMsg);
        /* cannot return exception at this point because we are already writing to stdout */
      } else {
        if (groups[0] != '/') {
          errorMsg = "The WMS_LAYER_GROUP metadata does not start with a '/'";
          msSetError(MS_WMSERR, errorMsg, "msWMSPrepareNestedGroups()", NULL);
          msIO_fprintf(stdout, "<!-- ERROR: %s -->\n", errorMsg);
          /* cannot return exception at this point because we are already writing to stdout */
        } else {
          /* split into subgroups. Start at address + 1 because the first '/' would cause an extra empty group */
          nestedGroups[i] = msStringSplit(groups + 1, '/', &numNestedGroups[i]);
          /* */
          for (j = 0; j < map->numlayers; j++) {
            if (isUsedInNestedGroup[j])
              continue;

            for (k=0; k<numNestedGroups[i]; k++) {
              if ( GET_LAYER(map, j)->name && strcasecmp(GET_LAYER(map, j)->name, nestedGroups[i][k]) == 0 ) {
                isUsedInNestedGroup[j] = 1;
                break;
              }
            }
          }
        }
      }
    }
  }
}

/*
** Validate that a given dimension is inside the extents defined
*/
int msWMSValidateDimensionValue(char *value, const char *dimensionextent, int forcecharcter)
{
  char **extents=NULL, **ranges=NULL, **onerange=NULL;
  int numextents;
  char **aextentvalues = NULL;
  int nextentvalues=0;
  pointObj *aextentranges=NULL;
  int nextentranges=0;

  int isextentavalue = MS_FALSE, isextentarange=MS_FALSE;
  int i,j, ntmp;
  char **uservalues=NULL;
  int numuservalues=0;
  char *stmp = NULL;
  int ischaracter = MS_FALSE;
  float minval, maxval,currentval,mincurrentval,maxcurrentval, mincurrentrange, maxcurrentrange;

  int uservaluevalid= MS_FALSE;

  if (forcecharcter)
    ischaracter = MS_TRUE;

  if (!value || !dimensionextent)
    return MS_FALSE;

  /*for the value, we support descrete values (2005) */
  /* multiple values (abc, def, ...) */
  /* and range(s) (1000/2000, 3000/5000) */
  /** we do not support resolution*/

  /* -------------------------------------------------------------------- */
  /*      parse the extent first.                                         */
  /* -------------------------------------------------------------------- */
  extents = msStringSplit (dimensionextent, ',', &numextents);
  if (numextents == 1) {
    if (strstr(dimensionextent, "/") == NULL) {
      /*single value*/
      isextentavalue = MS_TRUE;
      nextentvalues = 1;
      aextentvalues = (char **)msSmallMalloc(sizeof(char *));
      msStringTrim(extents[0]);
      aextentvalues[0] = msStrdup(dimensionextent);
      if (!forcecharcter)
        ischaracter= !FLTIsNumeric((char *)dimensionextent);

    } else {
      ntmp = -1;
      ranges = msStringSplit (dimensionextent, '/', &ntmp);
      if(ranges && (ntmp == 2 || ntmp == 3)) {
        /*single range*/
        isextentarange = MS_TRUE;
        aextentranges = msSmallMalloc(sizeof(pointObj));
        nextentranges=1;
        aextentranges[0].x = atof(ranges[0]);
        aextentranges[0].y = atof(ranges[1]);
        /*ranges should be numeric*/
        ischaracter = MS_FALSE;
      }
      if (ranges && ntmp > 0) {
        msFreeCharArray(ranges, ntmp);
        ranges = NULL;
      }
    }
  } else if (numextents > 1) { /*check if it is muliple values or mutliple ranges*/
    if (strstr(dimensionextent, "/") == NULL) {
      /*multiple values*/
      isextentavalue = MS_TRUE;
      aextentvalues = (char **)msSmallMalloc(sizeof(char *)*numextents);
      for (i=0; i<numextents; i++) {
        stmp = msStrdup(extents[i]);
        msStringTrim(stmp);
        aextentvalues[i] = msStrdup(stmp);
        msFree(stmp);
      }
      nextentvalues = numextents;
      if (!forcecharcter)
        ischaracter= !FLTIsNumeric(aextentvalues[0]);
    } else { /*multiple range extent*/
      int isvalidextent = MS_TRUE;
      /*ranges should be numeric*/
      ischaracter = MS_FALSE;
      isextentarange = MS_TRUE;
      aextentranges = msSmallMalloc(sizeof(pointObj) * numextents);
      nextentranges=0;

      for (i=0; i<numextents; i++) {
        onerange = msStringSplit(extents[i], '/', &ntmp);
        if (!onerange || (ntmp != 2 && ntmp != 3)) {
          isvalidextent = MS_FALSE;
          break;
        }
        if (isvalidextent) {

          aextentranges[nextentranges].x = atof(onerange[0]);
          aextentranges[nextentranges++].y = atof(onerange[1]);
        }
        if (onerange && ntmp > 0 ) {
          msFreeCharArray(onerange, ntmp);
          onerange = NULL;
        }
      }
      if (!isvalidextent) {
        msFree(aextentranges);
        nextentranges = 0;
        isextentarange = MS_FALSE;
      }
    }
  }

  if (numextents > 0) {
    msFreeCharArray(extents, numextents);
    extents = NULL;
  }




  /* make sure that we got a valid extent*/
  if (!isextentavalue && !isextentarange) {
    return MS_FALSE;
  }

  /*for the extent of the dimesion, we support
  single value,  or list of mulitiple values comma separated,
  a single range or multipe ranges */


  uservalues = msStringSplit (value, ',', &numuservalues);
  uservaluevalid = MS_FALSE;
  if (numuservalues == 1) {
    /*user iput=single*/
    /*is it descret or range*/
    ranges = msStringSplit(uservalues[0], '/', &ntmp);
    if (ntmp == 1) { /*discrete*/
      if (isextentavalue) {
        /*single user value, single/multiple values extent*/
        for (i=0; i<nextentvalues; i++) {
          if (ischaracter)
            uservaluevalid = !strcmp(uservalues[0], aextentvalues[i]);
          else {
            if (atof(uservalues[0]) == atof(aextentvalues[i]))
              uservaluevalid = MS_TRUE;
          }
          if(uservaluevalid)
            break;
        }
      } else if (isextentarange) {
        /*single user value, single/multiple range extent*/
        currentval = atof(uservalues[0]);

        for (i=0; i<nextentranges; i++) {
          minval = aextentranges[i].x;
          maxval = aextentranges[i].y;
          if (currentval >= minval && currentval <= maxval) {
            uservaluevalid= MS_TRUE;
            break;
          }
        }
      }
    } else if (ntmp == 2 || ntmp == 3) { /*range*/
      /*user input=single range. In this case the extents must
       be of a range type.*/
      mincurrentval = atof(ranges[0]);
      maxcurrentval = atof(ranges[1]);
      if (isextentarange) {
        for (i=0; i<nextentranges; i++) {
          minval = aextentranges[i].x;
          maxval = aextentranges[i].y;

          if(minval <= mincurrentval && maxval >= maxcurrentval &&
              minval <= maxval) {
            uservaluevalid= MS_TRUE;
            break;
          }
        }
      }
    }
    if (ranges && ntmp > 0)
      msFreeCharArray(ranges, ntmp);
  } else if (numuservalues > 1) { /*user input=multiple*/
    if (strstr(value, "/") == NULL) {
      /*user input=multiple value*/
      int valueisvalid = MS_FALSE;
      for (i=0; i<numuservalues; i++) {
        valueisvalid = MS_FALSE;
        if (isextentavalue) {
          /*user input is multiple values, extent is defned as one or multiple values*/
          for (j=0; j<nextentvalues; j++) {
            if (ischaracter) {
              if (strcmp(uservalues[i], aextentvalues[j]) == 0) {
                valueisvalid = MS_TRUE;
                break;
              }
            } else {
              if (atof(uservalues[i]) == atof(aextentvalues[j])) {
                valueisvalid = MS_TRUE;
                break;
              }
            }
          }
          /*every value shoule be valid*/
          if (!valueisvalid)
            break;
        } else if (isextentarange) {
          /*user input is multiple values, extent is defned as one or multiple ranges*/
          for (j=0; j<nextentranges; j++) {
            minval = aextentranges[j].x;
            maxval = aextentranges[j].y;
            currentval = atof(uservalues[i]);
            if(minval <= currentval && maxval >= currentval &&
                minval <= maxval) {
              valueisvalid = MS_TRUE;
              break;
            }
          }
          if (!valueisvalid)
            break;
        }
      }
      uservaluevalid = valueisvalid;
    } else { /*user input multiple ranges*/
      int valueisvalid = MS_TRUE;

      for (i=0; i<numuservalues; i++) {
        /*each ranges should be valid*/
        onerange = msStringSplit(uservalues[i], '/', &ntmp);
        if (ntmp == 2 || ntmp == 3) {
          mincurrentval = atof(onerange[0]);
          maxcurrentval = atof(onerange[1]);

          /*extent must be defined also as a rangle*/
          if (isextentarange) {
            for (j=0; j<nextentranges; j++) {
              mincurrentrange = aextentranges[j].x;
              maxcurrentrange = aextentranges[j].y;

              if(mincurrentval >=mincurrentrange && maxcurrentval <= maxcurrentrange &&
                  mincurrentval <= maxcurrentval) {
                break;
              }

            }
            if (j == nextentranges) {
              valueisvalid = MS_FALSE;
              msFreeCharArray(onerange, ntmp);
              break;
            }
          }
        } else {
          valueisvalid = MS_FALSE;
        }
        msFreeCharArray(onerange, ntmp);
      }
      uservaluevalid = valueisvalid;
    }

  }
  if(uservalues && numuservalues > 0)
    msFreeCharArray(uservalues, numuservalues);

  if (aextentvalues && nextentvalues > 0) {
    for (i=0; i<nextentvalues; i++)
      msFree(aextentvalues[i]);
    msFree(aextentvalues);
  }

  if(aextentranges && nextentranges > 0) {
    msFree(aextentranges);
  }

  if(uservaluevalid)
    return MS_TRUE;

  return MS_FALSE;
}


int msWMSApplyDimensionLayer(layerObj *lp, const char *item, char *value, int forcecharcter)
{
  int result = MS_FALSE;
  char *pszExpression=NULL;

  if (lp && item && value) {
    /*for the value, we support descrete values (2005) */
    /* multiple values (abc, def, ...) */
    /* and range(s) (1000/2000, 3000/5000) */
    pszExpression = FLTGetExpressionForValuesRanges(lp, (char *)item, value,  forcecharcter);

    if (pszExpression) {
      if(FLTApplyExpressionToLayer(lp, pszExpression))
        result = MS_TRUE;
      msFree(pszExpression);
    }
  }
  return result;
}


int msWMSApplyDimension(layerObj *lp, int version, char *dimensionname, char *value,
                        char *wms_exception_format)
{
  char *dimensionitemname=NULL, *dimensionextentname=NULL, *dimensiontypename=NULL;
  char *dimensionunitname=NULL, *dimensiondefaultname=NULL;
  const char *dimensionitem, *dimensionextent, *dimensiontype, *dimensionunit, *dimensiondefault;
  int forcecharcter;
  int result = MS_FALSE;
  char *dimension = NULL, *currentvalue=NULL;

  if (lp && dimensionname && value) {
    /*check if the dimension name passes starts with dim_. All dimensions should start with dim_, except elevation*/
    if (strncasecmp(dimensionname, "dim_", 4) == 0)
      dimension = msStrdup(dimensionname+4);
    else
      dimension = msStrdup(dimensionname);

    /*if value is empty and a default is defined, use it*/
    if (strlen(value) > 0)
      currentvalue = msStrdup(value);
    else {
      dimensiondefaultname = msStrdup(dimension);
      dimensiondefaultname = msStringConcatenate(dimensiondefaultname, "_default");
      dimensiondefault = msOWSLookupMetadata(&(lp->metadata), "M", dimensiondefaultname);
      if (dimensiondefault && strlen(dimensiondefault) > 0)
        currentvalue = msStrdup(dimensiondefault);
    }

    /*check if the manadatory metada related to the dimension are set*/
    dimensionitemname = msStrdup(dimension);
    dimensionitemname = msStringConcatenate(dimensionitemname, "_item");
    dimensionitem = msOWSLookupMetadata(&(lp->metadata), "M", dimensionitemname);

    dimensionextentname = msStrdup(dimension);
    dimensionextentname = msStringConcatenate(dimensionextentname, "_extent");
    dimensionextent = msOWSLookupMetadata(&(lp->metadata), "M", dimensionextentname);

    dimensionunitname = msStrdup(dimension);
    dimensionunitname = msStringConcatenate(dimensionunitname, "_units");
    dimensionunit = msOWSLookupMetadata(&(lp->metadata), "M", dimensionunitname);

    /*if the server want to force the type to character*/
    dimensiontypename = msStrdup(dimension);
    dimensiontypename = msStringConcatenate(dimensiontypename, "_type");
    dimensiontype = msOWSLookupMetadata(&(lp->metadata), "M", dimensiontypename);
    forcecharcter = MS_FALSE;
    if (dimensiontype && strcasecmp(dimensiontype, "Character") == 0)
      forcecharcter = MS_TRUE;

    if (dimensionitem && dimensionextent && dimensionunit && currentvalue) {
      if(msWMSValidateDimensionValue(currentvalue, dimensionextent, forcecharcter)) {
        result = msWMSApplyDimensionLayer(lp, dimensionitem, currentvalue, forcecharcter);
      } else {
        msSetError(MS_WMSERR, "Dimension %s with a value of %s is invalid or outside the extents defined", "msWMSApplyDimension",
                   dimension, currentvalue);
        result =  MS_FALSE;
      }
    } else
      msSetError(MS_WMSERR, "Dimension %s : invalid settings. Make sure that item, units and extent are set.", "msWMSApplyDimension",
                 dimension, currentvalue);

    msFree(dimensionitemname);
    msFree(dimensionextentname);
    msFree(dimensiontypename);
    msFree(dimensionunitname);
    msFree(dimensiondefaultname);
    msFree(dimension);
    msFree(currentvalue);
  }
  return result;
}
/*
**
*/
int msWMSLoadGetMapParams(mapObj *map, int nVersion,
                          char **names, char **values, int numentries, char *wms_exception_format,
                          const char *wms_request, owsRequestObj *ows_request)
{
  int i, adjust_extent = MS_FALSE, nonsquare_enabled = MS_FALSE;
  int iUnits = -1;
  int nLayerOrder = 0;
  int transparent = MS_NOOVERRIDE;
  outputFormatObj *format = NULL;
  int validlayers = 0;
  char *styles = NULL;
  int numlayers = 0;
  char **layers = NULL;
  int layerfound =0;
  int invalidlayers = 0;
  char epsgbuf[100];
  char srsbuffer[100];
  int epsgvalid = MS_FALSE;
  const char *projstring;
  int timerequest = 0;
  char *stime = NULL;
  char **tokens=NULL;
  int n,j;
  int srsfound = 0;
  int bboxfound = 0;
  int formatfound = 0;
  int widthfound = 0;
  int heightfound = 0;
  char *request = NULL;
  int status = 0;
  const char *layerlimit = NULL;

  const char *sldenabled=NULL;
  char *sld_url=NULL, *sld_body=NULL;

  epsgbuf[0]='\0';
  srsbuffer[0]='\0';


  /* Some of the getMap parameters are actually required depending on the */
  /* request, but for now we assume all are optional and the map file */
  /* defaults will apply. */

  msAdjustExtent(&(map->extent), map->width, map->height);

  /*
    Check for SLDs first. If SLD is available LAYERS and STYLES parameters are non mandatory
   */
  for(i=0; map && i<numentries; i++) {
    /* check if SLD is passed.  If yes, check for OGR support */
    if (strcasecmp(names[i], "SLD") == 0 || strcasecmp(names[i], "SLD_BODY") == 0) {
      sldenabled = msOWSLookupMetadata(&(map->web.metadata), "MO", "sld_enabled");

      if (sldenabled == NULL)
        sldenabled = "true";

      if (ogrEnabled == 0) {
        msSetError(MS_WMSERR, "OGR support is not available.", "msWMSLoadGetMapParams()");
        return msWMSException(map, nVersion, NULL, wms_exception_format);
      } else {
        if (strcasecmp(sldenabled, "true") == 0) {
          if (strcasecmp(names[i], "SLD") == 0) {
            sld_url =  values[i];
          }
          if (strcasecmp(names[i], "SLD_BODY") == 0) {
            sld_body =  values[i];
          }
        }
      }
    }
  }

  for(i=0; map && i<numentries; i++) {
    /* getMap parameters */

    if (strcasecmp(names[i], "REQUEST") == 0) {
      request = values[i];
    }




    if (strcasecmp(names[i], "LAYERS") == 0) {
      int  j, k, iLayer, *layerOrder;
      char ***nestedGroups = NULL;
      int *numNestedGroups = NULL;
      int *isUsedInNestedGroup = NULL;

      layerOrder = (int*)malloc(map->numlayers * sizeof(int));
      MS_CHECK_ALLOC(layerOrder, map->numlayers * sizeof(int), MS_FAILURE)

      layers = msStringSplit(values[i], ',', &numlayers);
      if (layers==NULL || strlen(values[i]) <=0 ||   numlayers < 1) {
        numlayers = 0;
        if (sld_url == NULL &&   sld_body == NULL) {
          msFreeCharArray(layers,numlayers);
          msFree(layerOrder);
          msSetError(MS_WMSERR, "At least one layer name required in LAYERS.",
                     "msWMSLoadGetMapParams()");
          return msWMSException(map, nVersion, NULL, wms_exception_format);
        }
      }

      if (nVersion >= OWS_1_3_0) {
        layerlimit = msOWSLookupMetadata(&(map->web.metadata), "MO", "layerlimit");
        if(layerlimit) {
          if (numlayers > atoi(layerlimit)) {
            msFreeCharArray(layers,numlayers);
            msFree(layerOrder);
            msSetError(MS_WMSERR, "Number of layers requested exceeds LayerLimit.",
                       "msWMSLoadGetMapParams()");
            return msWMSException(map, nVersion, NULL, wms_exception_format);
          }
        }
      }

      for (iLayer=0; iLayer < map->numlayers; iLayer++) {
        map->layerorder[iLayer] = iLayer;
        layerOrder[iLayer] = 0;
      }

      for(j=0; j<map->numlayers; j++) {
        /* Keep only layers with status=DEFAULT by default */
        /* Layer with status DEFAULT is drawn first. */
        if (GET_LAYER(map, j)->status != MS_DEFAULT)
          GET_LAYER(map, j)->status = MS_OFF;
        else {
          map->layerorder[nLayerOrder++] = j;
          layerOrder[j] = 1;
        }
      }

      nestedGroups = (char***)msSmallCalloc(map->numlayers, sizeof(char**));
      numNestedGroups = (int*)msSmallCalloc(map->numlayers, sizeof(int));
      isUsedInNestedGroup = (int*)msSmallCalloc(map->numlayers, sizeof(int));
      msWMSPrepareNestedGroups(map, nVersion, nestedGroups, numNestedGroups, isUsedInNestedGroup);

      for (k=0; k<numlayers; k++) {
        layerfound = 0;
        for (j=0; j<map->numlayers; j++) {
          /* Turn on selected layers only. */
          if ( ((GET_LAYER(map, j)->name &&
                 strcasecmp(GET_LAYER(map, j)->name, layers[k]) == 0) ||
                (map->name && strcasecmp(map->name, layers[k]) == 0) ||
                (GET_LAYER(map, j)->group && strcasecmp(GET_LAYER(map, j)->group, layers[k]) == 0) ||
                ((numNestedGroups[j] >0) && msStringInArray(layers[k], nestedGroups[j], numNestedGroups[j]))) &&
               ((msIntegerInArray(GET_LAYER(map, j)->index, ows_request->enabled_layers, ows_request->numlayers))) ) {
            if (GET_LAYER(map, j)->status != MS_DEFAULT) {
              if (layerOrder[j] == 0) {
                map->layerorder[nLayerOrder++] = j;
                layerOrder[j] = 1;
                GET_LAYER(map, j)->status = MS_ON;
              }
            }
            validlayers++;
            layerfound = 1;
          }
        }
        if (layerfound == 0 && numlayers>0)
          invalidlayers++;

      }

      /* free the stuff used for nested layers */
      for (k = 0; k < map->numlayers; k++) {
        if (numNestedGroups[k] > 0) {
          msFreeCharArray(nestedGroups[k], numNestedGroups[k]);
        }
      }
      free(nestedGroups);
      free(numNestedGroups);
      free(isUsedInNestedGroup);

      /* set all layers with status off at end of array */
      for (j=0; j<map->numlayers; j++) {
        if (GET_LAYER(map, j)->status == MS_OFF)
          if (layerOrder[j] == 0)
            map->layerorder[nLayerOrder++] = j;
      }

      free(layerOrder);
      msFreeCharArray(layers, numlayers);
    } else if (strcasecmp(names[i], "STYLES") == 0) {
      styles = values[i];

    } else if ((strcasecmp(names[i], "SRS") == 0 && nVersion < OWS_1_3_0) ||
               (strcasecmp(names[i], "CRS") == 0 && nVersion >= OWS_1_3_0)) {
      srsfound = 1;
      /* SRS is in format "EPSG:epsg_id" or "AUTO:proj_id,unit_id,lon0,lat0" */
      if (strncasecmp(values[i], "EPSG:", 5) == 0) {
        /* SRS=EPSG:xxxx */

        /* don't need to copy init=xxx since the srsbudder is only
           used with msLoadProjection and that does alreay the job */
        /* snprintf(srsbuffer, 100, "init=epsg:%.20s", values[i]+5); */


        snprintf(srsbuffer, sizeof(srsbuffer), "EPSG:%.20s",values[i]+5);
        snprintf(epsgbuf, sizeof(epsgbuf), "EPSG:%.20s",values[i]+5);

        /* This test was to correct a request by the OCG cite 1.3.0 test
         sending CRS=ESPG:4326,  Bug:*/
        if (nVersion >= OWS_1_3_0) {
          if (srsbuffer[strlen(srsbuffer)-1] == ',')
            srsbuffer[strlen(srsbuffer)-1] = '\0';
          if (epsgbuf[strlen(epsgbuf)-1] == ',')
            epsgbuf[strlen(epsgbuf)-1] = '\0';

        }

        /* we need to wait until all params are read before */
        /* loding the projection into the map. This will help */
        /* insure that the passes srs is valid for all layers. */
        /*
        if (msLoadProjectionString(&(map->projection), buffer) != 0)
          return msWMSException(map, nVersion, NULL);

        iUnits = GetMapserverUnitUsingProj(&(map->projection));
        if (iUnits != -1)
          map->units = iUnits;
        */
      } else if (strncasecmp(values[i], "AUTO:", 5) == 0 && nVersion < OWS_1_3_0) {
        snprintf(srsbuffer, sizeof(srsbuffer), "%s",  values[i]);
        /* SRS=AUTO:proj_id,unit_id,lon0,lat0 */
        /*
        if (msLoadProjectionString(&(map->projection), values[i]) != 0)
          return msWMSException(map, nVersion, NULL);

        iUnits = GetMapserverUnitUsingProj(&(map->projection));
        if (iUnits != -1)
          map->units = iUnits;
        */
      } else if (nVersion >= OWS_1_3_0 && (strncasecmp(values[i], "AUTO2:", 6) == 0 ||
                                           strncasecmp(values[i], "CRS:", 4) == 0)) {
        snprintf(srsbuffer, sizeof(srsbuffer), "%s",  values[i]);
      } else {
        if (nVersion >= OWS_1_3_0) {
          msSetError(MS_WMSERR,
                     "Unsupported CRS namespace (only EPSG, AUTO2, CRS currently supported).",
                     "msWMSLoadGetMapParams()");
          return msWMSException(map, nVersion, "InvalidCRS", wms_exception_format);
        } else {
          msSetError(MS_WMSERR,
                     "Unsupported SRS namespace (only EPSG and AUTO currently supported).",
                     "msWMSLoadGetMapParams()");
          return msWMSException(map, nVersion, "InvalidSRS", wms_exception_format);
        }
      }
    } else if (strcasecmp(names[i], "BBOX") == 0) {
      char **tokens;
      int n;
      bboxfound = 1;
      tokens = msStringSplit(values[i], ',', &n);
      if (tokens==NULL || n != 4) {
        msSetError(MS_WMSERR, "Wrong number of arguments for BBOX.",
                   "msWMSLoadGetMapParams()");
        return msWMSException(map, nVersion, NULL, wms_exception_format);
      }
      map->extent.minx = atof(tokens[0]);
      map->extent.miny = atof(tokens[1]);
      map->extent.maxx = atof(tokens[2]);
      map->extent.maxy = atof(tokens[3]);

      msFreeCharArray(tokens, n);
      
      /*for wms 1.3.0 we will do the validation of the bbox after all parameters
       are read to account for the axes order*/
      if (nVersion < OWS_1_3_0) {

        /* validate bbox values */
        if ( map->extent.minx >= map->extent.maxx ||
             map->extent.miny >=  map->extent.maxy) {
          msSetError(MS_WMSERR,
                     "Invalid values for BBOX.",
                     "msWMSLoadGetMapParams()");
          return msWMSException(map, nVersion, NULL, wms_exception_format);
        }
        adjust_extent = MS_TRUE;
      }
    } else if (strcasecmp(names[i], "WIDTH") == 0) {
      widthfound = 1;
      map->width = atoi(values[i]);
    } else if (strcasecmp(names[i], "HEIGHT") == 0) {
      heightfound = 1;
      map->height = atoi(values[i]);
    } else if (strcasecmp(names[i], "FORMAT") == 0) {
      const char *format_list = NULL;
      formatfound = 1;

      if (strcasecmp(values[i], "application/openlayers")!=0) {
        /*check to see if a predefined list is given*/
        format_list = msOWSLookupMetadata(&(map->web.metadata), "M","getmap_formatlist");
        if (format_list) {
          format = msOwsIsOutputFormatValid(map, values[i], &(map->web.metadata),
                                            "M", "getmap_formatlist");
          if (format == NULL) {
            msSetError(MS_IMGERR,
                       "Unsupported output format (%s).",
                       "msWMSLoadGetMapParams()",
                       values[i] );
            return msWMSException(map, nVersion, "InvalidFormat", wms_exception_format);
          }
        } else {
          format = msSelectOutputFormat( map, values[i] );
          if( format == NULL ||
              (strncasecmp(format->driver, "GD/", 3) != 0 &&
               strncasecmp(format->driver, "GDAL/", 5) != 0 &&
               strncasecmp(format->driver, "AGG/", 4) != 0 &&
               strncasecmp(format->driver, "CAIRO/", 6) != 0 &&
               strncasecmp(format->driver, "OGL/", 4) != 0 &&
               strncasecmp(format->driver, "KML", 3) != 0 &&
               strncasecmp(format->driver, "KMZ", 3) != 0)) {
            msSetError(MS_IMGERR,
                       "Unsupported output format (%s).",
                       "msWMSLoadGetMapParams()",
                       values[i] );
            return msWMSException(map, nVersion, "InvalidFormat", wms_exception_format);
          }
        }
      }
      msFree( map->imagetype );
      map->imagetype = msStrdup(values[i]);
    } else if (strcasecmp(names[i], "TRANSPARENT") == 0) {
      transparent = (strcasecmp(values[i], "TRUE") == 0);
    } else if (strcasecmp(names[i], "BGCOLOR") == 0) {
      long c;
      c = strtol(values[i], NULL, 16);
      map->imagecolor.red = (c/0x10000)&0xff;
      map->imagecolor.green = (c/0x100)&0xff;
      map->imagecolor.blue = c&0xff;
    }

    /* value of time can be empty. We should look for a default value */
    /* see function msWMSApplyTime */
    else if (strcasecmp(names[i], "TIME") == 0) { /* &&  values[i]) */
      stime = values[i];
      timerequest = 1;
    }
    /* Vendor-specific ANGLE param (for map rotation), added in ticket #3332,
     * also supported by GeoServer
     */
    else if (strcasecmp(names[i], "ANGLE") == 0) {
      msMapSetRotation(map, atof(values[i]));
    }
  }

  /*validate the exception format WMS 1.3.0 section 7.3.3.11*/

  if (nVersion >= OWS_1_3_0 && wms_exception_format != NULL) {
    if (strcasecmp(wms_exception_format, "INIMAGE") != 0 &&
        strcasecmp(wms_exception_format, "BLANK") != 0 &&
        strcasecmp(wms_exception_format, "XML") != 0) {
      msSetError(MS_WMSERR,
                 "Invalid format %s for the EXCEPTIONS parameter.",
                 "msWMSLoadGetMapParams()",  wms_exception_format);
      return msWMSException(map, nVersion, "InvalidFormat", wms_exception_format);
    }
  }
  if (bboxfound && nVersion >= OWS_1_3_0) {
    rectObj rect;
    projectionObj proj;

    /*we have already validated that the request format when reding
     the request parameters*/
    rect = map->extent;

    /*try to adjust the axes if necessary*/
    if (strlen(srsbuffer) > 1) {
      msInitProjection(&proj);
      if (msLoadProjectionStringEPSG(&proj, (char *)srsbuffer) == 0) {
        msAxisNormalizePoints( &proj, 1, &rect.minx, &rect.miny );
        msAxisNormalizePoints( &proj, 1, &rect.maxx, &rect.maxy );
      }
      msFreeProjection( &proj );
    }
    /*if the CRS is AUTO2:auto_crs_id,factor,lon0,lat0,
     we need to grab the factor patameter and use it with the bbox*/
    if (strlen(srsbuffer) > 1 && strncasecmp(srsbuffer, "AUTO2:", 6) == 0) {
      char **args;
      int numargs;
      double factor;
      args = msStringSplit(srsbuffer, ',', &numargs);
      if (numargs == 4) {
        factor = atof(args[1]);
        if (factor > 0 && factor != 1.0) {
          rect.minx = rect.minx*factor;
          rect.miny = rect.miny*factor;
          rect.maxx = rect.maxx*factor;
          rect.maxx = rect.maxy*factor;
        }
      }
      msFreeCharArray(args, numargs);
    }

    map->extent = rect;

    /* validate bbox values */
    if ( map->extent.minx >= map->extent.maxx ||
         map->extent.miny >=  map->extent.maxy) {
      msSetError(MS_WMSERR,
                 "Invalid values for BBOX.",
                 "msWMSLoadGetMapParams()");
      return msWMSException(map, nVersion, NULL, wms_exception_format);
    }
    adjust_extent = MS_TRUE;
  }

  /*
  ** If any select layers have a default time, we will apply the default
  ** time value even if no TIME request was in the url.
  */
  if( !timerequest && map ) {
    for (i=0; i<map->numlayers && !timerequest; i++) {
      layerObj *lp = NULL;

      lp = (GET_LAYER(map, i));
      if (lp->status != MS_ON && lp->status != MS_DEFAULT)
        continue;

      if( msOWSLookupMetadata(&(lp->metadata), "MO", "timedefault") )
        timerequest = 1;
    }
  }

  /*
  ** Apply time filters if available in the request.
  */
  if (timerequest) {
    if (msWMSApplyTime(map, nVersion, stime, wms_exception_format) == MS_FAILURE) {
      return MS_FAILURE;/* msWMSException(map, nVersion, "InvalidTimeRequest"); */
    }
  }

  /*
  ** Check/apply  wms dimensions
  ** all dimension requests shoul start with dim_xxxx, except time and elevation.
  */
  for (i=0; i<map->numlayers; i++) {
    layerObj *lp = NULL;
    const char *dimensionlist = NULL;
    char **tokens;
    int ntokens=0,k;

    lp = (GET_LAYER(map, i));
    if (lp->status != MS_ON && lp->status != MS_DEFAULT)
      continue;

    dimensionlist = msOWSLookupMetadata(&(lp->metadata), "M", "dimensionlist");
    /*
    if (!dimensionlist)
    dimensionlist = msOWSLookupMetadata(&(map->web.metadata), "M", "dimensionlist");
    */
    if (dimensionlist) {
      tokens = msStringSplit(dimensionlist,  ',', &ntokens);
      if (tokens && ntokens > 0) {
        char *dimensionname=NULL;
        char *stmp = NULL;
        for (j=0; j<ntokens; j++) {
          for(k=0; map && k<numentries; k++) {
            if (strcasecmp(names[k], "elevation") == 0)
              dimensionname = msStrdup(names[k]);
            else {

              /*
                dimensionname = msStrdup("dim_");
                dimensionname = msStringConcatenate(dimensionname, names[k]);
              */
              dimensionname = msStrdup(names[k]);
            }

            /*the dim_ is supposed to be part of the dimension name in the request*/
            if (strcasecmp(tokens[j], "elevation") == 0)
              stmp = msStrdup(tokens[j]);
            else {
              stmp =  msStrdup("dim_");
              msStringTrim(tokens[j]);
              stmp = msStringConcatenate(stmp, tokens[j]);
            }
            if (strcasecmp(dimensionname, stmp) == 0) {
              if (!msWMSApplyDimension(lp, nVersion, dimensionname, values[k],
                                       wms_exception_format)) {
                msFreeCharArray(tokens, ntokens);
                msFree(dimensionname);
                msFree(stmp);

                return msWMSException(lp->map, nVersion, "InvalidDimensionValue",  wms_exception_format);
              }
              msFree(dimensionname);
              msFree(stmp);
              break;
            }
            msFree(dimensionname);
            msFree(stmp);
          }
        }
        msFreeCharArray(tokens, ntokens);
      }
    }
  }

  /*
  ** Apply the selected output format (if one was selected), and override
  ** the transparency if needed.
  */

  if( format != NULL )
    msApplyOutputFormat( &(map->outputformat), format, transparent,
                         MS_NOOVERRIDE, MS_NOOVERRIDE );

  /* Validate all layers given.
  ** If an invalid layer is sent, return an exception.
  */
  if (validlayers == 0 || invalidlayers > 0) {
    if (invalidlayers > 0) {
      msSetError(MS_WMSERR, "Invalid layer(s) given in the LAYERS parameter. A layer might be disabled for \
this request. Check wms/ows_enable_request settings.",
                 "msWMSLoadGetMapParams()");
      return msWMSException(map, nVersion, "LayerNotDefined", wms_exception_format);
    }
    if (validlayers == 0 && sld_url == NULL &&   sld_body == NULL) {
      msSetError(MS_WMSERR, "Missing required parameter LAYERS", "msWMSLoadGetMapParams()");
      return msWMSException(map, nVersion, "MissingParameterValue", wms_exception_format);
    }
  }

  /* validate srs value: When the SRS parameter in a GetMap request contains a
  ** SRS that is valid for some, but not all of the layers being requested,
  ** then the server shall throw a Service Exception (code = "InvalidSRS").
  ** Validate first against epsg in the map and if no matching srs is found
  ** validate all layers requested.
  */
  if (epsgbuf != NULL && strlen(epsgbuf) > 1) {
    epsgvalid = MS_FALSE;
    projstring = msOWSGetEPSGProj(&(map->projection), &(map->web.metadata),
                                  "MO", MS_FALSE);
    if (projstring) {
      tokens = msStringSplit(projstring, ' ', &n);
      if (tokens && n > 0) {
        for(i=0; i<n; i++) {
          if (strcasecmp(tokens[i], epsgbuf) == 0) {
            epsgvalid = MS_TRUE;
            break;
          }
        }
        msFreeCharArray(tokens, n);
      }
    }
    if (epsgvalid == MS_FALSE) {
      for (i=0; i<map->numlayers; i++) {
        epsgvalid = MS_FALSE;
        if (GET_LAYER(map, i)->status == MS_ON) {
          projstring = msOWSGetEPSGProj(&(GET_LAYER(map, i)->projection),
                                        &(GET_LAYER(map, i)->metadata),
                                        "MO", MS_FALSE);
          if (projstring) {
            tokens = msStringSplit(projstring, ' ', &n);
            if (tokens && n > 0) {
              for(j=0; j<n; j++) {
                if (strcasecmp(tokens[j], epsgbuf) == 0) {
                  epsgvalid = MS_TRUE;
                  break;
                }
              }
              msFreeCharArray(tokens, n);
            }
          }
          if (epsgvalid == MS_FALSE) {
            if (nVersion >= OWS_1_3_0) {
              msSetError(MS_WMSERR, "Invalid CRS given : CRS must be valid for all requested layers.",
                         "msWMSLoadGetMapParams()");
              return msWMSException(map, nVersion, "InvalidSRS", wms_exception_format);
            } else {
              msSetError(MS_WMSERR, "Invalid SRS given : SRS must be valid for all requested layers.",
                         "msWMSLoadGetMapParams()");
              return msWMSException(map, nVersion, "InvalidSRS", wms_exception_format);
            }
          }
        }
      }
    }
  }

  /* Validate requested image size.
   */
  if(map->width > map->maxsize || map->height > map->maxsize ||
      map->width < 1 || map->height < 1) {
    msSetError(MS_WMSERR, "Image size out of range, WIDTH and HEIGHT must be between 1 and %d pixels.", "msWMSLoadGetMapParams()", map->maxsize);

    /* Restore valid default values in case errors INIMAGE are used */
    map->width = 400;
    map->height= 300;
    return msWMSException(map, nVersion, NULL, wms_exception_format);
  }

  /* Check whether requested BBOX and width/height result in non-square pixels
   */
  nonsquare_enabled = msTestConfigOption( map, "MS_NONSQUARE", MS_FALSE );
  if (!nonsquare_enabled) {
    double dx, dy, reqy;
    dx = MS_ABS(map->extent.maxx - map->extent.minx);
    dy = MS_ABS(map->extent.maxy - map->extent.miny);

    reqy = ((double)map->width) * dy / dx;

    /* Allow up to 1 pixel of error on the width/height ratios. */
    /* If more than 1 pixel then enable non-square pixels */
    if ( MS_ABS((reqy - (double)map->height)) > 1.0 ) {
      if (map->debug)
        msDebug("msWMSLoadGetMapParams(): enabling non-square pixels.\n");
      msSetConfigOption(map, "MS_NONSQUARE", "YES");
      nonsquare_enabled = MS_TRUE;
    }
  }

  /* If the requested SRS is different from the default mapfile projection, or
  ** if a BBOX resulting in non-square pixels is requested then
  ** copy the original mapfile's projection to any layer that doesn't already
  ** have a projection. This will prevent problems when users forget to
  ** explicitly set a projection on all layers in a WMS mapfile.
  */
  if ((srsbuffer != NULL && strlen(srsbuffer) > 1) || nonsquare_enabled) {
    projectionObj newProj;

    if (map->projection.numargs <= 0) {
      if (nVersion >= OWS_1_3_0) {
        msSetError(MS_WMSERR, "Cannot set new CRS on a map that doesn't "
                   "have any projection set. Please make sure your mapfile "
                   "has a projection defined at the top level.",
                   "msWMSLoadGetMapParams()");
        return msWMSException(map, nVersion, "InvalidCRS", wms_exception_format);
      } else {
        msSetError(MS_WMSERR, "Cannot set new SRS on a map that doesn't "
                   "have any projection set. Please make sure your mapfile "
                   "has a projection defined at the top level.",
                   "msWMSLoadGetMapParams()");
        return msWMSException(map, nVersion, "InvalidSRS", wms_exception_format);
      }
    }

    msInitProjection(&newProj);
    if (srsbuffer != NULL && strlen(srsbuffer) > 1) {
      int nTmp;

      if (nVersion >= OWS_1_3_0)
        nTmp = msLoadProjectionStringEPSG(&newProj, srsbuffer);
      else
        nTmp = msLoadProjectionString(&newProj, srsbuffer);
      if (nTmp != 0) {
        msFreeProjection(&newProj);
        return msWMSException(map, nVersion, NULL, wms_exception_format);
      }
    }

    if (nonsquare_enabled ||
        msProjectionsDiffer(&(map->projection), &newProj)) {
      char *original_srs = NULL;

      for(i=0; i<map->numlayers; i++) {
        if (GET_LAYER(map, i)->projection.numargs <= 0 &&
            GET_LAYER(map, i)->status != MS_OFF &&
            GET_LAYER(map, i)->transform == MS_TRUE) {
          /* This layer is turned on and needs a projection */

          /* Fetch main map projection string only now that we need it */
          if (original_srs == NULL)
            original_srs = msGetProjectionString(&(map->projection));

          if (msLoadProjectionString(&(GET_LAYER(map, i)->projection),
                                     original_srs) != 0) {
            msFreeProjection(&newProj);
            return msWMSException(map, nVersion, NULL, wms_exception_format);
          }
          GET_LAYER(map, i)->project = MS_TRUE;
        }
      }

      msFree(original_srs);
    }

    msFreeProjection(&newProj);
  }

  /* apply the srs to the map file. This is only done after validating */
  /* that the srs given as parameter is valid for all layers */
  if (srsbuffer != NULL && strlen(srsbuffer) > 1) {
    int nTmp;
    msFreeProjection(&map->projection);
    msInitProjection(&map->projection);
    if (nVersion >= OWS_1_3_0)
      nTmp = msLoadProjectionStringEPSG(&(map->projection), srsbuffer);
    else
      nTmp = msLoadProjectionString(&(map->projection), srsbuffer);

    if (nTmp != 0)
      return msWMSException(map, nVersion, NULL, wms_exception_format);

    iUnits = GetMapserverUnitUsingProj(&(map->projection));
    if (iUnits != -1)
      map->units = iUnits;
  }

  if (sld_url || sld_body) {
    int nLayersBefore, nLayerAfter;
    char request_tmp[32];
    char *pszLayerNames = NULL;
    nLayersBefore = map->numlayers;


    /* -------------------------------------------------------------------- */
    /*      if LAYERS parameter was not given, set all layers to off        */
    /* -------------------------------------------------------------------- */
    if (validlayers == 0) { /*no LAYERS parameter is give*/
      for(j=0; j<map->numlayers; j++) {
        if (GET_LAYER(map, j)->status != MS_DEFAULT)
          GET_LAYER(map, j)->status = MS_OFF;
      }
    }


    /*apply sld if defined. This is done here so that bbox and srs are already applied*/
    if (sld_url) {
      if ((status = msSLDApplySLDURL(map, sld_url, -1, NULL, &pszLayerNames)) != MS_SUCCESS)
        return msWMSException(map, nVersion, NULL, wms_exception_format);
    } else if (sld_body) {
      if ((status =msSLDApplySLD(map, sld_body, -1, NULL, &pszLayerNames)) != MS_SUCCESS)
        return msWMSException(map, nVersion, NULL, wms_exception_format);
    }
    /* -------------------------------------------------------------------- */
    /*      SLD and styles can use the same layer multiple times. If        */
    /*      that is the case we duplicate the layer for drawing             */
    /*      purpose. We need to reset the ows request enable settings (#1602)*/
    /* -------------------------------------------------------------------- */
    nLayerAfter=map->numlayers;
    if (nLayersBefore != nLayerAfter) {
      strlcpy(request_tmp, "GetMap", sizeof(request_tmp));
      msOWSRequestLayersEnabled(map, "M", request_tmp, ows_request);
    }

    /* -------------------------------------------------------------------- */
    /*      We need to take into account where the LAYERS parameter was     */
    /*      not given (the LAYERS is option when an SLD is given). In       */
    /*      this particular case, we need to turn on the layers             */
    /*      identified the SLD (#1166).                                     */
    /*                                                                      */
    /* -------------------------------------------------------------------- */
    if (validlayers == 0) {
      if (pszLayerNames) {
        char **tokens;
        int ntokens=0;
        tokens = msStringSplit(pszLayerNames, ',', &ntokens);
        if (ntokens >0) {
          for (i=0; i<ntokens; i++) {
            for (j=0; j<map->numlayers; j++) {
              if ( ((GET_LAYER(map, j)->name &&
                     strcasecmp(GET_LAYER(map, j)->name, tokens[i]) == 0) ||
                    (map->name && strcasecmp(map->name, tokens[i]) == 0) ||
                    (GET_LAYER(map, j)->group && strcasecmp(GET_LAYER(map, j)->group, tokens[i]) == 0)) &&
                   ((msIntegerInArray(GET_LAYER(map, j)->index, ows_request->enabled_layers, ows_request->numlayers))) ) {
                if (GET_LAYER(map, j)->status != MS_DEFAULT)
                  GET_LAYER(map, j)->status = MS_ON;
              }
            }
          }
        }
      }
    }
    msFree(pszLayerNames);

  }
  /* Validate Styles :
  ** MapServer advertize styles through th group setting in a class object.
  ** If no styles are set MapServer expects to have empty values
  ** for the styles parameter (...&STYLES=&...) Or for multiple Styles/Layers,
  ** we could have ...&STYLES=,,,. If that is not the
  ** case, we generate an exception.
  */
  if(styles && strlen(styles) > 0) {
    char **tokens;
    int n=0, i=0, k=0, l=0,m=0;
    char **layers=NULL;
    int numlayers =0;
    layerObj *lp = NULL;

    tokens = msStringSplitComplex(styles, ",",&n,MS_ALLOWEMPTYTOKENS);
    for (i=0; i<n; i++) {
      if (tokens[i] && strlen(tokens[i]) > 0 &&
          strcasecmp(tokens[i],"default") != 0) {
        if (layers == NULL) {
          int bLayerInserted = MS_FALSE;
          char request_tmp[32];

          for(j=0; j<numentries; j++) {
            if (strcasecmp(names[j], "LAYERS") == 0) {
              layers = msStringSplit(values[j], ',', &numlayers);
            }
          }
          /* -------------------------------------------------------------------- */
          /*      If the same layer is given more that once, we need to           */
          /*      duplicate it.                                                   */
          /* -------------------------------------------------------------------- */
          if (layers && numlayers>0) {
            for (m=0; m<numlayers; m++) {
              layerObj *psTmpLayer=NULL;
              int nIndex;
              char tmpId[128];
              for (l=0; l<numlayers; l++) {
                nIndex = msGetLayerIndex(map, layers[m]);
                if (m !=l && strcasecmp(layers[m], layers[l])== 0 &&
                    nIndex != -1) {
                  psTmpLayer = (layerObj *) malloc(sizeof(layerObj));
                  initLayer(psTmpLayer, map);
                  msCopyLayer(psTmpLayer, GET_LAYER(map,nIndex));
                  /* open the source layer */
                  if ( !psTmpLayer->vtable)
                    msInitializeVirtualTable(psTmpLayer);

                  /*make the name unique*/
                  snprintf(tmpId, sizeof(tmpId), "%lx_%x_%d",(long)time(NULL),(int)getpid(),
                           map->numlayers);
                  if (psTmpLayer->name)
                    msFree(psTmpLayer->name);
                  psTmpLayer->name = strdup(tmpId);
                  msFree(layers[l]);
                  layers[l] = strdup(tmpId);
                  msInsertLayer(map, psTmpLayer, -1);
                  bLayerInserted =MS_TRUE;
                  /* layer was copied, we need to decrement its refcount */
                  MS_REFCNT_DECR(psTmpLayer);
                }
              }
            }
          }

          if (bLayerInserted) {
            strlcpy(request_tmp, "GetMap", sizeof(request_tmp));
            msOWSRequestLayersEnabled(map, "M", request_tmp, ows_request);
          }

        }
        if (layers && numlayers == n) {
          for (j=0; j<map->numlayers; j++) {
            if ((GET_LAYER(map, j)->name &&
                 strcasecmp(GET_LAYER(map, j)->name, layers[i]) == 0) ||
                (GET_LAYER(map, j)->group && strcasecmp(GET_LAYER(map, j)->group, layers[i]) == 0)) {
              lp =   GET_LAYER(map, j);
              for (k=0; k<lp->numclasses; k++) {
                if (lp->class[k]->group && strcasecmp(lp->class[k]->group, tokens[i]) == 0) {
                  msFree(lp->classgroup);
                  lp->classgroup = msStrdup( tokens[i]);
                  break;
                }
              }
              if (k == lp->numclasses) {
                msSetError(MS_WMSERR, "Style (%s) not defined on layer.",
                           "msWMSLoadGetMapParams()", tokens[i]);
                msFreeCharArray(tokens, n);
                msFreeCharArray(layers, numlayers);

                return msWMSException(map, nVersion, "StyleNotDefined", wms_exception_format);
              }
            /* Check the style of the root layer */
            } else if (map->name && strcasecmp(map->name, layers[i]) == 0) {
                const char *styleName = NULL;
                char *pszEncodedStyleName = NULL;
                styleName = msOWSLookupMetadata(&(map->web.metadata), "MO", "style_name");
                if (styleName == NULL)
                  styleName = "default";
                pszEncodedStyleName = msEncodeHTMLEntities(styleName);
                if (strcasecmp(pszEncodedStyleName, tokens[i]) != 0) {
                    msSetError(MS_WMSERR, "Style (%s) not defined on root layer.",
                               "msWMSLoadGetMapParams()", tokens[i]);
                    msFreeCharArray(tokens, n);
                    msFreeCharArray(layers, numlayers);
                    msFree(pszEncodedStyleName);

                    return msWMSException(map, nVersion, "StyleNotDefined", wms_exception_format);
                }
                msFree(pszEncodedStyleName);
            }

          }
        } else {
          msSetError(MS_WMSERR, "Invalid style (%s). Mapserver is expecting an empty string for the STYLES : STYLES= or STYLES=,,, or using keyword default  STYLES=default,default, ...",
                     "msWMSLoadGetMapParams()", styles);
          msFreeCharArray(tokens, n);
          msFreeCharArray(layers, numlayers);
          return msWMSException(map, nVersion, "StyleNotDefined", wms_exception_format);
        }
      }
    }
    msFreeCharArray(tokens, n);
    msFreeCharArray(layers, numlayers);
  }

  /*
  ** WMS extents are edge to edge while MapServer extents are center of
  ** pixel to center of pixel.  Here we try to adjust the WMS extents
  ** in by half a pixel.  We wait till here because we want to ensure we
  ** are doing this in terms of the correct WIDTH and HEIGHT.
  */
  if( adjust_extent ) {
    double  dx, dy;

    dx = (map->extent.maxx - map->extent.minx) / map->width;
    map->extent.minx += dx*0.5;
    map->extent.maxx -= dx*0.5;

    dy = (map->extent.maxy - map->extent.miny) / map->height;
    map->extent.miny += dy*0.5;
    map->extent.maxy -= dy*0.5;
  }

  if (request && strcasecmp(request, "DescribeLayer") != 0) {
    if (srsfound == 0) {
      if ( nVersion >= OWS_1_3_0)
        msSetError(MS_WMSERR, "Missing required parameter CRS", "msWMSLoadGetMapParams()");
      else
        msSetError(MS_WMSERR, "Missing required parameter SRS", "msWMSLoadGetMapParams()");

      return msWMSException(map, nVersion, "MissingParameterValue", wms_exception_format);
    }

    if (bboxfound == 0) {
      msSetError(MS_WMSERR, "Missing required parameter BBOX", "msWMSLoadGetMapParams()");
      return msWMSException(map, nVersion, "MissingParameterValue", wms_exception_format);
    }

    if (formatfound == 0 && (strcasecmp(request, "GetMap") == 0 || strcasecmp(request, "map") == 0)) {
      msSetError(MS_WMSERR, "Missing required parameter FORMAT", "msWMSLoadGetMapParams()");
      return msWMSException(map, nVersion, "MissingParameterValue", wms_exception_format);
    }

    if (widthfound == 0) {
      msSetError(MS_WMSERR, "Missing required parameter WIDTH", "msWMSLoadGetMapParams()");
      return msWMSException(map, nVersion, "MissingParameterValue", wms_exception_format);
    }

    if (heightfound == 0) {
      msSetError(MS_WMSERR, "Missing required parameter HEIGHT", "msWMSLoadGetMapParams()");
      return msWMSException(map, nVersion, "MissingParameterValue", wms_exception_format);
    }

  }

  return MS_SUCCESS;
}

/*
**
*/
static void msWMSPrintRequestCap(int nVersion, const char *request,
                                 const char *script_url, const char *formats, ...)
{
  va_list argp;
  const char *fmt;
  char *encoded;

  msIO_printf("    <%s>\n", request);

  /* We expect to receive a NULL-terminated args list of formats */
  va_start(argp, formats);
  fmt = formats;
  while(fmt != NULL) {
    /* Special case for early WMS with subelements in Format (bug 908) */
    if( nVersion <= OWS_1_0_7 ) {
      encoded = msStrdup( fmt );
    }

    /* otherwise we HTML code special characters */
    else {
      encoded = msEncodeHTMLEntities(fmt);
    }

    msIO_printf("      <Format>%s</Format>\n", encoded);
    msFree(encoded);

    fmt = va_arg(argp, const char *);
  }
  va_end(argp);

  msIO_printf("      <DCPType>\n");
  msIO_printf("        <HTTP>\n");
  /* The URL should already be HTML encoded. */
  if (nVersion == OWS_1_0_0) {
    msIO_printf("          <Get onlineResource=\"%s\" />\n", script_url);
    msIO_printf("          <Post onlineResource=\"%s\" />\n", script_url);
  } else {
    msIO_printf("          <Get><OnlineResource xmlns:xlink=\"http://www.w3.org/1999/xlink\" xlink:href=\"%s\"/></Get>\n", script_url);
    msIO_printf("          <Post><OnlineResource xmlns:xlink=\"http://www.w3.org/1999/xlink\" xlink:href=\"%s\"/></Post>\n", script_url);
  }

  msIO_printf("        </HTTP>\n");
  msIO_printf("      </DCPType>\n");
  msIO_printf("    </%s>\n", request);
}



void msWMSPrintAttribution(FILE *stream, const char *tabspace,
                           hashTableObj *metadata,
                           const char *namespaces)
{
  const char *title, *onlineres, *logourl;
  char * pszEncodedValue=NULL;

  if (stream && metadata) {
    title = msOWSLookupMetadata(metadata, "MO",
                                "attribution_title");
    onlineres = msOWSLookupMetadata(metadata, "MO",
                                    "attribution_onlineresource");
    logourl = msOWSLookupMetadata(metadata, "MO",
                                  "attribution_logourl_width");

    if (title || onlineres || logourl) {
      msIO_printf("%s<Attribution>\n",tabspace);
      if (title) {
        pszEncodedValue = msEncodeHTMLEntities(title);
        msIO_fprintf(stream, "%s%s<Title>%s</Title>\n", tabspace,
                     tabspace, pszEncodedValue);
        free(pszEncodedValue);
      }

      if (onlineres) {
        pszEncodedValue = msEncodeHTMLEntities(onlineres);
        msIO_fprintf(stream, "%s%s<OnlineResource xmlns:xlink=\"http://www.w3.org/1999/xlink\" xlink:href=\"%s\"/>\n", tabspace, tabspace,
                     pszEncodedValue);
        free(pszEncodedValue);
      }

      if (logourl) {
        msOWSPrintURLType(stream, metadata, "MO","attribution_logourl",
                          OWS_NOERR, NULL, "LogoURL", NULL,
                          " width=\"%s\"", " height=\"%s\"",
                          ">\n             <Format>%s</Format",
                          "\n             <OnlineResource "
                          "xmlns:xlink=\"http://www.w3.org/1999/xlink\""
                          " xlink:type=\"simple\" xlink:href=\"%s\"/>\n"
                          "          ",
                          MS_FALSE, MS_TRUE, MS_TRUE, MS_TRUE, MS_TRUE,
                          NULL, NULL, NULL, NULL, NULL, "        ");


      }
      msIO_printf("%s</Attribution>\n", tabspace);

    }
  }
}


/*
** msWMSPrintScaleHint()
**
** Print a Min/MaxScaleDenominator tag for the layer if applicable.
** used for WMS >=1.3.0
*/
void msWMSPrintScaleDenominator(const char *tabspace, double minscaledenom,
                                double maxscaledenom)
{
  if (minscaledenom > 0)
    msIO_printf("%s<MinScaleDenominator>%g</MinScaleDenominator>\n",
                tabspace, minscaledenom);

  if (maxscaledenom > 0)
    msIO_printf("%s<MaxScaleDenominator>%g</MaxScaleDenominator>\n",
                tabspace, maxscaledenom);
}



/*
** msWMSPrintScaleHint()
**
** Print a ScaleHint tag for this layer if applicable.
**
** (see WMS 1.1.0 sect. 7.1.5.4) The WMS defines the scalehint values as
** the ground distance in meters of the southwest to northeast diagonal of
** the central pixel of a map.  ScaleHint values are the min and max
** recommended values of that diagonal.
*/
void msWMSPrintScaleHint(const char *tabspace, double minscaledenom,
                         double maxscaledenom, double resolution)
{
  double scalehintmin=0.0, scalehintmax=0.0, diag;

  diag = sqrt(2.0);

  if (minscaledenom > 0)
    scalehintmin = diag*(minscaledenom/resolution)/msInchesPerUnit(MS_METERS,0);
  if (maxscaledenom > 0)
    scalehintmax = diag*(maxscaledenom/resolution)/msInchesPerUnit(MS_METERS,0);

  if (scalehintmin > 0.0 || scalehintmax > 0.0) {
    msIO_printf("%s<ScaleHint min=\"%.15g\" max=\"%.15g\" />\n",
                tabspace, scalehintmin, scalehintmax);
    if (scalehintmax == 0.0)
      msIO_printf("%s<!-- WARNING: Only MINSCALEDENOM and no MAXSCALEDENOM specified in "
                  "the mapfile. A default value of 0 has been returned for the "
                  "Max ScaleHint but this is probably not what you want. -->\n",
                  tabspace);
  }
}

/*
** msWMSPrintAuthorityURL()
**
** Print an AuthorityURL tag if applicable.
*/
void msWMSPrintAuthorityURL(FILE *stream, const char *tabspace,
                            hashTableObj *metadata, const char *namespaces)
{
  const char *pszWmsAuthorityName;
  const char *pszWMSAuthorityHref;
  char *pszTemplateName=NULL, *pszTemplateHref=NULL;

  if (stream && metadata) {
    pszWmsAuthorityName = msOWSLookupMetadata(metadata, namespaces, "authorityurl_name");
    pszWMSAuthorityHref = msOWSLookupMetadata(metadata, namespaces, "authorityurl_href");

    /* AuthorityURL only makes sense if you have *both* the name and url */
    if( pszWmsAuthorityName && pszWMSAuthorityHref ) {
      pszTemplateName = msStringConcatenate(msStrdup(tabspace), "<AuthorityURL name=\"%s\">\n");
      msOWSPrintEncodeMetadata(stream, metadata, namespaces, "authorityurl_name",
                               OWS_NOERR, pszTemplateName,
                               NULL);
      pszTemplateHref = msStringConcatenate(msStrdup(tabspace), "  <OnlineResource xmlns:xlink=\"http://www.w3.org/1999/xlink\" xlink:href=\"%s\"/>\n");
      msOWSPrintEncodeMetadata(stream, metadata, namespaces, "authorityurl_href",
                               OWS_NOERR, pszTemplateHref,
                               NULL);
      msIO_printf("%s</AuthorityURL>\n", tabspace);
    } else if ( pszWmsAuthorityName || pszWMSAuthorityHref ) {
      msIO_printf("%s<!-- WARNING: Both wms_authorityurl_name and wms_authorityurl_href must be set to output an AuthorityURL -->\n", tabspace);
    }
  }
  msFree(pszTemplateName);
  msFree(pszTemplateHref);
}

/*
** msWMSPrintIdentifier()
**
** Print an Identifier tag if applicable.
*/
void msWMSPrintIdentifier(FILE *stream, const char *tabspace,
                          hashTableObj *metadata, const char *namespaces)
{
  const char *pszWMSIdentifierAuthority;
  const char *pszWMSIdentifierValue;
  char *pszTemplate=NULL;

  if (stream && metadata) {
    pszWMSIdentifierAuthority = msOWSLookupMetadata(metadata, namespaces, "identifier_authority");
    pszWMSIdentifierValue = msOWSLookupMetadata(metadata, namespaces, "identifier_value");

    /* Identifier only makes sense if you have *both* the authority and value */
    if( pszWMSIdentifierAuthority && pszWMSIdentifierValue ) {
      pszTemplate = msStringConcatenate(msStrdup(tabspace), "<Identifier authority=\"%s\">");
      msOWSPrintEncodeMetadata(stream, metadata, namespaces, "identifier_authority",
                               OWS_NOERR, pszTemplate,
                               NULL);
      msOWSPrintEncodeMetadata(stream, metadata, namespaces, "identifier_value",
                               OWS_NOERR, "%s</Identifier>\n",
                               NULL);
    } else if ( pszWMSIdentifierAuthority || pszWMSIdentifierValue ) {
      msIO_printf("%s<!-- WARNING: Both wms_identifier_authority and wms_identifier_value must be set to output an Identifier -->\n", tabspace);
    }
  }
  msFree(pszTemplate);
}

/*
** msWMSPrintKeywordlist()
**
** Print a Keywordlist tag if applicable.
*/
void msWMSPrintKeywordlist(FILE *stream, const char *tabspace,
                           const char *name, hashTableObj *metadata,
                           const char *namespaces, int nVersion)
{
  char newname[28];            /* max. rootlayer_keywordlist_items          */
  char vocname[33];            /* max. rootlayer_keywordlist_vocabulary     */
  const char *vocabularylist;  /* to be read from metadata                  */
  char **tokens = NULL;        /* splitted vocabularylist                   */
  char *pszName=NULL,          /* key to lookup keywords with vocabulary    */
        *pszTemplate1=NULL,     /* templates for msOWSPrintEncodeMetadataList*/
         *pszTemplate2=NULL;
  int i, sName, sTemplate, ntokens = 0;

  newname[0]='\0';
  vocname[0]='\0';
  snprintf(newname, sizeof(newname), "%s_items", name);
  snprintf(vocname, sizeof(vocname), "%s_vocabulary", name);

  if (nVersion == OWS_1_0_0) {
    /* <Keywords> in V 1.0.0 */
    /* The 1.0.0 spec doesn't specify which delimiter to use so let's use spaces */
    pszTemplate1 = msStringConcatenate(msStrdup(tabspace), "<Keywords>");
    pszTemplate2 = msStringConcatenate(msStrdup(tabspace), "</Keywords>\n");
    msOWSPrintEncodeMetadataList(stream, metadata, namespaces,
                                 name, pszTemplate1, pszTemplate2,
                                 "%s ", NULL);
  } else if ( msOWSLookupMetadata(metadata, namespaces, name) ||
              msOWSLookupMetadata(metadata, namespaces, newname) ||
              msOWSLookupMetadata(metadata, namespaces, vocname) ) {
    /* <KeywordList><Keyword> ... in V1.0.6+ */
    msIO_printf("%s<KeywordList>\n", tabspace);
    pszTemplate1 = msStringConcatenate(msStrdup(tabspace), "    <Keyword>%s</Keyword>\n");
    /* print old styled ..._keywordlist */
    msOWSPrintEncodeMetadataList(stream, metadata, namespaces,
                                 name, NULL, NULL,
                                 pszTemplate1, NULL);
    /* print new styled ..._keywordlist_items */
    msOWSPrintEncodeMetadataList(stream, metadata, namespaces,
                                 newname, NULL, NULL,
                                 pszTemplate1, NULL);

    /* find out if there's a vocabulary list set */
    vocabularylist = msOWSLookupMetadata(metadata, namespaces, vocname);
    if ( vocabularylist && nVersion >= OWS_1_3_0 ) {
      tokens = msStringSplit(vocabularylist, ',', &ntokens);
      if ( tokens && ntokens > 0 ) {
        /* In order to do malloc only once, the length of the metadata*/
        /* key to lookup is calculated from "rootlayer_keywordlist"   */
        /* plus "_items" plus the length of all vocabulary items      */
        /* concatenate.                                               */
        /* The same is done with template string used for printing the*/
        /* keyword list. Here the string is tabspace + "    <Keyword  */
        /* vocabulary="" + ... + "">%s</Keyword>\n"                   */
        sName = 22 + 6 + strlen(vocabularylist) +1;
        pszName = (char*)msSmallMalloc(sName);

        sTemplate = strlen(tabspace)+4+21+strlen(vocabularylist)+17+1;
        pszTemplate2 = (char*)msSmallMalloc(sTemplate);

        for (i=0; i<ntokens; i++) {
          snprintf(pszName, sName,
                   "%s_%s_items", name, tokens[i]);
          snprintf(pszTemplate2, sTemplate,
                   "%s    <Keyword vocabulary=\"%s\">%s</Keyword>\n",
                   tabspace, tokens[i], "%s");
          msOWSPrintEncodeMetadataList(stream, metadata, namespaces,
                                       pszName, NULL, NULL,
                                       pszTemplate2, NULL);
        }
        msFree(pszName);
      }
      msFreeCharArray(tokens, ntokens);
    }
    msIO_printf("%s</KeywordList>\n", tabspace);
  }
  msFree(pszTemplate1);
  msFree(pszTemplate2);
}

/*
** msDumpLayer()
*/
int msDumpLayer(mapObj *map, layerObj *lp, int nVersion, const char *script_url_encoded, const char *indent, const char *validated_language, int grouplayer)
{
  rectObj ext;
  const char *value;
  const char *pszWmsTimeExtent, *pszWmsTimeDefault= NULL, *pszStyle=NULL;
  const char *pszLegendURL=NULL;
  char *pszMetadataName=NULL, *mimetype=NULL;
  char **classgroups = NULL;
  int iclassgroups=0;
  char szVersionBuf[OWS_VERSION_MAXLEN];
  size_t bufferSize = 0;
  const char *pszDimensionlist=NULL;

  /* if the layer status is set to MS_DEFAULT, output a warning */
  if (lp->status == MS_DEFAULT)
    msIO_fprintf(stdout, "<!-- WARNING: This layer has its status set to DEFAULT and will always be displayed when doing a GetMap request even if it is not requested by the client. This is not in line with the expected behavior of a WMS server. Using status ON or OFF is recommended. -->\n");

  if (nVersion <= OWS_1_0_7) {
    msIO_printf("%s    <Layer queryable=\"%d\">\n",
                indent, msIsLayerQueryable(lp));
  } else {
    /* 1.1.0 and later: opaque and cascaded are new. */
    int cascaded=0, opaque=0;
    if ((value = msOWSLookupMetadata(&(lp->metadata), "MO", "opaque")) != NULL)
      opaque = atoi(value);
    if (lp->connectiontype == MS_WMS)
      cascaded = 1;

    msIO_printf("%s    <Layer queryable=\"%d\" opaque=\"%d\" cascaded=\"%d\">\n",
                indent, msIsLayerQueryable(lp), opaque, cascaded);
  }

  if (lp->name && strlen(lp->name) > 0 &&
      (msIsXMLTagValid(lp->name) == MS_FALSE || isdigit(lp->name[0])))
    msIO_fprintf(stdout, "<!-- WARNING: The layer name '%s' might contain spaces or "
                 "invalid characters or may start with a number. This could lead to potential problems. -->\n",
                 lp->name);
  msOWSPrintEncodeParam(stdout, "LAYER.NAME", lp->name, OWS_NOERR,
                        "        <Name>%s</Name>\n", NULL);

  /* the majority of this section is dependent on appropriately named metadata in the LAYER object */
  msOWSPrintEncodeMetadata2(stdout, &(lp->metadata), "MO", "title",
                            OWS_WARN, "        <Title>%s</Title>\n", lp->name, validated_language);

  msOWSPrintEncodeMetadata2(stdout, &(lp->metadata), "MO", "abstract",
                            OWS_NOERR, "        <Abstract>%s</Abstract>\n", NULL, validated_language);

  msWMSPrintKeywordlist(stdout, "        ", "keywordlist", &(lp->metadata), "MO", nVersion);

  if (msOWSGetEPSGProj(&(map->projection),&(map->web.metadata),
                       "MO", MS_FALSE) == NULL) {
    /* If map has no proj then every layer MUST have one or produce a warning */
    if (nVersion > OWS_1_1_0) {
      /* starting 1.1.1 SRS are given in individual tags */
      if (nVersion >= OWS_1_3_0)
        msOWSPrintEncodeParamList(stdout, "(at least one of) "
                                  "MAP.PROJECTION, LAYER.PROJECTION "
                                  "or wms_srs metadata",
                                  msOWSGetEPSGProj(&(lp->projection),
                                      &(lp->metadata),
                                      "MO", MS_FALSE),
                                  OWS_WARN, ' ', NULL, NULL,
                                  "        <CRS>%s</CRS>\n", NULL);
      else
        msOWSPrintEncodeParamList(stdout, "(at least one of) "
                                  "MAP.PROJECTION, LAYER.PROJECTION "
                                  "or wms_srs metadata",
                                  msOWSGetEPSGProj(&(lp->projection),
                                      &(lp->metadata),
                                      "MO", MS_FALSE),
                                  OWS_WARN, ' ', NULL, NULL,
                                  "        <SRS>%s</SRS>\n", NULL);
    } else
      msOWSPrintEncodeParam(stdout, "(at least one of) MAP.PROJECTION, "
                            "LAYER.PROJECTION or wms_srs metadata",
                            msOWSGetEPSGProj(&(lp->projection),
                                             &(lp->metadata), "MO", MS_FALSE),
                            OWS_WARN, "        <SRS>%s</SRS>\n", NULL);
  } else {
    /* No warning required in this case since there's at least a map proj. */
    if (nVersion > OWS_1_1_0) {
      /* starting 1.1.1 SRS are given in individual tags */
      if (nVersion >=  OWS_1_3_0)
        msOWSPrintEncodeParamList(stdout, "(at least one of) "
                                  "MAP.PROJECTION, LAYER.PROJECTION "
                                  "or wms_srs metadata",
                                  msOWSGetEPSGProj(&(lp->projection),
                                      &(lp->metadata),
                                      "MO", MS_FALSE),
                                  OWS_NOERR, ' ', NULL, NULL,
                                  "        <CRS>%s</CRS>\n", NULL);
      else
        msOWSPrintEncodeParamList(stdout, "(at least one of) "
                                  "MAP.PROJECTION, LAYER.PROJECTION "
                                  "or wms_srs metadata",
                                  msOWSGetEPSGProj(&(lp->projection),
                                      &(lp->metadata),
                                      "MO", MS_FALSE),
                                  OWS_NOERR, ' ', NULL, NULL,
                                  "        <SRS>%s</SRS>\n", NULL);
    } else
      msOWSPrintEncodeParam(stdout,
                            " LAYER.PROJECTION (or wms_srs metadata)",
                            msOWSGetEPSGProj(&(lp->projection),
                                             &(lp->metadata),"MO",MS_FALSE),
                            OWS_NOERR, "        <SRS>%s</SRS>\n", NULL);
  }

  /* If layer has no proj set then use map->proj for bounding box. */
  if (msOWSGetLayerExtent(map, lp, "MO", &ext) == MS_SUCCESS) {
    if(lp->projection.numargs > 0) {
      if (nVersion >= OWS_1_3_0)
        msOWSPrintEX_GeographicBoundingBox(stdout, "        ", &(ext),
                                           &(lp->projection));
      else
        msOWSPrintLatLonBoundingBox(stdout, "        ", &(ext),
                                    &(lp->projection), NULL, OWS_WMS);

      msOWSPrintBoundingBox( stdout,"        ", &(ext), &(lp->projection),
                             &(lp->metadata), &(map->web.metadata), "MO", nVersion );
    } else {
      if (nVersion >= OWS_1_3_0)
        msOWSPrintEX_GeographicBoundingBox(stdout, "        ", &(ext),
                                           &(map->projection));
      else
        msOWSPrintLatLonBoundingBox(stdout, "        ", &(ext),
                                    &(map->projection), NULL, OWS_WMS);
      msOWSPrintBoundingBox(stdout,"        ", &(ext), &(map->projection),
                            &(lp->metadata), &(map->web.metadata), "MO", nVersion );
    }
  } else {
    if (nVersion >= OWS_1_3_0)
      msIO_printf("        <!-- WARNING: Optional Ex_GeographicBoundingBox could not be established for this layer.  Consider setting the EXTENT in the LAYER object, or wms_extent metadata. Also check that your data exists in the DATA statement -->\n");
    else
      msIO_printf("        <!-- WARNING: Optional LatLonBoundingBox could not be established for this layer.  Consider setting the EXTENT in the LAYER object, or wms_extent metadata. Also check that your data exists in the DATA statement -->\n");
  }

  /* time support */
  pszWmsTimeExtent = msOWSLookupMetadata(&(lp->metadata), "MO", "timeextent");
  if (pszWmsTimeExtent) {
    pszWmsTimeDefault = msOWSLookupMetadata(&(lp->metadata),  "MO",
                                            "timedefault");

    if (nVersion >= OWS_1_3_0) {
      if (pszWmsTimeDefault)
        msIO_fprintf(stdout, "        <Dimension name=\"time\" units=\"ISO8601\" default=\"%s\" nearestValue=\"0\">%s</Dimension>\n",pszWmsTimeDefault, pszWmsTimeExtent);
      else
        msIO_fprintf(stdout, "        <Dimension name=\"time\" units=\"ISO8601\" nearestValue=\"0\">%s</Dimension>\n",pszWmsTimeExtent);
    }

    else {
      msIO_fprintf(stdout, "        <Dimension name=\"time\" units=\"ISO8601\"/>\n");
      if (pszWmsTimeDefault)
        msIO_fprintf(stdout, "        <Extent name=\"time\" default=\"%s\" nearestValue=\"0\">%s</Extent>\n",pszWmsTimeDefault, pszWmsTimeExtent);
      else
        msIO_fprintf(stdout, "        <Extent name=\"time\" nearestValue=\"0\">%s</Extent>\n",pszWmsTimeExtent);
    }
  }

  /*dimensions support: elevation + other user defined dimensions*/
  pszDimensionlist = msOWSLookupMetadata(&(lp->metadata), "M", "dimensionlist");
  if (pszDimensionlist) {
    char **tokens = NULL;
    int ntokens = 0;
    char *pszDimension=NULL, *pszDimensionItemName=NULL, *pszDimensionExtentName=NULL, *pszDimensionUnitName=NULL, *pszDimensionDefaultName=NULL;
    const char *pszDimensionItem=NULL, *pszDimensionExtent=NULL, *pszDimensionUnit=NULL, *pszDimensionDefault=NULL;
    int i;

    tokens = msStringSplit(pszDimensionlist,  ',', &ntokens);
    if (tokens && ntokens > 0) {
      for (i=0; i<ntokens; i++) {
        /*check if manadatory unit and extent are set. Item should also be set. default value is optional*/
        pszDimension = msStrdup(tokens[i]);
        msStringTrim(pszDimension);

        pszDimensionItemName = msStrdup(pszDimension);
        pszDimensionItemName = msStringConcatenate(pszDimensionItemName, "_item");
        pszDimensionItem = msOWSLookupMetadata(&(lp->metadata), "M", pszDimensionItemName);

        pszDimensionExtentName = msStrdup(pszDimension);
        pszDimensionExtentName = msStringConcatenate(pszDimensionExtentName, "_extent");
        pszDimensionExtent = msOWSLookupMetadata(&(lp->metadata), "M", pszDimensionExtentName);

        pszDimensionUnitName = msStrdup(pszDimension);
        pszDimensionUnitName = msStringConcatenate(pszDimensionUnitName, "_units");
        pszDimensionUnit = msOWSLookupMetadata(&(lp->metadata), "M", pszDimensionUnitName);

        pszDimensionDefaultName = msStrdup(pszDimension);
        pszDimensionDefaultName = msStringConcatenate(pszDimensionDefaultName, "_default");
        pszDimensionDefault = msOWSLookupMetadata(&(lp->metadata), "M", pszDimensionDefaultName);

        if (pszDimensionItem && pszDimensionExtent && pszDimensionUnit) {
          if (nVersion >= OWS_1_3_0) {
            if(pszDimensionDefault && strlen(pszDimensionDefault) > 0)
              msIO_fprintf(stdout, "        <Dimension name=\"%s\" units=\"%s\" default=\"%s\" multipleValues=\"1\" nearestValue=\"0\">%s</Dimension>\n",
                           pszDimension, pszDimensionUnit, pszDimensionDefault, pszDimensionExtent);
            else
              msIO_fprintf(stdout, "        <Dimension name=\"%s\" units=\"%s\"  multipleValues=\"1\"  nearestValue=\"0\">%s</Dimension>\n",
                           pszDimension, pszDimensionUnit, pszDimensionExtent);
          } else {
            msIO_fprintf(stdout, "        <Dimension name=\"%s\" units=\"%s\"/>\n", pszDimension, pszDimensionUnit);
            if(pszDimensionDefault && strlen(pszDimensionDefault) > 0)
              msIO_fprintf(stdout, "        <Extent name=\"%s\" default=\"%s\" nearestValue=\"0\">%s</Extent>\n",
                           pszDimension, pszDimensionDefault, pszDimensionExtent);
            else
              msIO_fprintf(stdout, "        <Extent name=\"%s\" nearestValue=\"0\">%s</Extent>\n",
                           pszDimension, pszDimensionExtent);
          }
        }
        msFree(pszDimension);
        msFree(pszDimensionItemName);
        msFree(pszDimensionUnitName);
        msFree(pszDimensionExtentName);
        msFree(pszDimensionDefaultName);

      }
      msFreeCharArray(tokens, ntokens);
    }
  }


  if (nVersion >= OWS_1_0_7) {
    msWMSPrintAttribution(stdout, "    ", &(lp->metadata), "MO");
  }

  /* AuthorityURL support and Identifier support, only available >= WMS 1.1.0 */
  if(nVersion >= OWS_1_1_0) {
    msWMSPrintAuthorityURL(stdout, "        ", &(lp->metadata), "MO");
    msWMSPrintIdentifier(stdout, "        ", &(lp->metadata), "MO");
  }

  if(nVersion >= OWS_1_1_0)
    msOWSPrintURLType(stdout, &(lp->metadata), "MO", "metadataurl",
                      OWS_NOERR, NULL, "MetadataURL", " type=\"%s\"",
                      NULL, NULL, ">\n          <Format>%s</Format",
                      "\n          <OnlineResource xmlns:xlink=\""
                      "http://www.w3.org/1999/xlink\" "
                      "xlink:type=\"simple\" xlink:href=\"%s\"/>\n        ",
                      MS_TRUE, MS_FALSE, MS_FALSE, MS_TRUE, MS_TRUE,
                      NULL, NULL, NULL, NULL, NULL, "        ");

  if(nVersion < OWS_1_1_0)
    msOWSPrintEncodeMetadata(stdout, &(lp->metadata), "MO", "dataurl_href",
                             OWS_NOERR, "        <DataURL>%s</DataURL>\n",
                             NULL);
  else
    msOWSPrintURLType(stdout, &(lp->metadata), "MO", "dataurl",
                      OWS_NOERR, NULL, "DataURL", NULL, NULL, NULL,
                      ">\n          <Format>%s</Format",
                      "\n          <OnlineResource xmlns:xlink=\""
                      "http://www.w3.org/1999/xlink\" "
                      "xlink:type=\"simple\" xlink:href=\"%s\"/>\n        ",
                      MS_FALSE, MS_FALSE, MS_FALSE, MS_TRUE, MS_TRUE,
                      NULL, NULL, NULL, NULL, NULL, "        ");
<<<<<<< HEAD
=======

>>>>>>> 62952598

  /* The LegendURL reside in a style. The Web Map Context spec already  */
  /* included the support on this in mapserver. However, it is not in the  */
  /* wms_legendurl_... metadatas it's in the styles metadata, */
  /* In wms_style_<style_name>_lengendurl_... metadata. So we have to detect */
  /* the current style before reading it. Also in the Style block, we need */
  /* a Title and a name. Title is derived from wms_style_<style>_title, */
  /* which allows mutiple style definitions, e.g. by using classgroups. */
  bufferSize = 512; /* We don't know about possible style name lengths, yet */
  pszMetadataName = (char*)msSmallMalloc(bufferSize);
  pszStyle = msOWSLookupMetadata(&(lp->metadata), "MO", "style");
  if (pszStyle) {
    snprintf(pszMetadataName, bufferSize, "style_%s_legendurl_href", pszStyle);
    pszLegendURL = msOWSLookupMetadata(&(lp->metadata), "MO", pszMetadataName);
  } else
    pszStyle = "default";


  if(nVersion <= OWS_1_0_0 && pszLegendURL) {
    /* First, print the style block */
    msIO_fprintf(stdout, "        <Style>\n");
    msIO_fprintf(stdout, "          <Name>%s</Name>\n", pszStyle);
    /* Print the real Title or Style name otherwise */
    snprintf(pszMetadataName, bufferSize, "style_%s_title", pszStyle);
    msOWSPrintEncodeMetadata2(stdout, &(lp->metadata), "MO",
                              pszMetadataName,
                              OWS_NOERR,
                              "          <Title>%s</Title>\n",
                              pszStyle, validated_language);

    /* Inside, print the legend url block */
    snprintf(pszMetadataName, bufferSize, "style_%s_legendurl_href", pszStyle);
    msOWSPrintEncodeMetadata(stdout, &(lp->metadata), "MO",
                             pszMetadataName,
                             OWS_NOERR,
                             "          <StyleURL>%s</StyleURL>\n",
                             NULL);

    /* close the style block */
    msIO_fprintf(stdout, "        </Style>\n");

  } else if(nVersion >= OWS_1_1_0) {
    if (pszLegendURL) {
      /* First, print the style block */
      msIO_fprintf(stdout, "        <Style>\n");
      msIO_fprintf(stdout, "          <Name>%s</Name>\n", pszStyle);
      /* Print the real Title or Style name otherwise */
      snprintf(pszMetadataName, bufferSize, "style_%s_title", pszStyle);
      msOWSPrintEncodeMetadata2(stdout, &(lp->metadata), "MO",
                                pszMetadataName,
                                OWS_NOERR,
                                "          <Title>%s</Title>\n",
                                pszStyle, validated_language);


      /* Inside, print the legend url block */
      snprintf(pszMetadataName, bufferSize, "style_%s_legendurl", pszStyle);
      msOWSPrintURLType(stdout, &(lp->metadata), "MO",pszMetadataName,
                        OWS_NOERR, NULL, "LegendURL", NULL,
                        " width=\"%s\"", " height=\"%s\"",
                        ">\n             <Format>%s</Format",
                        "\n             <OnlineResource "
                        "xmlns:xlink=\"http://www.w3.org/1999/xlink\""
                        " xlink:type=\"simple\" xlink:href=\"%s\"/>\n"
                        "          ",
                        MS_FALSE, MS_TRUE, MS_TRUE, MS_TRUE, MS_TRUE,
                        NULL, NULL, NULL, NULL, NULL, "          ");
      msIO_fprintf(stdout, "        </Style>\n");

    } else {
      if (script_url_encoded) {
        if (lp->connectiontype != MS_WMS &&
            lp->connectiontype != MS_WFS &&
            lp->connectiontype != MS_UNUSED_1 &&
            lp->numclasses > 0) {
          char width[10], height[10];
          char *legendurl = NULL;
          size_t bufferSize = 0;
          int classnameset = 0, i=0;
          for (i=0; i<lp->numclasses; i++) {
            if (lp->class[i]->name &&
                strlen(lp->class[i]->name) > 0) {
              classnameset = 1;
              break;
            }
          }
          if (classnameset) {
            int j=0, k=0, l=0, size_x=0, size_y=0, num_layers=0;
            int *group_layers = (int *)msSmallMalloc(sizeof(int)*map->numlayers);
            char ***nestedGroups = NULL;
            int *numNestedGroups = NULL;
            int *isUsedInNestedGroup = NULL;

            nestedGroups = (char***)msSmallCalloc(map->numlayers, sizeof(char**));
            numNestedGroups = (int*)msSmallCalloc(map->numlayers, sizeof(int));
            isUsedInNestedGroup = (int*)msSmallCalloc(map->numlayers, sizeof(int));
            msWMSPrepareNestedGroups(map, nVersion, nestedGroups, numNestedGroups, isUsedInNestedGroup);

            num_layers = 1;
            group_layers[0] = lp->index;
            if (isUsedInNestedGroup[lp->index]) {
              for (j=0; j < map->numlayers; j++) {
                for(k = 0; k < numNestedGroups[j]; k++) {
                  if (strcasecmp(lp->name, nestedGroups[j][k]) == 0) {
                    group_layers[num_layers++] = j;
                    break;
                  }
                }
              }
            }
            group_layers =(int *)msSmallRealloc(group_layers, sizeof(int)*num_layers);
            
            if (msLegendCalcSize(map, 1, &size_x, &size_y,  group_layers, num_layers) == MS_SUCCESS) {
              const char *styleName = NULL;
              char *pszEncodedStyleName = NULL;
              layerObj *lp2 = NULL;

              snprintf(width, sizeof(width), "%d", size_x);
              snprintf(height, sizeof(height), "%d", size_y);

              bufferSize = strlen(script_url_encoded)+300;
              legendurl = (char*)msSmallMalloc(bufferSize);

#if defined USE_GD_PNG || defined USE_PNG
              mimetype = msEncodeHTMLEntities("image/png");
#endif
#if defined USE_GD_GIF
              if (!mimetype)
                mimetype = msEncodeHTMLEntities("image/gif");
#endif

#if defined USE_GD_JPEG || defined USE_JPEG
              if (!mimetype)
                mimetype = msEncodeHTMLEntities("image/jpeg");
#endif
              if (!mimetype)
                mimetype = msEncodeHTMLEntities(MS_IMAGE_MIME_TYPE(map->outputformat));

              /* -------------------------------------------------------------------- */
              /*      check if the group parameters for the classes are set. We       */
              /*      should then publish the different class groups as different styles.*/
              /* -------------------------------------------------------------------- */
              iclassgroups = 0;
              classgroups = NULL;

              styleName = msOWSLookupMetadata(&(map->web.metadata), "MO", "style_name");
              if (styleName == NULL)
                styleName = "default";
              pszEncodedStyleName = msEncodeHTMLEntities(styleName);

              for (i=0; i<lp->numclasses; i++) {
                if (lp->class[i]->name && lp->class[i]->group) {
                  /* Check that style is not inherited from root layer (#4442). */
                  if (strcasecmp(pszEncodedStyleName, lp->class[i]->group) == 0)
                    continue;
                  /* Check that style is not inherited from group layer(s) (#4442). */
                  if (numNestedGroups[lp->index] > 0) {
                    for (j=0; j<numNestedGroups[lp->index]; j++) {
                      for (k=0; k < map->numlayers; k++) {
                        if (GET_LAYER(map, k)->name && strcasecmp(GET_LAYER(map, k)->name, nestedGroups[lp->index][j]) == 0) {
                          lp2 = (GET_LAYER(map, k));
                          for (l=0; l < lp2->numclasses; l++) {
                            if (strcasecmp(lp2->class[l]->group, lp->class[i]->group) == 0)
                              break;
                          }
                          break;
                        }
                      }
                      if (l < lp2->numclasses)
                        break;
                    }
                    if (j < numNestedGroups[lp->index])
                      continue;
                  }
                  if (!classgroups) {
                    classgroups = (char **)msSmallMalloc(sizeof(char *));
                    classgroups[iclassgroups++]= msStrdup(lp->class[i]->group);
                  } else {
                    /* Output style only once. */
                    for (j=0; j<iclassgroups; j++) {
                      if (strcasecmp(classgroups[j], lp->class[i]->group) == 0)
                        break;
                    }
                    if (j == iclassgroups) {
                      iclassgroups++;
                      classgroups = (char **)msSmallRealloc(classgroups, sizeof(char *)*iclassgroups);
                      classgroups[iclassgroups-1]= msStrdup(lp->class[i]->group);
                    }
                  }
                }
              }
              msFree(pszEncodedStyleName);
              if (classgroups == NULL) {
                classgroups = (char **)msSmallMalloc(sizeof(char *));
                classgroups[0]= msStrdup("default");
                iclassgroups = 1;
              }
              for (i=0; i<iclassgroups; i++) {
                char *name_encoded = msEncodeHTMLEntities(lp->name);
                char *classgroup_encoded = msEncodeHTMLEntities(classgroups[i]);
                if (nVersion >= OWS_1_3_0)
                  snprintf(legendurl, bufferSize, "%sversion=%s&amp;service=WMS&amp;request=GetLegendGraphic&amp;sld_version=1.1.0&amp;layer=%s&amp;format=%s&amp;STYLE=%s",
                           script_url_encoded,msOWSGetVersionString(nVersion, szVersionBuf),name_encoded,
                           mimetype,  classgroup_encoded);
                else
                  snprintf(legendurl, bufferSize, "%sversion=%s&amp;service=WMS&amp;request=GetLegendGraphic&amp;layer=%s&amp;format=%s&amp;STYLE=%s",
                           script_url_encoded,msOWSGetVersionString(nVersion, szVersionBuf),name_encoded,
                           mimetype,  classgroup_encoded);

                msFree(name_encoded);
                msFree(classgroup_encoded);

                msIO_fprintf(stdout, "        <Style>\n");
                msIO_fprintf(stdout, "          <Name>%s</Name>\n",  classgroups[i]);
                snprintf(pszMetadataName, bufferSize, "style_%s_title", classgroups[i]);
                msOWSPrintEncodeMetadata2(stdout, &(lp->metadata), "MO",
                                          pszMetadataName,
                                          OWS_NOERR,
                                          "          <Title>%s</Title>\n",
                                          classgroups[i], validated_language);

                /* A legendurl from wms_style_<style>_legendurl_href will override a self generated legend graphic */
                snprintf(pszMetadataName, bufferSize, "style_%s_legendurl_href", classgroups[i]);
                pszLegendURL = msOWSLookupMetadata(&(lp->metadata), "MO", pszMetadataName);
                if (pszLegendURL) {
                  snprintf(pszMetadataName, bufferSize, "style_%s_legendurl", classgroups[i]);
                  msOWSPrintURLType(stdout, &(lp->metadata),
                                    "MO", pszMetadataName,
                                    OWS_NOERR, NULL,
                                    "LegendURL", NULL,
                                    " width=\"%s\"", " height=\"%s\"",
                                    ">\n             <Format>%s</Format",
                                    "\n             <OnlineResource "
                                    "xmlns:xlink=\"http://www.w3.org/1999/xlink\""
                                    " xlink:type=\"simple\" xlink:href=\"%s\"/>\n"
                                    "          ",
                                    MS_FALSE, MS_TRUE, MS_TRUE, MS_TRUE, MS_TRUE,
                                    NULL, NULL, NULL, NULL, NULL, "          ");
                } else {
                  msOWSPrintURLType(stdout, NULL,
                                    "O", "ttt",
                                    OWS_NOERR, NULL,
                                    "LegendURL", NULL,
                                    " width=\"%s\"", " height=\"%s\"",
                                    ">\n             <Format>%s</Format",
                                    "\n             <OnlineResource "
                                    "xmlns:xlink=\"http://www.w3.org/1999/xlink\""
                                    " xlink:type=\"simple\" xlink:href=\"%s\"/>\n"
                                    "          ",
                                    MS_FALSE, MS_FALSE, MS_FALSE, MS_FALSE, MS_FALSE,
                                    NULL, width, height, mimetype, legendurl, "          ");
                }
                msIO_fprintf(stdout, "        </Style>\n");
              }
              msFree(legendurl);
              msFreeCharArray(classgroups, iclassgroups);
              msFree(mimetype);
            }
            /* free the stuff used for nested layers */
            for (i = 0; i < map->numlayers; i++) {
              if (numNestedGroups[i] > 0) {
                msFreeCharArray(nestedGroups[i], numNestedGroups[i]);
              }
            }
            free(nestedGroups);
            free(numNestedGroups);
            free(isUsedInNestedGroup);
            free(group_layers);
          }
        }
      }
    }
  }

  msFree(pszMetadataName);

<<<<<<< HEAD
=======
  /* print Min/Max ScaleDenominator */
>>>>>>> 62952598
  if (nVersion <  OWS_1_3_0)
    msWMSPrintScaleHint("        ", lp->minscaledenom, lp->maxscaledenom, map->resolution);
  else
    msWMSPrintScaleDenominator("        ", lp->minscaledenom, lp->maxscaledenom);

  if ( grouplayer == MS_FALSE )
    msIO_printf("%s    </Layer>\n", indent);

  return MS_SUCCESS;
}

/*
 * msWMSIsSubGroup
 */
int msWMSIsSubGroup(char** currentGroups, int currentLevel, char** otherGroups, int numOtherGroups)
{
  int i;
  /* no match if otherGroups[] has less levels than currentLevel */
  if (numOtherGroups <= currentLevel) {
    return MS_FALSE;
  }
  /* compare all groups below the current level */
  for (i = 0; i <= currentLevel; i++) {
    if (strcmp(currentGroups[i], otherGroups[i]) != 0) {
      return MS_FALSE; /* if one of these is not equal it is not a sub group */
    }
  }
  return MS_TRUE;
}

/***********************************************************************************
 * msWMSPrintNestedGroups()                                                        *
 *                                                                                 *
 * purpose: Writes the layers to the capabilities that have the                    *
 * "WMS_LAYER_GROUP" metadata set.                                                 *
 *                                                                                 *
 * params:                                                                         *
 * -map: The main map object                                                       *
 * -nVersion: OGC WMS version                                                      *
 * -pabLayerProcessed: boolean array indicating which layers have been dealt with. *
 * -index: the index of the current layer.                                         *
 * -level: the level of depth in the group tree (root = 0)                         *
 * -nestedGroups: This array holds the arrays of groups that have                  *
 *   been set through the WMS_LAYER_GROUP metadata                                 *
 * -numNestedGroups: This array holds the number of nested groups for each layer   *
 ***********************************************************************************/
void msWMSPrintNestedGroups(mapObj* map, int nVersion, char* pabLayerProcessed,
                            int index, int level, char*** nestedGroups, int* numNestedGroups, int* isUsedInNestedGroup, const char *script_url_encoded, const char *validated_language)
{
  int i, j;
  char *indent = NULL;
  indent = msStrdup("");

  for (i = 0; i < level; i++) {
    indent = msStringConcatenate(indent, "  ");
  }

  if (numNestedGroups[index] <= level) { /* no more subgroups */
    if ((!pabLayerProcessed[index]) && (!isUsedInNestedGroup[index])) {
      /* we are at the deepest level of the group branchings, so add layer now. */
      msDumpLayer(map, GET_LAYER(map, index), nVersion, script_url_encoded, indent, validated_language, MS_FALSE);
      pabLayerProcessed[index] = 1; /* done */
    }
  } else { /* not yet there, we have to deal with this group and possible subgroups and layers. */
    for (j = 0; j < map->numlayers; j++) {
      if ( GET_LAYER(map, j)->name && strcasecmp(GET_LAYER(map, j)->name, nestedGroups[index][level]) == 0 ) {
        break;
      }
    }

    /* Beginning of a new group... enclose the group in a layer block */
    if ( j < map->numlayers ) {
      if (!pabLayerProcessed[j]) {
        msDumpLayer(map, GET_LAYER(map, j), nVersion, script_url_encoded, indent, validated_language, MS_TRUE);
        pabLayerProcessed[j] = 1; /* done */
      }
    } else {
      msIO_printf("%s    <Layer>\n", indent);
      msIO_printf("%s      <Title>%s</Title>\n", indent, nestedGroups[index][level]);
    }

    /* Look for one group deeper in the current layer */
    if (!pabLayerProcessed[index]) {
      msWMSPrintNestedGroups(map, nVersion, pabLayerProcessed,
                             index, level + 1, nestedGroups,
                             numNestedGroups, isUsedInNestedGroup,
                             script_url_encoded, validated_language);
    }

    /* look for subgroups in other layers. */
    for (j = index + 1; j < map->numlayers; j++) {
      if (msWMSIsSubGroup(nestedGroups[index], level, nestedGroups[j], numNestedGroups[j])) {
        if (!pabLayerProcessed[j]) {
          msWMSPrintNestedGroups(map, nVersion, pabLayerProcessed,
                                 j, level + 1, nestedGroups,
                                 numNestedGroups, isUsedInNestedGroup,
                                 script_url_encoded, validated_language);
        }
      } else {
        /* TODO: if we would sort all layers on "WMS_LAYER_GROUP" beforehand */
        /* we could break out of this loop at this point, which would increase */
        /* performance.  */
      }
    }
    /* Close group layer block */
    msIO_printf("%s    </Layer>\n", indent);
  }

  msFree(indent);
} /* msWMSPrintNestedGroups */

/*
** msWMSGetCapabilities()
*/
int msWMSGetCapabilities(mapObj *map, int nVersion, cgiRequestObj *req, owsRequestObj *ows_request,
                         const char *requested_updatesequence, char *wms_exception_format, const char *requested_language)
{
  char *dtd_url = NULL;
  char *script_url=NULL, *script_url_encoded=NULL;

  char szVersionBuf[OWS_VERSION_MAXLEN];
  char *schemalocation = NULL;
  const char *updatesequence=NULL;
  const char *sldenabled=NULL;
  const char *encoding;
  const char *layerlimit=NULL;
  char *pszTmp=NULL;
  int i;
  const char *format_list=NULL;
  char **tokens = NULL;
  int numtokens = 0;
  char *validated_language = NULL;

  updatesequence = msOWSLookupMetadata(&(map->web.metadata), "MO", "updatesequence");

  sldenabled = msOWSLookupMetadata(&(map->web.metadata), "MO", "sld_enabled");

  encoding = msOWSLookupMetadata(&(map->web.metadata), "MO", "encoding");

  if (sldenabled == NULL)
    sldenabled = "true";

  if (requested_updatesequence != NULL) {
    i = msOWSNegotiateUpdateSequence(requested_updatesequence, updatesequence);
    if (i == 0) { /* current */
      msSetError(MS_WMSERR, "UPDATESEQUENCE parameter (%s) is equal to server (%s)", "msWMSGetCapabilities()", requested_updatesequence, updatesequence);
      return msWMSException(map, nVersion, "CurrentUpdateSequence", wms_exception_format);
    }
    if (i > 0) { /* invalid */
      msSetError(MS_WMSERR, "UPDATESEQUENCE parameter (%s) is higher than server (%s)", "msWMSGetCapabilities()", requested_updatesequence, updatesequence);
      return msWMSException(map, nVersion, "InvalidUpdateSequence", wms_exception_format);
    }
  }

  schemalocation = msEncodeHTMLEntities( msOWSGetSchemasLocation(map) );

  if (nVersion < 0)
    nVersion = OWS_1_3_0;     /* Default to 1.3.0 */

  /* Decide which version we're going to return. */
  if (nVersion < OWS_1_0_7) {
    nVersion = OWS_1_0_0;
    dtd_url = msStrdup(schemalocation);
    dtd_url = msStringConcatenate(dtd_url, "/wms/1.0.0/capabilities_1_0_0.dtd");
  }

  else if (nVersion < OWS_1_1_0) {
    nVersion = OWS_1_0_7;
    dtd_url = msStrdup(schemalocation);
    dtd_url = msStringConcatenate(dtd_url, "/wms/1.0.7/capabilities_1_0_7.dtd");
  } else if (nVersion < OWS_1_1_1) {
    nVersion = OWS_1_1_0;
    dtd_url = msStrdup(schemalocation);
    dtd_url = msStringConcatenate(dtd_url, "/wms/1.1.0/capabilities_1_1_0.dtd");
  } else if (nVersion < OWS_1_3_0) {
    nVersion = OWS_1_1_1;
    dtd_url = msStrdup(schemalocation);
    /* this exception was added to accomadote the OGC test suite (Bug 1576)*/
    if (strcasecmp(schemalocation, OWS_DEFAULT_SCHEMAS_LOCATION) == 0)
      dtd_url = msStringConcatenate(dtd_url, "/wms/1.1.1/WMS_MS_Capabilities.dtd");
    else
      dtd_url = msStringConcatenate(dtd_url, "/wms/1.1.1/capabilities_1_1_1.dtd");
  } else
    nVersion = OWS_1_3_0;

  /* This function owns validated_language, so remember to free it later*/
  validated_language = msOWSGetLanguageFromList(map, "MO", requested_language);

  if (validated_language != NULL) {
    for(i=0; i<map->numlayers; i++) {
      layerObj *layer = GET_LAYER(map, i);
      if(layer->data) layer->data = msCaseReplaceSubstring(layer->data, "%language%", validated_language);
      if(layer->connection) layer->connection = msCaseReplaceSubstring(layer->connection, "%language%", validated_language);
    }
  }

  /* We need this server's onlineresource. */
  /* Default to use the value of the "onlineresource" metadata, and if not */
  /* set then build it: "http://$(SERVER_NAME):$(SERVER_PORT)$(SCRIPT_NAME)?" */
  /* the returned string should be freed once we're done with it. */
  if ((script_url=msOWSGetOnlineResource2(map, "MO", "onlineresource", req, validated_language)) == NULL ||
      (script_url_encoded = msEncodeHTMLEntities(script_url)) == NULL) {
    msFree(validated_language);
    return msWMSException(map, nVersion, NULL, wms_exception_format);
  }

  if (nVersion <= OWS_1_0_7 || nVersion >= OWS_1_3_0)   /* 1.0.0 to 1.0.7 and >=1.3.0*/
    if (encoding)
      msIO_setHeader("Content-Type","text/xml; charset=%s", encoding);
    else
      msIO_setHeader("Content-Type","text/xml");
  else /* 1.1.0 and later */
    if (encoding)
      msIO_setHeader("Content-Type","application/vnd.ogc.wms_xml; charset=%s", encoding);
    else
      msIO_setHeader("Content-Type","application/vnd.ogc.wms_xml");
  msIO_sendHeaders();

  msOWSPrintEncodeMetadata(stdout, &(map->web.metadata),
                           "MO", "encoding", OWS_NOERR,
                           "<?xml version='1.0' encoding=\"%s\" standalone=\"no\" ?>\n",
                           "ISO-8859-1");

  /*TODO review wms1.3.0*/
  if ( nVersion < OWS_1_3_0) {
    msIO_printf("<!DOCTYPE WMT_MS_Capabilities SYSTEM \"%s\"\n", dtd_url);
    msIO_printf(" [\n");

    if (nVersion == OWS_1_1_1 && msOWSLookupMetadata(&(map->web.metadata), "MO", "inspire_capabilities") ) {
      msIO_printf("<!ELEMENT VendorSpecificCapabilities (inspire_vs:ExtendedCapabilities)><!ELEMENT inspire_vs:ExtendedCapabilities ((inspire_common:MetadataUrl, inspire_common:SupportedLanguages, inspire_common:ResponseLanguage) | (inspire_common:ResourceLocator+, inspire_common:ResourceType, inspire_common:TemporalReference+, inspire_common:Conformity+, inspire_common:MetadataPointOfContact+, inspire_common:MetadataDate, inspire_common:SpatialDataServiceType, inspire_common:MandatoryKeyword+, inspire_common:Keyword*, inspire_common:SupportedLanguages, inspire_common:ResponseLanguage, inspire_common:MetadataUrl?))><!ATTLIST inspire_vs:ExtendedCapabilities xmlns:inspire_vs CDATA #FIXED \"http://inspire.ec.europa.eu/schemas/inspire_vs/1.0\" ><!ELEMENT inspire_common:MetadataUrl (inspire_common:URL, inspire_common:MediaType*)><!ATTLIST inspire_common:MetadataUrl xmlns:inspire_common CDATA #FIXED \"http://inspire.ec.europa.eu/schemas/common/1.0\" xmlns:xsi CDATA #FIXED \"http://www.w3.org/2001/XMLSchema-instance\" xsi:type CDATA #FIXED \"inspire_common:resourceLocatorType\" ><!ELEMENT inspire_common:URL (#PCDATA)><!ATTLIST inspire_common:URL xmlns:inspire_common CDATA #FIXED \"http://inspire.ec.europa.eu/schemas/common/1.0\"><!ELEMENT inspire_common:MediaType (#PCDATA)><!ATTLIST inspire_common:MediaType xmlns:inspire_common CDATA #FIXED \"http://inspire.ec.europa.eu/schemas/common/1.0\"><!ELEMENT inspire_common:SupportedLanguages (inspire_common:DefaultLanguage, inspire_common:SupportedLanguage*)><!ATTLIST inspire_common:SupportedLanguages xmlns:inspire_common CDATA #FIXED \"http://inspire.ec.europa.eu/schemas/common/1.0\" ><!ELEMENT inspire_common:DefaultLanguage (inspire_common:Language)><!ATTLIST inspire_common:DefaultLanguage xmlns:inspire_common CDATA #FIXED \"http://inspire.ec.europa.eu/schemas/common/1.0\" ><!ELEMENT inspire_common:SupportedLanguage (inspire_common:Language)><!ATTLIST inspire_common:SupportedLanguage xmlns:inspire_common CDATA #FIXED \"http://inspire.ec.europa.eu/schemas/common/1.0\" >"
                  "<!ELEMENT inspire_common:ResponseLanguage (inspire_common:Language)><!ATTLIST inspire_common:ResponseLanguage xmlns:inspire_common CDATA #FIXED \"http://inspire.ec.europa.eu/schemas/common/1.0\" ><!ELEMENT inspire_common:Language (#PCDATA)><!ATTLIST inspire_common:Language xmlns:inspire_common CDATA #FIXED \"http://inspire.ec.europa.eu/schemas/common/1.0\" ><!ELEMENT inspire_common:ResourceLocator (inspire_common:URL, inspire_common:MediaType*)><!ATTLIST inspire_common:ResourceLocator xmlns:inspire_common CDATA #FIXED \"http://inspire.ec.europa.eu/schemas/common/1.0\"><!ELEMENT inspire_common:ResourceType (#PCDATA)> <!ATTLIST inspire_common:ResourceType xmlns:inspire_common CDATA #FIXED \"http://inspire.ec.europa.eu/schemas/common/1.0\" ><!ELEMENT inspire_common:TemporalReference (inspire_common:DateOfCreation?, inspire_common:DateOfLastRevision?, inspire_common:DateOfPublication*, inspire_common:TemporalExtent*)><!ATTLIST inspire_common:TemporalReference xmlns:inspire_common CDATA #FIXED \"http://inspire.ec.europa.eu/schemas/common/1.0\" ><!ELEMENT inspire_common:DateOfCreation (#PCDATA)> <!ATTLIST inspire_common:DateOfCreation xmlns:inspire_common CDATA #FIXED \"http://inspire.ec.europa.eu/schemas/common/1.0\"><!ELEMENT inspire_common:DateOfLastRevision (#PCDATA)><!ATTLIST inspire_common:DateOfLastRevision xmlns:inspire_common CDATA #FIXED \"http://inspire.ec.europa.eu/schemas/common/1.0\"><!ELEMENT inspire_common:DateOfPublication (#PCDATA)><!ATTLIST inspire_common:DateOfPublication xmlns:inspire_common CDATA #FIXED \"http://inspire.ec.europa.eu/schemas/common/1.0\"><!ELEMENT inspire_common:TemporalExtent (inspire_common:IndividualDate | inspire_common:IntervalOfDates)><!ATTLIST inspire_common:TemporalExtent xmlns:inspire_common CDATA #FIXED \"http://inspire.ec.europa.eu/schemas/common/1.0\" ><!ELEMENT inspire_common:IndividualDate (#PCDATA)> <!ATTLIST inspire_common:IndividualDate xmlns:inspire_common CDATA #FIXED \"http://inspire.ec.europa.eu/schemas/common/1.0\">"
                  "<!ELEMENT inspire_common:IntervalOfDates (inspire_common:StartingDate, inspire_common:EndDate)><!ATTLIST inspire_common:IntervalOfDates xmlns:inspire_common CDATA #FIXED \"http://inspire.ec.europa.eu/schemas/common/1.0\" ><!ELEMENT inspire_common:StartingDate (#PCDATA)><!ATTLIST inspire_common:StartingDate xmlns:inspire_common CDATA #FIXED \"http://inspire.ec.europa.eu/schemas/common/1.0\" ><!ELEMENT inspire_common:EndDate (#PCDATA)><!ATTLIST inspire_common:EndDate xmlns:inspire_common CDATA #FIXED \"http://inspire.ec.europa.eu/schemas/common/1.0\" ><!ELEMENT inspire_common:Conformity (inspire_common:Specification, inspire_common:Degree)><!ATTLIST inspire_common:Conformity xmlns:inspire_common CDATA #FIXED \"http://inspire.ec.europa.eu/schemas/common/1.0\" ><!ELEMENT inspire_common:Specification (inspire_common:Title, (inspire_common:DateOfPublication | inspire_common:DateOfCreation | inspire_common:DateOfLastRevision), inspire_common:URI*, inspire_common:ResourceLocator*)><!ATTLIST inspire_common:Specification xmlns:inspire_common CDATA #FIXED \"http://inspire.ec.europa.eu/schemas/common/1.0\" ><!ELEMENT inspire_common:Title (#PCDATA)><!ATTLIST inspire_common:Title xmlns:inspire_common CDATA #FIXED \"http://inspire.ec.europa.eu/schemas/common/1.0\" ><!ELEMENT inspire_common:URI (#PCDATA)><!ATTLIST inspire_common:URI xmlns:inspire_common CDATA #FIXED \"http://inspire.ec.europa.eu/schemas/common/1.0\" ><!ELEMENT inspire_common:Degree (#PCDATA)><!ATTLIST inspire_common:Degree xmlns:inspire_common CDATA #FIXED \"http://inspire.ec.europa.eu/schemas/common/1.0\" ><!ELEMENT inspire_common:MetadataPointOfContact (inspire_common:OrganisationName, inspire_common:EmailAddress)><!ATTLIST inspire_common:MetadataPointOfContact xmlns:inspire_common CDATA #FIXED \"http://inspire.ec.europa.eu/schemas/common/1.0\" >"
                  "<!ELEMENT inspire_common:OrganisationName (#PCDATA)><!ATTLIST inspire_common:OrganisationName  xmlns:inspire_common CDATA #FIXED \"http://inspire.ec.europa.eu/schemas/common/1.0\" ><!ELEMENT inspire_common:EmailAddress (#PCDATA)><!ATTLIST inspire_common:EmailAddress xmlns:inspire_common CDATA #FIXED \"http://inspire.ec.europa.eu/schemas/common/1.0\" ><!ELEMENT inspire_common:MetadataDate (#PCDATA)><!ATTLIST inspire_common:MetadataDate xmlns:inspire_common CDATA #FIXED \"http://inspire.ec.europa.eu/schemas/common/1.0\" ><!ELEMENT inspire_common:SpatialDataServiceType (#PCDATA)><!ATTLIST inspire_common:SpatialDataServiceType xmlns:inspire_common CDATA #FIXED \"http://inspire.ec.europa.eu/schemas/common/1.0\" ><!ELEMENT inspire_common:MandatoryKeyword (inspire_common:KeywordValue)><!ATTLIST inspire_common:MandatoryKeyword xmlns:inspire_common CDATA #FIXED \"http://inspire.ec.europa.eu/schemas/common/1.0\" ><!ELEMENT inspire_common:KeywordValue (#PCDATA)><!ATTLIST inspire_common:KeywordValue xmlns:inspire_common CDATA #FIXED \"http://inspire.ec.europa.eu/schemas/common/1.0\" >"
                  "<!ELEMENT inspire_common:Keyword (inspire_common:OriginatingControlledVocabulary?, inspire_common:KeywordValue)><!ATTLIST inspire_common:Keyword xmlns:inspire_common CDATA #FIXED \"http://inspire.ec.europa.eu/schemas/common/1.0\" xmlns:xsi CDATA #FIXED \"http://www.w3.org/2001/XMLSchemainstance\" xsi:type (inspire_common:inspireTheme_bul | inspire_common:inspireTheme_cze | inspire_common:inspireTheme_dan | inspire_common:inspireTheme_dut | inspire_common:inspireTheme_eng | inspire_common:inspireTheme_est | inspire_common:inspireTheme_fin | inspire_common:inspireTheme_fre | inspire_common:inspireTheme_ger | inspire_common:inspireTheme_gre | inspire_common:inspireTheme_hun | inspire_common:inspireTheme_gle | inspire_common:inspireTheme_ita | inspire_common:inspireTheme_lav | inspire_common:inspireTheme_lit | inspire_common:inspireTheme_mlt | inspire_common:inspireTheme_pol | inspire_common:inspireTheme_por | inspire_common:inspireTheme_rum | inspire_common:inspireTheme_slo | inspire_common:inspireTheme_slv | inspire_common:inspireTheme_spa | inspire_common:inspireTheme_swe) #IMPLIED ><!ELEMENT inspire_common:OriginatingControlledVocabulary (inspire_common:Title, (inspire_common:DateOfPublication | inspire_common:DateOfCreation | inspire_common:DateOfLastRevision), inspire_common:URI*, inspire_common:ResourceLocator*)><!ATTLIST inspire_common:OriginatingControlledVocabulary xmlns:inspire_common CDATA #FIXED \"http://inspire.ec.europa.eu/schemas/common/1.0\">\n");
    } else {
      /* some mapserver specific declarations will go here */
      msIO_printf(" <!ELEMENT VendorSpecificCapabilities EMPTY>\n");
    }

    msIO_printf(" ]>  <!-- end of DOCTYPE declaration -->\n\n");
  }

  updatesequence = msOWSLookupMetadata(&(map->web.metadata), "MO", "updatesequence");
  if ( nVersion >= OWS_1_3_0)
    msIO_printf("<WMS_Capabilities version=\"%s\"",
                msOWSGetVersionString(nVersion, szVersionBuf));
  else
    msIO_printf("<WMT_MS_Capabilities version=\"%s\"",
                msOWSGetVersionString(nVersion, szVersionBuf));
  if (updatesequence)
    msIO_printf(" updateSequence=\"%s\"",updatesequence);


  if ( nVersion == OWS_1_3_0) {
    msIO_printf("  xmlns=\"http://www.opengis.net/wms\""
                "   xmlns:sld=\"http://www.opengis.net/sld\""
                "   xmlns:xsi=\"http://www.w3.org/2001/XMLSchema-instance\""
                "   xmlns:ms=\"http://mapserver.gis.umn.edu/mapserver\"");

    if ( msOWSLookupMetadata(&(map->web.metadata), "MO", "inspire_capabilities") ) {
      msIO_printf("   xmlns:inspire_common=\"http://inspire.ec.europa.eu/schemas/common/1.0\""
                  "   xmlns:inspire_vs=\"http://inspire.ec.europa.eu/schemas/inspire_vs/1.0\"" );
    }

    msIO_printf("   xsi:schemaLocation=\"http://www.opengis.net/wms %s/wms/%s/capabilities_1_3_0.xsd "
                " http://www.opengis.net/sld http://schemas.opengis.net/sld/1.1.0/sld_capabilities.xsd ",
                msOWSGetSchemasLocation(map), msOWSGetVersionString(nVersion, szVersionBuf));

    if ( msOWSLookupMetadata(&(map->web.metadata), "MO", "inspire_capabilities") ) {
      msIO_printf(" http://inspire.ec.europa.eu/schemas/inspire_vs/1.0 "
                  " http://inspire.ec.europa.eu/schemas/inspire_vs/1.0/inspire_vs.xsd");
    }

    msIO_printf(" http://mapserver.gis.umn.edu/mapserver %sservice=WMS&amp;version=1.3.0&amp;request=GetSchemaExtension\"",
                script_url_encoded);
  }

  msIO_printf(">\n");



  /* Report MapServer Version Information */
  msIO_printf("\n<!-- %s -->\n\n", msGetVersion());

  /* WMS definition */
  msIO_printf("<Service>\n");

  /* Service name is defined by the spec and changed at v1.0.0 */
  if (nVersion <= OWS_1_0_7)
    msIO_printf("  <Name>GetMap</Name>\n");  /* v 1.0.0 to 1.0.7 */
  else if (nVersion > OWS_1_0_7 && nVersion < OWS_1_3_0)
    msIO_printf("  <Name>OGC:WMS</Name>\n"); /* v 1.1.0 to 1.1.1*/
  else
    msIO_printf("  <Name>WMS</Name>\n"); /* v 1.3.0+ */


  /* the majority of this section is dependent on appropriately named metadata in the WEB object */
  msOWSPrintEncodeMetadata2(stdout, &(map->web.metadata), "MO", "title",
                            OWS_WARN, "  <Title>%s</Title>\n", map->name, validated_language);
  msOWSPrintEncodeMetadata2(stdout, &(map->web.metadata), "MO", "abstract",
                            OWS_NOERR, "  <Abstract>%s</Abstract>\n", NULL, validated_language);

  msWMSPrintKeywordlist(stdout, "  ", "keywordlist", &(map->web.metadata), "MO", nVersion);

  /* Service/onlineresource */
  /* Defaults to same as request onlineresource if wms_service_onlineresource  */
  /* is not set. */
  if (nVersion== OWS_1_0_0)
    msOWSPrintEncodeMetadata(stdout, &(map->web.metadata),
                             "MO", "service_onlineresource", OWS_NOERR,
                             "  <OnlineResource>%s</OnlineResource>\n",
                             script_url_encoded);
  else
    msOWSPrintEncodeMetadata(stdout, &(map->web.metadata),
                             "MO", "service_onlineresource", OWS_NOERR,
                             "  <OnlineResource xmlns:xlink=\"http://www.w3.org/1999/xlink\" xlink:href=\"%s\"/>\n",
                             script_url_encoded);

  /* contact information is a required element in 1.0.7 but the */
  /* sub-elements such as ContactPersonPrimary, etc. are not! */
  /* In 1.1.0, ContactInformation becomes optional. */
  msOWSPrintContactInfo(stdout, "  ", nVersion, &(map->web.metadata), "MO");

  msOWSPrintEncodeMetadata(stdout, &(map->web.metadata), "MO", "fees",
                           OWS_NOERR, "  <Fees>%s</Fees>\n", NULL);

  msOWSPrintEncodeMetadata(stdout, &(map->web.metadata), "MO",
                           "accessconstraints", OWS_NOERR,
                           "  <AccessConstraints>%s</AccessConstraints>\n", NULL);

  if (nVersion >= OWS_1_3_0) {
    layerlimit = msOWSLookupMetadata(&(map->web.metadata), "MO", "layerlimit");
    if (layerlimit) {
      msIO_printf("  <LayerLimit>%s</LayerLimit>\n", layerlimit);
    }
    msIO_printf("  <MaxWidth>%d</MaxWidth>\n", map->maxsize);
    msIO_printf("  <MaxHeight>%d</MaxHeight>\n", map->maxsize);
  }

  msIO_printf("</Service>\n\n");

  /* WMS capabilities definitions */
  msIO_printf("<Capability>\n");
  msIO_printf("  <Request>\n");

  if (nVersion <= OWS_1_0_7) {
    /* WMS 1.0.0 to 1.0.7 - We don't try to use outputformats list here for now */
    if (msOWSRequestIsEnabled(map, NULL, "M", "GetMap", MS_FALSE))
      msWMSPrintRequestCap(nVersion, "Map", script_url_encoded, ""

#ifdef USE_GD_GIF
                           "<GIF />"
#endif
#if defined USE_GD_PNG || defined USE_PNG
                           "<PNG />"
#endif
#if defined USE_GD_JPEG || defined USE_JPEG
                           "<JPEG />"
#endif
                           "<SVG />"
                           , NULL);
    if (msOWSRequestIsEnabled(map, NULL, "M", "GetCapabilities", MS_TRUE))
      msWMSPrintRequestCap(nVersion, "Capabilities", script_url_encoded, "<WMS_XML />", NULL);
    if (msOWSRequestIsEnabled(map, NULL, "M", "GetFeatureInfo", MS_FALSE))
      msWMSPrintRequestCap(nVersion, "FeatureInfo", script_url_encoded, "<MIME /><GML.1 />", NULL);
  } else {
    char *mime_list[20];
    int mime_count = 0;
    int max_mime = 20;
    /* WMS 1.1.0 and later */
    /* Note changes to the request names, their ordering, and to the formats */

    if (msOWSRequestIsEnabled(map, NULL, "M", "GetCapabilities", MS_TRUE)) {
      if (nVersion >= OWS_1_3_0)
        msWMSPrintRequestCap(nVersion, "GetCapabilities", script_url_encoded,
                             "text/xml",
                             NULL);
      else
        msWMSPrintRequestCap(nVersion, "GetCapabilities", script_url_encoded,
                             "application/vnd.ogc.wms_xml",
                             NULL);
    }

    msGetOutputFormatMimeListWMS(map,mime_list,sizeof(mime_list)/sizeof(char*));
    if (msOWSRequestIsEnabled(map, NULL, "M", "GetMap", MS_FALSE))
      msWMSPrintRequestCap(nVersion, "GetMap", script_url_encoded,
                           mime_list[0], mime_list[1], mime_list[2], mime_list[3],
                           mime_list[4], mime_list[5], mime_list[6], mime_list[7],
                           mime_list[8], mime_list[9], mime_list[10], mime_list[11],
                           mime_list[12], mime_list[13], mime_list[14], mime_list[15],
                           mime_list[16], mime_list[17], mime_list[18], mime_list[19],
                           NULL );

    format_list = msOWSLookupMetadata(&(map->web.metadata), "M",
                                      "getfeatureinfo_formatlist");
    /*feature_info_mime_type depricated for MapServer 6.0*/
    if (!format_list)
      format_list = msOWSLookupMetadata(&(map->web.metadata), "MO",
                                        "feature_info_mime_type");

    if (format_list && strlen(format_list) > 0) {
      tokens = msStringSplit(format_list,  ',', &numtokens);
      if (tokens && numtokens > 0) {
        mime_count = 0;
        for(i=0; i < numtokens; i++ ) {
          msStringTrim(tokens[i]);
          /*text plain and gml do not need to be a format and accepted by default*/
          /*can not really validate since the old way of using template
            with wei->header, layer->template ... should be kept*/
          if (strlen(tokens[i]) > 0 && mime_count<max_mime)
            mime_list[mime_count++] = tokens[i];
        }
      }
      /*add text/plain and gml */
      if (strcasestr(format_list, "GML") == 0 &&
          strcasestr(format_list, "application/vnd.ogc.gml") == 0) {
        if (mime_count<max_mime)
          mime_list[mime_count++] = "application/vnd.ogc.gml";
      }
      if (strcasestr(format_list, "text/plain") == 0 &&
          strcasestr(format_list, "MIME") == 0) {
        if (mime_count<max_mime)
          mime_list[mime_count++] = "text/plain";
        else /*force always this format*/
          mime_list[max_mime-1] = "text/plain";
      }


      if (msOWSRequestIsEnabled(map, NULL, "M", "GetFeatureInfo", MS_FALSE)) {
        if (mime_count>0) {
          if (mime_count<max_mime)
            mime_list[mime_count] = NULL;
          msWMSPrintRequestCap(nVersion, "GetFeatureInfo", script_url_encoded,
                               mime_list[0], mime_list[1], mime_list[2], mime_list[3],
                               mime_list[4], mime_list[5], mime_list[6], mime_list[7],
                               mime_list[8], mime_list[9], mime_list[10], mime_list[11],
                               mime_list[12], mime_list[13], mime_list[14], mime_list[15],
                               mime_list[16], mime_list[17], mime_list[18], mime_list[19],
                               NULL);
        }
        /*if all formats given are invalid go to default*/
        else
          msWMSPrintRequestCap(nVersion, "GetFeatureInfo", script_url_encoded,
                               "text/plain",
                               "application/vnd.ogc.gml",
                               NULL);
      }

      if (numtokens>0)
        msFreeCharArray(tokens, numtokens);
    } else {
      if (msOWSRequestIsEnabled(map, NULL, "M", "GetFeatureInfo", MS_FALSE))
        msWMSPrintRequestCap(nVersion, "GetFeatureInfo", script_url_encoded,
                             "text/plain",
                             "application/vnd.ogc.gml",
                             NULL);
    }


    if (strcasecmp(sldenabled, "true") == 0) {
      if (msOWSRequestIsEnabled(map, NULL, "M", "DescribeLayer", MS_FALSE)) {
        if (nVersion == OWS_1_3_0)
          msWMSPrintRequestCap(nVersion, "sld:DescribeLayer", script_url_encoded, "text/xml", NULL);
        else
          msWMSPrintRequestCap(nVersion, "DescribeLayer", script_url_encoded, "text/xml", NULL);
      }

      msGetOutputFormatMimeListImg(map,mime_list,sizeof(mime_list)/sizeof(char*));

      if (nVersion >= OWS_1_1_1) {
        if (nVersion == OWS_1_3_0) {
          if (msOWSRequestIsEnabled(map, NULL, "M", "GetLegendGraphic", MS_FALSE))
            msWMSPrintRequestCap(nVersion, "sld:GetLegendGraphic", script_url_encoded,
                                 mime_list[0], mime_list[1], mime_list[2], mime_list[3],
                                 mime_list[4], mime_list[5], mime_list[6], mime_list[7],
                                 mime_list[8], mime_list[9], mime_list[10], mime_list[11],
                                 mime_list[12], mime_list[13], mime_list[14], mime_list[15],
                                 mime_list[16], mime_list[17], mime_list[18], mime_list[19],
                                 NULL );
          if (msOWSRequestIsEnabled(map, NULL, "M", "GetStyles", MS_FALSE))
            msWMSPrintRequestCap(nVersion, "ms:GetStyles", script_url_encoded, "text/xml", NULL);
        } else {
          if (msOWSRequestIsEnabled(map, NULL, "M", "GetLegendGraphic", MS_FALSE))
            msWMSPrintRequestCap(nVersion, "GetLegendGraphic", script_url_encoded,
                                 mime_list[0], mime_list[1], mime_list[2], mime_list[3],
                                 mime_list[4], mime_list[5], mime_list[6], mime_list[7],
                                 mime_list[8], mime_list[9], mime_list[10], mime_list[11],
                                 mime_list[12], mime_list[13], mime_list[14], mime_list[15],
                                 mime_list[16], mime_list[17], mime_list[18], mime_list[19],
                                 NULL );
          if (msOWSRequestIsEnabled(map, NULL, "M", "GetStyles", MS_FALSE))
            msWMSPrintRequestCap(nVersion, "GetStyles", script_url_encoded, "text/xml", NULL);
        }
      }
    }
  }

  msIO_printf("  </Request>\n");

  msIO_printf("  <Exception>\n");
  if (nVersion <= OWS_1_0_7)
    msIO_printf("    <Format><BLANK /><INIMAGE /><WMS_XML /></Format>\n");
  else if (nVersion <= OWS_1_1_1) {
    msIO_printf("    <Format>application/vnd.ogc.se_xml</Format>\n");
    msIO_printf("    <Format>application/vnd.ogc.se_inimage</Format>\n");
    msIO_printf("    <Format>application/vnd.ogc.se_blank</Format>\n");
  } else { /*>=1.3.0*/
    msIO_printf("    <Format>XML</Format>\n");
    msIO_printf("    <Format>INIMAGE</Format>\n");
    msIO_printf("    <Format>BLANK</Format>\n");

  }
  msIO_printf("  </Exception>\n");

  if (nVersion != OWS_1_3_0) {
    /* INSPIRE extended capabilities for WMS 1.1.1 */
    if (nVersion == OWS_1_1_1 && msOWSLookupMetadata(&(map->web.metadata), "MO", "inspire_capabilities") ) {
      msIO_printf("  <VendorSpecificCapabilities>\n");
      msOWSPrintInspireCommonExtendedCapabilities(stdout, map, "MO", OWS_WARN, "inspire_vs:ExtendedCapabilities", validated_language, OWS_WMS);
      msIO_printf("  </VendorSpecificCapabilities>\n");
    } else {
      msIO_printf("  <VendorSpecificCapabilities />\n"); /* nothing yet */
    }
  }

  /* SLD support */
  if (strcasecmp(sldenabled, "true") == 0) {
    if (nVersion >= OWS_1_0_7) {
      if (nVersion >= OWS_1_3_0)
        msIO_printf("  <sld:UserDefinedSymbolization SupportSLD=\"1\" UserLayer=\"0\" UserStyle=\"1\" RemoteWFS=\"0\" InlineFeature=\"0\" RemoteWCS=\"0\"/>\n");
      else
        msIO_printf("  <UserDefinedSymbolization SupportSLD=\"1\" UserLayer=\"0\" UserStyle=\"1\" RemoteWFS=\"0\"/>\n");
    }
  }

  /* INSPIRE extended capabilities for WMS 1.3.0 */
  if (nVersion >= OWS_1_3_0 && msOWSLookupMetadata(&(map->web.metadata), "MO", "inspire_capabilities") ) {
    msOWSPrintInspireCommonExtendedCapabilities(stdout, map, "MO", OWS_WARN, "inspire_vs:ExtendedCapabilities", validated_language, OWS_WMS);
  }

  /* Top-level layer with map extents and SRS, encloses all map layers */
  /* Output only if at least one layers is enabled. */
  if (ows_request->numlayers == 0) {
    msIO_fprintf(stdout, "  <!-- WARNING: No WMS layers are enabled. Check wms/ows_enable_request settings. -->\n");
  } else {
    msIO_printf("  <Layer>\n");

    /* Layer Name is optional but title is mandatory. */
    if (map->name && strlen(map->name) > 0 &&
        (msIsXMLTagValid(map->name) == MS_FALSE || isdigit(map->name[0])))
      msIO_fprintf(stdout, "<!-- WARNING: The layer name '%s' might contain spaces or "
                   "invalid characters or may start with a number. This could lead to potential problems. -->\n",
                   map->name);
    msOWSPrintEncodeParam(stdout, "MAP.NAME", map->name, OWS_NOERR,
                          "    <Name>%s</Name>\n", NULL);

    if (msOWSLookupMetadataWithLanguage(&(map->web.metadata), "MO", "rootlayer_title", validated_language))
      msOWSPrintEncodeMetadata2(stdout, &(map->web.metadata), "MO", "rootlayer_title", OWS_WARN, "    <Title>%s</Title>\n", map->name, validated_language);

    else
      msOWSPrintEncodeMetadata2(stdout, &(map->web.metadata), "MO", "title", OWS_WARN, "    <Title>%s</Title>\n", map->name, validated_language);

    if (msOWSLookupMetadataWithLanguage(&(map->web.metadata), "MO", "rootlayer_abstract", validated_language))
      msOWSPrintEncodeMetadata2(stdout, &(map->web.metadata), "MO", "rootlayer_abstract", OWS_NOERR, "    <Abstract>%s</Abstract>\n", map->name, validated_language);
    else
      msOWSPrintEncodeMetadata2(stdout, &(map->web.metadata), "MO", "abstract", OWS_NOERR, "    <Abstract>%s</Abstract>\n", map->name, validated_language);

    if (msOWSLookupMetadata(&(map->web.metadata), "MO", "rootlayer_keywordlist") ||
        msOWSLookupMetadata(&(map->web.metadata), "MO", "rootlayer_keywordlist_vocabulary"))
      pszTmp = msStrdup("rootlayer_keywordlist");
    else
      pszTmp = msStrdup("keywordlist");
    msWMSPrintKeywordlist(stdout, "    ", pszTmp, &(map->web.metadata), "MO", nVersion);
    msFree(pszTmp);

    /* According to normative comments in the 1.0.7 DTD, the root layer's SRS tag */
    /* is REQUIRED.  It also suggests that we use an empty SRS element if there */
    /* is no common SRS. */
    if (nVersion > OWS_1_1_0) {
      /* starting 1.1.1 SRS are given in individual tags */
      if (nVersion >= OWS_1_3_0)
        msOWSPrintEncodeParamList(stdout, "(at least one of) "
                                  "MAP.PROJECTION, LAYER.PROJECTION "
                                  "or wms_srs metadata",
                                  msOWSGetEPSGProj(&(map->projection),
                                      &(map->web.metadata),
                                      "MO", MS_FALSE),
                                  OWS_WARN, ' ', NULL, NULL,
                                  "    <CRS>%s</CRS>\n", "");
      else
        msOWSPrintEncodeParamList(stdout, "(at least one of) "
                                  "MAP.PROJECTION, LAYER.PROJECTION "
                                  "or wms_srs metadata",
                                  msOWSGetEPSGProj(&(map->projection),
                                      &(map->web.metadata),
                                      "MO", MS_FALSE),
                                  OWS_WARN, ' ', NULL, NULL,
                                  "    <SRS>%s</SRS>\n", "");
    } else
      /* If map has no proj then every layer MUST have one or produce a warning */
      msOWSPrintEncodeParam(stdout, "MAP.PROJECTION (or wms_srs metadata)",
                            msOWSGetEPSGProj(&(map->projection),
                                             &(map->web.metadata),
                                             "MO", MS_FALSE),
                            OWS_WARN, "    <SRS>%s</SRS>\n", "");

    if (nVersion >= OWS_1_3_0)
      msOWSPrintEX_GeographicBoundingBox(stdout, "    ", &(map->extent),
                                         &(map->projection));
    else
      msOWSPrintLatLonBoundingBox(stdout, "    ", &(map->extent),
                                  &(map->projection), NULL, OWS_WMS);

    msOWSPrintBoundingBox( stdout, "    ", &(map->extent), &(map->projection),
                           NULL, &(map->web.metadata), "MO", nVersion);

    if (nVersion >= OWS_1_0_7) {
      msWMSPrintAttribution(stdout, "    ", &(map->web.metadata), "MO");
    }

    /* AuthorityURL support and Identifier support, only available >= WMS 1.1.0 */
    if(nVersion >= OWS_1_1_0) {
      msWMSPrintAuthorityURL(stdout, "    ", &(map->web.metadata), "MO");
      msWMSPrintIdentifier(stdout, "    ", &(map->web.metadata), "MO");
    }

    /* MetadataURL */
    if(nVersion >= OWS_1_1_0)
      msOWSPrintURLType(stdout, &(map->web.metadata), "MO", "metadataurl",
                        OWS_NOERR, NULL, "MetadataURL", " type=\"%s\"",
                        NULL, NULL, ">\n      <Format>%s</Format",
                        "\n      <OnlineResource xmlns:xlink=\""
                        "http://www.w3.org/1999/xlink\" "
                        "xlink:type=\"simple\" xlink:href=\"%s\"/>\n    ",
                        MS_TRUE, MS_FALSE, MS_FALSE, MS_TRUE, MS_TRUE,
                        NULL, NULL, NULL, NULL, NULL, "    ");

    /* DataURL */
    if(nVersion < OWS_1_1_0)
      msOWSPrintEncodeMetadata(stdout, &(map->web.metadata), "MO", "dataurl_href",
                               OWS_NOERR, "    <DataURL>%s</DataURL>\n",
                               NULL);
    else
      msOWSPrintURLType(stdout, &(map->web.metadata), "MO", "dataurl",
                        OWS_NOERR, NULL, "DataURL", NULL, NULL, NULL,
                        ">\n      <Format>%s</Format",
                        "\n      <OnlineResource xmlns:xlink=\""
                        "http://www.w3.org/1999/xlink\" "
                        "xlink:type=\"simple\" xlink:href=\"%s\"/>\n    ",
                        MS_FALSE, MS_FALSE, MS_FALSE, MS_TRUE, MS_TRUE,
                        NULL, NULL, NULL, NULL, NULL, "    ");

    if (map->name && strlen(map->name) > 0 && msOWSLookupMetadata(&(map->web.metadata), "MO", "inspire_capabilities") ) {
      char *pszEncodedName = NULL;
      const char *styleName = NULL;
      char *pszEncodedStyleName = NULL;
      const char *legendURL = NULL;

      pszEncodedName = msEncodeHTMLEntities(map->name);

      styleName = msOWSLookupMetadata(&(map->web.metadata), "MO", "style_name");
      if (styleName == NULL)
        styleName = "default";

      pszEncodedStyleName = msEncodeHTMLEntities(styleName);

      msIO_fprintf(stdout, "    <Style>\n");
      msIO_fprintf(stdout, "       <Name>%s</Name>\n", pszEncodedStyleName);
      msOWSPrintEncodeMetadata2(stdout, &(map->web.metadata), "MO",
                                "style_title",
                                OWS_NOERR,
                                "       <Title>%s</Title>\n",
                                styleName, validated_language);

      legendURL = msOWSLookupMetadata(&(map->web.metadata), "MO", "style_legendurl_href");
      if (legendURL) {
        msOWSPrintURLType(stdout, &(map->web.metadata),
                          "MO", "style_legendurl",
                          OWS_NOERR, NULL,
                          "LegendURL", NULL,
                          " width=\"%s\"", " height=\"%s\"",
                          ">\n          <Format>%s</Format",
                          "\n          <OnlineResource "
                          "xmlns:xlink=\"http://www.w3.org/1999/xlink\""
                          " xlink:type=\"simple\" xlink:href=\"%s\"/>\n"
                          "       ",
                          MS_FALSE, MS_TRUE, MS_TRUE, MS_TRUE, MS_TRUE,
                          NULL, NULL, NULL, NULL, NULL, "       ");
      } else {
        int i, num_layers = 0;
        int *group_layers = (int *)msSmallMalloc(sizeof(int)*map->numlayers);

        for(i=0; i<map->numlayers; i++)
          if (msIntegerInArray(GET_LAYER(map, i)->index, ows_request->enabled_layers, ows_request->numlayers))
            group_layers[num_layers++] = i;

        if (num_layers > 0) {
          int size_x=0, size_y=0;
          size_t bufferSize = 0;
          char *pszLegendURL = NULL;
          char *pszMimetype = NULL;
          char **tokens = NULL;
          int numtokens = 0;
          char width[10], height[10];

          group_layers =(int *)msSmallRealloc(group_layers, sizeof(int)*num_layers);
          if (msLegendCalcSize(map, 1, &size_x, &size_y,  group_layers , num_layers) == MS_SUCCESS) {
            bufferSize = strlen(script_url_encoded)+300;
            pszLegendURL = (char*)msSmallMalloc(bufferSize);
            snprintf(width, sizeof(width), "%d", size_x);
            snprintf(height, sizeof(height), "%d", size_y);

            format_list = msOWSLookupMetadata(&(map->web.metadata), "M", "getlegendgraphic_formatlist");
            if (format_list && strlen(format_list) > 0) {
              tokens = msStringSplit(format_list,  ',', &numtokens);
              if (tokens && numtokens > 0) {
                /*just grab the first mime type*/
                pszMimetype = msEncodeHTMLEntities(tokens[0]);
                msFreeCharArray(tokens, numtokens);
              }
            } else
              pszMimetype = msEncodeHTMLEntities("image/png");

            if (nVersion >= OWS_1_3_0)
              snprintf(pszLegendURL, bufferSize, "%sversion=%s&amp;service=WMS&amp;request=GetLegendGraphic&amp;sld_version=1.1.0&amp;layer=%s&amp;format=%s&amp;STYLE=%s", script_url_encoded,msOWSGetVersionString(nVersion, szVersionBuf),pszEncodedName,
                       pszMimetype, pszEncodedStyleName);
            else
              snprintf(pszLegendURL, bufferSize, "%sversion=%s&amp;service=WMS&amp;request=GetLegendGraphic&amp;layer=%s&amp;format=%s&amp;STYLE=%s", script_url_encoded,msOWSGetVersionString(nVersion, szVersionBuf),pszEncodedName,
                       pszMimetype, pszEncodedStyleName);

            msOWSPrintURLType(stdout, NULL,
                              "O", "ttt",
                              OWS_NOERR, NULL,
                              "LegendURL", NULL,
                              " width=\"%s\"", " height=\"%s\"",
                              ">\n          <Format>%s</Format",
                              "\n          <OnlineResource "
                              "xmlns:xlink=\"http://www.w3.org/1999/xlink\""
                              " xlink:type=\"simple\" xlink:href=\"%s\"/>\n"
                              "       ",
                              MS_FALSE, MS_FALSE, MS_FALSE, MS_FALSE, MS_FALSE,
                              NULL, width, height, pszMimetype, pszLegendURL, "       ");
          }
          msFree(pszLegendURL);
          msFree(pszMimetype);
        }
        msFree(group_layers);
      }
      msIO_fprintf(stdout, "    </Style>\n");
      msFree(pszEncodedName);
      msFree(pszEncodedStyleName);

    }

<<<<<<< HEAD
      /* Prints ScaleDenominator */
      if (nVersion <  OWS_1_3_0)
        msWMSPrintScaleHint("    ", map->web.minscaledenom, map->web.maxscaledenom,
                          map->resolution);
      else
        msWMSPrintScaleDenominator("    ", map->web.minscaledenom, map->web.maxscaledenom);
=======
    if (nVersion <  OWS_1_3_0)
      msWMSPrintScaleHint("    ", map->web.minscaledenom, map->web.maxscaledenom,
                          map->resolution);
    else
      msWMSPrintScaleDenominator("    ", map->web.minscaledenom, map->web.maxscaledenom);
>>>>>>> 62952598

    /*  */
    /* Dump list of layers organized by groups.  Layers with no group are listed */
    /* individually, at the same level as the groups in the layer hierarchy */
    /*  */
    if (map->numlayers) {
      int i, j;
      char *pabLayerProcessed = NULL;
      char ***nestedGroups = NULL;
      int *numNestedGroups = NULL;
      int *isUsedInNestedGroup = NULL;

      /* We'll use this array of booleans to track which layer/group have been */
      /* processed already */
      pabLayerProcessed = (char *)msSmallCalloc(map->numlayers, sizeof(char*));

      nestedGroups = (char***)msSmallCalloc(map->numlayers, sizeof(char**));
      numNestedGroups = (int*)msSmallCalloc(map->numlayers, sizeof(int));
      isUsedInNestedGroup = (int*)msSmallCalloc(map->numlayers, sizeof(int));
      msWMSPrepareNestedGroups(map, nVersion, nestedGroups, numNestedGroups, isUsedInNestedGroup);

      for(i=0; i<map->numlayers; i++) {
        layerObj *lp;
        lp = (GET_LAYER(map, i));

        if (pabLayerProcessed[i] || (lp->status == MS_DELETE) ||
            (!msIntegerInArray(lp->index, ows_request->enabled_layers, ows_request->numlayers)))
          continue;  /* Layer is hidden or has already been handled */

        if (numNestedGroups[i] > 0) {
          /* Has nested groups.  */
          msWMSPrintNestedGroups(map, nVersion, pabLayerProcessed, i, 0,
                                 nestedGroups, numNestedGroups, isUsedInNestedGroup,
                                 script_url_encoded, validated_language);
        } else if (lp->group == NULL || strlen(lp->group) == 0) {
          /* Don't dump layer if it is used in wms_group_layer. */
          if (!isUsedInNestedGroup[i]) {
            /* This layer is not part of a group... dump it directly */
            msDumpLayer(map, lp, nVersion, script_url_encoded, "", validated_language, MS_FALSE);
            pabLayerProcessed[i] = 1;
          }
        } else {
          /* Beginning of a new group... enclose the group in a layer block */
          msIO_printf("    <Layer>\n");

          /* Layer Name is optional but title is mandatory. */
          if (lp->group &&  strlen(lp->group) > 0 &&
              (msIsXMLTagValid(lp->group) == MS_FALSE || isdigit(lp->group[0])))
            msIO_fprintf(stdout, "<!-- WARNING: The layer name '%s' might contain spaces or "
                         "invalid characters or may start with a number. This could lead to potential problems. -->\n",
                         lp->group);
          msOWSPrintEncodeParam(stdout, "GROUP.NAME", lp->group,
                                OWS_NOERR, "      <Name>%s</Name>\n", NULL);
          msOWSPrintGroupMetadata2(stdout, map, lp->group,
                                   "MO", "GROUP_TITLE", OWS_WARN,
                                   "      <Title>%s</Title>\n", lp->group, validated_language);
          msOWSPrintGroupMetadata2(stdout, map, lp->group,
                                   "MO", "GROUP_ABSTRACT", OWS_NOERR,
                                   "      <Abstract>%s</Abstract>\n", lp->group, validated_language);

          /*build a getlegendgraphicurl*/
          if( script_url_encoded) {
            if (lp->group && strlen(lp->group) > 0) {
              char *pszEncodedName = NULL;
              const char *styleName = NULL;
              char *pszEncodedStyleName = NULL;
              const char *legendURL = NULL;

              pszEncodedName = msEncodeHTMLEntities(lp->group);

              styleName = msOWSLookupMetadata(&(lp->metadata), "MO", "group_style_name");
              if (styleName == NULL)
                styleName = "default";

              pszEncodedStyleName = msEncodeHTMLEntities(styleName);

              msIO_fprintf(stdout, "    <Style>\n");
              msIO_fprintf(stdout, "       <Name>%s</Name>\n", pszEncodedStyleName);
              msOWSPrintEncodeMetadata(stdout, &(lp->metadata), "MO",
                                       "group_style_title",
                                       OWS_NOERR,
                                       "       <Title>%s</Title>\n",
                                       styleName);

              legendURL = msOWSLookupMetadata(&(lp->metadata), "MO", "group_style_legendurl_href");
              if (legendURL) {
                msOWSPrintURLType(stdout, &(lp->metadata),
                                  "MO", "group_style_legendurl",
                                  OWS_NOERR, NULL,
                                  "LegendURL", NULL,
                                  " width=\"%s\"", " height=\"%s\"",
                                  ">\n          <Format>%s</Format",
                                  "\n          <OnlineResource "
                                  "xmlns:xlink=\"http://www.w3.org/1999/xlink\""
                                  " xlink:type=\"simple\" xlink:href=\"%s\"/>\n"
                                  "       ",
                                  MS_FALSE, MS_TRUE, MS_TRUE, MS_TRUE, MS_TRUE,
                                  NULL, NULL, NULL, NULL, NULL, "       ");
              } else {
                int num_layers = 0;
                int *group_layers = (int *)msSmallMalloc(sizeof(int)*map->numlayers);

                for(j=i; j<map->numlayers; j++)
                  if (!pabLayerProcessed[j] &&
                      GET_LAYER(map, j)->group &&
                      strcmp(lp->group, GET_LAYER(map, j)->group) == 0 &&
                      msIntegerInArray(GET_LAYER(map, j)->index, ows_request->enabled_layers, ows_request->numlayers))
                    group_layers[num_layers++] = j;

                if (num_layers > 0) {
                  int size_x=0, size_y=0;
                  size_t bufferSize = 0;
                  char *pszLegendURL = NULL;
                  char *pszMimetype = NULL;
                  char **tokens = NULL;
                  int numtokens = 0;
                  char width[10], height[10];

                  group_layers =(int *)msSmallRealloc(group_layers,  sizeof(int)*num_layers);
                  if (msLegendCalcSize(map, 1, &size_x, &size_y,  group_layers , num_layers) == MS_SUCCESS) {
                    bufferSize = strlen(script_url_encoded)+300;
                    pszLegendURL = (char*)msSmallMalloc(bufferSize);
                    snprintf(width, sizeof(width), "%d", size_x);
                    snprintf(height, sizeof(height), "%d", size_y);

                    format_list = msOWSLookupMetadata(&(map->web.metadata), "M", "getlegendgraphic_formatlist");
                    if (format_list && strlen(format_list) > 0) {
                      tokens = msStringSplit(format_list,  ',', &numtokens);
                      if (tokens && numtokens > 0) {
                        /*just grab the first mime type*/
                        pszMimetype = msEncodeHTMLEntities(tokens[0]);
                        msFreeCharArray(tokens, numtokens);
                      }
                    } else
                      pszMimetype = msEncodeHTMLEntities("image/png");

                    if (nVersion >= OWS_1_3_0)
                      snprintf(pszLegendURL, bufferSize, "%sversion=%s&amp;service=WMS&amp;request=GetLegendGraphic&amp;sld_version=1.1.0&amp;layer=%s&amp;format=%s&amp;STYLE=%s", script_url_encoded,msOWSGetVersionString(nVersion, szVersionBuf),pszEncodedName,
                               pszMimetype, pszEncodedStyleName);
                    else
                      snprintf(pszLegendURL, bufferSize, "%sversion=%s&amp;service=WMS&amp;request=GetLegendGraphic&amp;layer=%s&amp;format=%s&amp;STYLE=%s", script_url_encoded,msOWSGetVersionString(nVersion, szVersionBuf),pszEncodedName,
                               pszMimetype, pszEncodedStyleName);

                    msOWSPrintURLType(stdout, NULL,
                                      "O", "ttt",
                                      OWS_NOERR, NULL,
                                      "LegendURL", NULL,
                                      " width=\"%s\"", " height=\"%s\"",
                                      ">\n          <Format>%s</Format",
                                      "\n          <OnlineResource "
                                      "xmlns:xlink=\"http://www.w3.org/1999/xlink\""
                                      " xlink:type=\"simple\" xlink:href=\"%s\"/>\n"
                                      "       ",
                                      MS_FALSE, MS_FALSE, MS_FALSE, MS_FALSE, MS_FALSE,
                                      NULL, width, height, pszMimetype, pszLegendURL, "       ");

                    msFree(pszLegendURL);
                    msFree(pszMimetype);
                  }
                }
              }
              msIO_fprintf(stdout, "    </Style>\n");
              msFree(pszEncodedName);
              msFree(pszEncodedStyleName);
            }
          }

          /* Dump all layers for this group */
          for(j=i; j<map->numlayers; j++) {
            if (!pabLayerProcessed[j] &&
                GET_LAYER(map, j)->group &&
                strcmp(lp->group, GET_LAYER(map, j)->group) == 0 &&
                msIntegerInArray(GET_LAYER(map, j)->index, ows_request->enabled_layers, ows_request->numlayers)) {
              msDumpLayer(map, (GET_LAYER(map, j)), nVersion, script_url_encoded, "  ", validated_language, MS_FALSE);
              pabLayerProcessed[j] = 1;
            }
          }
          /* Close group layer block */
          msIO_printf("    </Layer>\n");
        }
      }

      free(pabLayerProcessed);

      /* free the stuff used for nested layers */
      for (i = 0; i < map->numlayers; i++) {
        if (numNestedGroups[i] > 0) {
          msFreeCharArray(nestedGroups[i], numNestedGroups[i]);
        }
      }
      free(nestedGroups);
      free(numNestedGroups);
      free(isUsedInNestedGroup);
    }

    msIO_printf("  </Layer>\n");
  }

  msIO_printf("</Capability>\n");
  if ( nVersion >= OWS_1_3_0)
    msIO_printf("</WMS_Capabilities>\n");
  else
    msIO_printf("</WMT_MS_Capabilities>\n");

  msFree(validated_language);

  free(script_url);
  free(script_url_encoded);

  free(dtd_url);
  free(schemalocation);

  return(MS_SUCCESS);
}

/*
 * This function look for params that can be used
 * by mapserv when generating template.
*/
int msTranslateWMS2Mapserv(char **names, char **values, int *numentries)
{
  int i=0;
  int tmpNumentries = *numentries;;

  for (i=0; i<*numentries; i++) {
    if (strcasecmp("X", names[i]) == 0) {
      values[tmpNumentries] = msStrdup(values[i]);
      names[tmpNumentries] = msStrdup("img.x");

      tmpNumentries++;
    } else if (strcasecmp("Y", names[i]) == 0) {
      values[tmpNumentries] = msStrdup(values[i]);
      names[tmpNumentries] = msStrdup("img.y");

      tmpNumentries++;
    } else if (strcasecmp("LAYERS", names[i]) == 0) {
      char **layers;
      int tok;
      int j;

      layers = msStringSplit(values[i], ',', &tok);

      for (j=0; j<tok; j++) {
        values[tmpNumentries] = layers[j];
        layers[j] = NULL;
        names[tmpNumentries] = msStrdup("layer");

        tmpNumentries++;
      }

      free(layers);
    } else if (strcasecmp("QUERY_LAYERS", names[i]) == 0) {
      char **layers;
      int tok;
      int j;

      layers = msStringSplit(values[i], ',', &tok);

      for (j=0; j<tok; j++) {
        values[tmpNumentries] = layers[j];
        layers[j] = NULL;
        names[tmpNumentries] = msStrdup("qlayer");

        tmpNumentries++;
      }

      free(layers);
    } else if (strcasecmp("BBOX", names[i]) == 0) {
      char *imgext;

      /* Note msReplaceSubstring() works on the string itself, so we need to make a copy */
      imgext = msStrdup(values[i]);
      imgext = msReplaceSubstring(imgext, ",", " ");

      values[tmpNumentries] = imgext;
      names[tmpNumentries] = msStrdup("imgext");

      tmpNumentries++;
    }
  }

  *numentries = tmpNumentries;

  return MS_SUCCESS;
}

/*
** msWMSGetMap()
*/
int msWMSGetMap(mapObj *map, int nVersion, char **names, char **values, int numentries,
                char *wms_exception_format, owsRequestObj *ows_request)
{
  imageObj *img;
  int i = 0;
  int sldrequested = MS_FALSE,  sldspatialfilter = MS_FALSE;
  const char *http_max_age;

  /* __TODO__ msDrawMap() will try to adjust the extent of the map */
  /* to match the width/height image ratio. */
  /* The spec states that this should not happen so that we can deliver */
  /* maps to devices with non-square pixels. */

  /* If there was an SLD in the request, we need to treat it */
  /* diffrently : some SLD may contain spatial filters requiring */
  /* to do a query. While parsing the SLD and applying it to the */
  /* layer, we added a temporary metadata on the layer */
  /* (tmp_wms_sld_query) for layers with a spatial filter. */

  for (i=0; i<numentries; i++) {
    if ((strcasecmp(names[i], "SLD") == 0 && values[i] && strlen(values[i]) > 0) ||
        (strcasecmp(names[i], "SLD_BODY") == 0 && values[i] && strlen(values[i]) > 0)) {
      sldrequested = MS_TRUE;
      break;
    }
  }
  if (sldrequested) {
    for (i=0; i<map->numlayers; i++) {
      if (msLookupHashTable(&(GET_LAYER(map, i)->metadata), "tmp_wms_sld_query")) {
        sldspatialfilter = MS_TRUE;
        break;
      }
    }
  }

  /* turn off layer if WMS GetMap is not enabled */
  for (i=0; i<map->numlayers; i++)
    if (!msIntegerInArray(GET_LAYER(map, i)->index, ows_request->enabled_layers, ows_request->numlayers))
      GET_LAYER(map, i)->status = MS_OFF;

  if (sldrequested && sldspatialfilter) {
    /* set the quermap style so that only selected features will be retruned */
    map->querymap.status = MS_ON;
    map->querymap.style = MS_SELECTED;

    img = msPrepareImage(map, MS_TRUE);

    /* compute layer scale factors now */
    for(i=0; i<map->numlayers; i++) {
      if(GET_LAYER(map, i)->sizeunits != MS_PIXELS)
        GET_LAYER(map, i)->scalefactor = (msInchesPerUnit(GET_LAYER(map, i)->sizeunits,0)/msInchesPerUnit(map->units,0)) / map->cellsize;
      else if(GET_LAYER(map, i)->symbolscaledenom > 0 && map->scaledenom > 0)
        GET_LAYER(map, i)->scalefactor = GET_LAYER(map, i)->symbolscaledenom/map->scaledenom;
      else
        GET_LAYER(map, i)->scalefactor = 1;
    }
    for (i=0; i<map->numlayers; i++) {
      if (msLookupHashTable(&(GET_LAYER(map, i)->metadata), "tmp_wms_sld_query") &&
          (GET_LAYER(map, i)->type == MS_LAYER_POINT ||
           GET_LAYER(map, i)->type == MS_LAYER_LINE ||
           GET_LAYER(map, i)->type == MS_LAYER_POLYGON ||
           GET_LAYER(map, i)->type == MS_LAYER_ANNOTATION ||
           GET_LAYER(map, i)->type == MS_LAYER_TILEINDEX))

      {
        /* make sure that there is a resultcache. If not just ignore */
        /* the layer */
        if (GET_LAYER(map, i)->resultcache)
          msDrawQueryLayer(map, GET_LAYER(map, i), img);
      }

      else
        msDrawLayer(map, GET_LAYER(map, i), img);
    }

  } else
    img = msDrawMap(map, MS_FALSE);
  if (img == NULL)
    return msWMSException(map, nVersion, NULL, wms_exception_format);

  /* Set the HTTP Cache-control headers if they are defined
     in the map object */

  if( (http_max_age = msOWSLookupMetadata(&(map->web.metadata), "MO", "http_max_age")) ) {
    msIO_setHeader("Cache-Control","max-age=%s", http_max_age);
  }

  if (strcasecmp(map->imagetype, "application/openlayers")!=0) {
    msIO_setHeader("Content-Type",MS_IMAGE_MIME_TYPE(map->outputformat));
    msIO_sendHeaders();
    if (msSaveImage(map, img, NULL) != MS_SUCCESS) {
      msFreeImage(img);
      return msWMSException(map, nVersion, NULL, wms_exception_format);
    }
  }
  msFreeImage(img);

  return(MS_SUCCESS);
}

int msDumpResult(mapObj *map, int bFormatHtml, int nVersion, char *wms_exception_format)
{
  int numresults=0;
  int i;

  for(i=0; i<map->numlayers; i++) {
    int j, k, *itemvisible;
    char **incitems=NULL;
    int numincitems=0;
    char **excitems=NULL;
    int numexcitems=0;
    const char *value;

    layerObj *lp;
    lp = (GET_LAYER(map, i));

    if(lp->status != MS_ON || lp->resultcache==NULL || lp->resultcache->numresults == 0)
      continue;

    /* if(msLayerOpen(lp) != MS_SUCCESS || msLayerGetItems(lp) != MS_SUCCESS)
     return msWMSException(map, nVersion, NULL); */

    /* Use metadata to control which fields to output. We use the same
     * metadata names as for GML:
     * wms/ows_include_items: comma delimited list or keyword 'all'
     * wms/ows_exclude_items: comma delimited list (all items are excluded by default)
     */
    /* get a list of items that should be excluded in output */
    if((value = msOWSLookupMetadata(&(lp->metadata), "MO", "include_items")) != NULL)
      incitems = msStringSplit(value, ',', &numincitems);

    /* get a list of items that should be excluded in output */
    if((value = msOWSLookupMetadata(&(lp->metadata), "MO", "exclude_items")) != NULL)
      excitems = msStringSplit(value, ',', &numexcitems);

    itemvisible = (int*)msSmallMalloc(lp->numitems*sizeof(int));
    for(k=0; k<lp->numitems; k++) {
      int l;

      itemvisible[k] = MS_FALSE;

      /* check visibility, included items first... */
      if(numincitems == 1 && strcasecmp("all", incitems[0]) == 0) {
        itemvisible[k] = MS_TRUE;
      } else {
        for(l=0; l<numincitems; l++) {
          if(strcasecmp(lp->items[k], incitems[l]) == 0)
            itemvisible[k] = MS_TRUE;
        }
      }

      /* ...and now excluded items */
      for(l=0; l<numexcitems; l++) {
        if(strcasecmp(lp->items[k], excitems[l]) == 0)
          itemvisible[k] = MS_FALSE;
      }
    }

    msFreeCharArray(incitems, numincitems);
    msFreeCharArray(excitems, numexcitems);

    /* Output selected shapes for this layer */
    msIO_printf("\nLayer '%s'\n", lp->name);

    for(j=0; j<lp->resultcache->numresults; j++) {
      shapeObj shape;

      msInitShape(&shape);
      if (msLayerGetShape(lp, &shape, &(lp->resultcache->results[j])) != MS_SUCCESS) {
        msFree(itemvisible);
        return msWMSException(map, nVersion, NULL, wms_exception_format);
      }

      msIO_printf("  Feature %ld: \n", lp->resultcache->results[j].shapeindex);

      for(k=0; k<lp->numitems; k++) {
        if (itemvisible[k])
          msIO_printf("    %s = '%s'\n", lp->items[k], shape.values[k]);
      }

      msFreeShape(&shape);
      numresults++;
    }

    msFree(itemvisible);

    /* msLayerClose(lp); */
  }

  return numresults;
}


/*
** msWMSFeatureInfo()
*/
int msWMSFeatureInfo(mapObj *map, int nVersion, char **names, char **values, int numentries,
                     char *wms_exception_format, owsRequestObj *ows_request)
{
  int i, feature_count=1, numlayers_found=0;
  pointObj point = {-1.0, -1.0};
  const char *info_format="MIME";
  double cellx, celly;
  errorObj *ms_error = msGetErrorObj();
  int query_status=MS_NOERR;
  const char *encoding;
  int query_layer = 0;
  const char *format_list=NULL;
  int valid_format=MS_FALSE;
  int format_found = MS_FALSE;
  int use_bbox = MS_FALSE;
  int wms_layer =  MS_FALSE;
  const char *wms_connection = NULL;
  int numOWSLayers = 0;
  char ***nestedGroups = NULL;
  int *numNestedGroups = NULL;
  int *isUsedInNestedGroup = NULL;

  encoding = msOWSLookupMetadata(&(map->web.metadata), "MO", "encoding");

  nestedGroups = (char***)msSmallCalloc(map->numlayers, sizeof(char**));
  numNestedGroups = (int*)msSmallCalloc(map->numlayers, sizeof(int));
  isUsedInNestedGroup = (int*)msSmallCalloc(map->numlayers, sizeof(int));
  msWMSPrepareNestedGroups(map, nVersion, nestedGroups, numNestedGroups, isUsedInNestedGroup);

  for(i=0; map && i<numentries; i++) {
    if(strcasecmp(names[i], "QUERY_LAYERS") == 0) {
      char **layers;
      int numlayers, j, k;

      query_layer = 1; /* flag set if QUERY_LAYERS is the request */

      layers = msStringSplit(values[i], ',', &numlayers);
      if(layers==NULL || numlayers < 1 || strlen(msStringTrimLeft(values[i])) < 1) {
        msSetError(MS_WMSERR, "At least one layer name required in QUERY_LAYERS.", "msWMSFeatureInfo()");
        return msWMSException(map, nVersion, "LayerNotDefined", wms_exception_format);
      }



      for(j=0; j<map->numlayers; j++) {
        /* Force all layers OFF by default */
        GET_LAYER(map, j)->status = MS_OFF;
        for(k=0; k<numlayers; k++) {
          if (((GET_LAYER(map, j)->name && strcasecmp(GET_LAYER(map, j)->name, layers[k]) == 0) ||
               (map->name && strcasecmp(map->name, layers[k]) == 0) ||
               (GET_LAYER(map, j)->group && strcasecmp(GET_LAYER(map, j)->group, layers[k]) == 0) ||
               ((numNestedGroups[j] >0) && msStringInArray(layers[k], nestedGroups[j], numNestedGroups[j]))) &&
              (msIntegerInArray(GET_LAYER(map, j)->index, ows_request->enabled_layers, ows_request->numlayers)) ) {
            if (GET_LAYER(map, j)->connectiontype == MS_WMS) {
              wms_layer = MS_TRUE;
              wms_connection = GET_LAYER(map, j)->connection;
            }

            /* Don't turn on layers that are not queryable but have sublayers. */
            if ((msIsLayerQueryable(GET_LAYER(map, j))) || isUsedInNestedGroup[j] == 0) {
              numlayers_found++;
              GET_LAYER(map, j)->status = MS_ON;
            }
          }
        }
      }

      msFreeCharArray(layers, numlayers);
    } else if (strcasecmp(names[i], "INFO_FORMAT") == 0) {
      if (values[i] && strlen(values[i]) > 0) {
        info_format = values[i];
        format_found = MS_TRUE;
      }
    } else if (strcasecmp(names[i], "FEATURE_COUNT") == 0)
      feature_count = atoi(values[i]);
    else if(strcasecmp(names[i], "X") == 0 || strcasecmp(names[i], "I") == 0)
      point.x = atof(values[i]);
    else if (strcasecmp(names[i], "Y") == 0 || strcasecmp(names[i], "J") == 0)
      point.y = atof(values[i]);
    else if (strcasecmp(names[i], "RADIUS") == 0) {
      /* RADIUS in pixels. */
      /* This is not part of the spec, but some servers such as cubeserv */
      /* support it as a vendor-specific feature. */
      /* It's easy for MapServer to handle this so let's do it! */

      /* Special RADIUS value that changes the query into a bbox query */
      /* based on the bbox in the request parameters. */
      if( strcasecmp(values[i], "BBOX") == 0) {
        use_bbox = MS_TRUE;
      } else {
        int j;
        for(j=0; j<map->numlayers; j++) {
          GET_LAYER(map, j)->tolerance = atoi(values[i]);
          GET_LAYER(map, j)->toleranceunits = MS_PIXELS;
        }
      }
    }

  }

  /* free the stuff used for nested layers */
  for (i = 0; i < map->numlayers; i++) {
    if (numNestedGroups[i] > 0) {
      msFreeCharArray(nestedGroups[i], numNestedGroups[i]);
    }
  }
  free(nestedGroups);
  free(numNestedGroups);
  free(isUsedInNestedGroup);

  if(numlayers_found == 0) {
    if (query_layer) {
      msSetError(MS_WMSERR, "Layer(s) specified in QUERY_LAYERS parameter is not offered by the service instance.", "msWMSFeatureInfo()");
      return msWMSException(map, nVersion, "LayerNotDefined", wms_exception_format);
    } else {
      msSetError(MS_WMSERR, "Required QUERY_LAYERS parameter missing for getFeatureInfo.", "msWMSFeatureInfo()");
      return msWMSException(map, nVersion, "LayerNotDefined", wms_exception_format);
    }
  }

  /*make sure to initialize the map scale so that layers that are scale dependent are resepected for
    the query*/
  msCalculateScale(map->extent,map->units,map->width,map->height, map->resolution, &map->scaledenom);

  /* -------------------------------------------------------------------- */
  /*      check if all layers selected are queryable. If not send an      */
  /*      exception.                                                      */
  /* -------------------------------------------------------------------- */

  /* If a layer of type WMS was found... all layers have to be of that type and with the same connection */
  for (i=0; i<map->numlayers; i++) {
    if (GET_LAYER(map, i)->status == MS_ON) {
      if (!msIsLayerQueryable(GET_LAYER(map, i))) {
        msSetError(MS_WMSERR, "Requested layer(s) are not queryable.", "msWMSFeatureInfo()");
        return msWMSException(map, nVersion, "LayerNotQueryable", wms_exception_format);
      } else if (wms_layer == MS_TRUE) {
        if ( (GET_LAYER(map, i)->connectiontype != MS_WMS) || (strcasecmp(wms_connection, GET_LAYER(map, i)->connection) != 0) ) {
          msSetError(MS_WMSERR, "Requested WMS layer(s) are not queryable: type or connection differ", "msWMSFeatureInfo()");
          return msWMSException(map, nVersion, "LayerNotQueryable", wms_exception_format);
        }
        ++numOWSLayers;
      }
    }
  }

  /* It's a valid Cascading WMS GetFeatureInfo request */
  if (wms_layer)
    return msWMSLayerExecuteRequest(map, numOWSLayers, point.x, point.y,
                                    feature_count, info_format, WMS_GETFEATUREINFO);

  if( use_bbox == MS_FALSE ) {

    if(point.x == -1.0 || point.y == -1.0) {
      if (nVersion >= OWS_1_3_0)
        msSetError(MS_WMSERR, "Required I/J parameters missing for getFeatureInfo.", "msWMSFeatureInfo()");
      else
        msSetError(MS_WMSERR, "Required X/Y parameters missing for getFeatureInfo.", "msWMSFeatureInfo()");
      return msWMSException(map, nVersion, NULL, wms_exception_format);
    }

    /*wms1.3.0: check if the points are valid*/
    if (nVersion >= OWS_1_3_0) {
      if (point.x > map->width || point.y > map->height) {
        msSetError(MS_WMSERR, "Invalid I/J values", "msWMSFeatureInfo()");
        return msWMSException(map, nVersion, "InvalidPoint", wms_exception_format);
      }
    }
    /* Perform the actual query */
    cellx = MS_CELLSIZE(map->extent.minx, map->extent.maxx, map->width); /* note: don't adjust extent, WMS assumes incoming extent is correct */
    celly = MS_CELLSIZE(map->extent.miny, map->extent.maxy, map->height);
    point.x = MS_IMAGE2MAP_X(point.x, map->extent.minx, cellx);
    point.y = MS_IMAGE2MAP_Y(point.y, map->extent.maxy, celly);

    /* WMS 1.3.0 states that feature_count is *per layer*.
     * Its value is a positive integer, if omitted then the default is 1
     */
    if (feature_count < 1)
      feature_count = 1;

    map->query.type = MS_QUERY_BY_POINT;
    map->query.mode = (feature_count==1?MS_QUERY_SINGLE:MS_QUERY_MULTIPLE);
    map->query.layer = -1;
    map->query.point = point;
    map->query.buffer = 0;
    map->query.maxresults = feature_count;

    if(msQueryByPoint(map) != MS_SUCCESS)
      if((query_status=ms_error->code) != MS_NOTFOUND) return msWMSException(map, nVersion, NULL, wms_exception_format);

  } else { /* use_bbox == MS_TRUE */
    map->query.type = MS_QUERY_BY_RECT;
    map->query.mode = MS_QUERY_MULTIPLE;
    map->query.layer = -1;
    map->query.rect = map->extent;
    map->query.buffer = 0;
    map->query.maxresults = feature_count;
    if(msQueryByRect(map) != MS_SUCCESS)
      if((query_status=ms_error->code) != MS_NOTFOUND) return msWMSException(map, nVersion, NULL, wms_exception_format);
  }

  /*validate the INFO_FORMAT*/
  valid_format = MS_FALSE;
  format_list = msOWSLookupMetadata(&(map->web.metadata), "M",
                                    "getfeatureinfo_formatlist");
  /*feature_info_mime_type depricated for MapServer 6.0*/
  if (!format_list)
    format_list = msOWSLookupMetadata(&(map->web.metadata), "MO",
                                      "feature_info_mime_type");
  if (format_list) {
    /*can not really validate if it is a valid output format
      since old way of using template with web->header/footer and
      layer templates need to still be supported.
      We can only validate if it was part of the format list*/
    if (strcasestr(format_list, info_format))
      valid_format = MS_TRUE;
  }
  /*check to see if the format passed is text/plain or GML and if is
    defined in the formatlist. If that is the case, It is a valid format*/
  if (strcasecmp(info_format, "MIME") == 0 ||
      strcasecmp(info_format, "text/plain") == 0 ||
      strncasecmp(info_format, "GML", 3) == 0 ||
      strcasecmp(info_format, "application/vnd.ogc.gml") == 0)
    valid_format = MS_TRUE;


  /*last case: if the info_format is not part of the request, it defaults to MIME*/
  if (!valid_format && format_found == MS_FALSE)
    valid_format =MS_TRUE;

  if (!valid_format) {
    msSetError(MS_WMSERR, "Unsupported INFO_FORMAT value (%s).",
               "msWMSFeatureInfo()", info_format);
    if (nVersion >= OWS_1_3_0)
      return msWMSException(map, nVersion, "InvalidFormat", wms_exception_format);
    else
      return msWMSException(map, nVersion, NULL, wms_exception_format);
  }

  /* Generate response */
  if (strcasecmp(info_format, "MIME") == 0 ||
      strcasecmp(info_format, "text/plain") == 0) {

    /* MIME response... we're free to use any valid MIME type */
    int numresults = 0;

    if (encoding)
      msIO_setHeader("Content-Type","text/plain; charset=%s", encoding);
    else
      msIO_setHeader("Content-Type","text/plain");
    msIO_sendHeaders();
    msIO_printf("GetFeatureInfo results:\n");

    numresults = msDumpResult(map, 0, nVersion, wms_exception_format);

    if (numresults == 0) msIO_printf("\n  Search returned no results.\n");

  } else if (strncasecmp(info_format, "GML", 3) == 0 ||  /* accept GML.1 or GML */
             strcasecmp(info_format, "application/vnd.ogc.gml") == 0) {

    if (nVersion <= OWS_1_0_7)   /* 1.0.0 to 1.0.7 */
      if (encoding)
        msIO_setHeader("Content-Type","text/xml; charset=%s", encoding);
      else
        msIO_setHeader("Content-Type","text/xml");
    else /* 1.1.0 and later */
      if (encoding)
        msIO_setHeader("Content-Type","application/vnd.ogc.gml; charset=%s", encoding);
      else
        msIO_setHeader("Content-Type","application/vnd.ogc.gml");
    msIO_sendHeaders();
    msGMLWriteQuery(map, NULL, "MGO"); /* default is stdout */

  } else {
    mapservObj *msObj;

    msObj = msAllocMapServObj();

    /* Translate some vars from WMS to mapserv */
    msTranslateWMS2Mapserv(names, values, &numentries);

    msObj->map = map;
    msFreeCharArray(msObj->request->ParamNames, msObj->request->NumParams);
    msFreeCharArray(msObj->request->ParamValues, msObj->request->NumParams);
    msObj->request->ParamNames = names;
    msObj->request->ParamValues = values;
    msObj->Mode = QUERY;
    msObj->request->NumParams = numentries;
    msObj->mappnt.x = point.x;
    msObj->mappnt.y = point.y;

    if (query_status == MS_NOTFOUND && msObj->map->web.empty) {
      if(msReturnURL(msObj, msObj->map->web.empty, BROWSE) != MS_SUCCESS)
        return msWMSException(map, nVersion, NULL, wms_exception_format);
    } else if (msReturnTemplateQuery(msObj, (char *)info_format, NULL) != MS_SUCCESS)
      return msWMSException(map, nVersion, NULL, wms_exception_format);

    /* We don't want to free the map, and param names/values since they */
    /* belong to the caller, set them to NULL before freeing the mapservObj */
    msObj->map = NULL;
    msObj->request->ParamNames = NULL;
    msObj->request->ParamValues = NULL;
    msObj->request->NumParams = 0;

    msFreeMapServObj(msObj);
  }

  return(MS_SUCCESS);
}

/*
** msWMSDescribeLayer()
*/
int msWMSDescribeLayer(mapObj *map, int nVersion, char **names,
                       char **values, int numentries, char *wms_exception_format)
{
  int i = 0;
  char **layers = NULL;
  int numlayers = 0;
  int j, k;
  layerObj *lp = NULL;
  const char *pszOnlineResMapWFS = NULL, *pszOnlineResLyrWFS = NULL;
  const char *pszOnlineResMapWCS = NULL, *pszOnlineResLyrWCS = NULL;
  char *pszOnlineResEncoded=NULL, *pszLayerName=NULL;
  char *schemalocation = NULL;
  char *version = NULL;
  char *sld_version = NULL;
  const char *encoding;
  char ***nestedGroups = NULL;
  int *numNestedGroups = NULL;
  int *isUsedInNestedGroup = NULL;

  encoding = msOWSLookupMetadata(&(map->web.metadata), "MO", "encoding");

  for(i=0; map && i<numentries; i++) {
    if(strcasecmp(names[i], "LAYERS") == 0) {
      layers = msStringSplit(values[i], ',', &numlayers);
    }
    if(strcasecmp(names[i], "VERSION") == 0) {
      version = values[i];
    }
    if(strcasecmp(names[i], "SLD_VERSION") == 0) {
      sld_version = values[i];
    }
  }

  if (nVersion >= OWS_1_3_0 && sld_version == NULL) {
    msSetError(MS_WMSERR, "Missing required parameter SLD_VERSION", "DescribeLayer()");
    return msWMSException(map, nVersion, "MissingParameterValue", wms_exception_format);
  }
  if (nVersion >= OWS_1_3_0 && strcasecmp(sld_version, "1.1.0") != 0) {
    msSetError(MS_WMSERR, "SLD_VERSION must be 1.1.0", "DescribeLayer()");
    return msWMSException(map, nVersion, "InvalidParameterValue", wms_exception_format);
  }

  if (encoding)
    msIO_setHeader("Content-Type","text/xml; charset=%s", encoding);
  else
    msIO_setHeader("Content-Type","text/xml");
  msIO_sendHeaders();

  msOWSPrintEncodeMetadata(stdout, &(map->web.metadata),
                           "MO", "encoding", OWS_NOERR,
                           "<?xml version='1.0' encoding=\"%s\"?>\n",
                           "ISO-8859-1");

  schemalocation = msEncodeHTMLEntities(msOWSGetSchemasLocation(map));
  if (nVersion < OWS_1_3_0) {

    msIO_printf("<!DOCTYPE WMS_DescribeLayerResponse SYSTEM \"%s/wms/1.1.1/WMS_DescribeLayerResponse.dtd\">\n", schemalocation);


    msIO_printf("<WMS_DescribeLayerResponse version=\"%s\" >\n", version);
  } else {
    msIO_printf("<DescribeLayerResponse xmlns=\"http://www.opengis.net/sld\" xmlns:ows=\"http://www.opengis.net/ows\" xmlns:se=\"http://www.opengis.net/se\" xmlns:wfs=\"http://www.opengis.net/wfs\" xmlns:xsi=\"http://www.w3.org/2001/XMLSchema-instance\" xmlns:xlink=\"http://www.w3.org/1999/xlink\" xsi:schemaLocation=\"http://www.opengis.net/sld %s/sld/1.1.0/DescribeLayer.xsd\">\n", schemalocation);
    msIO_printf("<Version>%s</Version>\n",sld_version);

  }
  free(schemalocation);

  /* check if map-level metadata wfs(wcs)_onlineresource is available */
  pszOnlineResMapWFS = msOWSLookupMetadata(&(map->web.metadata), "FO", "onlineresource");
  if (pszOnlineResMapWFS && strlen(pszOnlineResMapWFS) == 0)
    pszOnlineResMapWFS = NULL;

  pszOnlineResMapWCS = msOWSLookupMetadata(&(map->web.metadata), "CO", "onlineresource");
  if (pszOnlineResMapWCS && strlen(pszOnlineResMapWCS) == 0)
    pszOnlineResMapWCS = NULL;

  nestedGroups = (char***)msSmallCalloc(map->numlayers, sizeof(char**));
  numNestedGroups = (int*)msSmallCalloc(map->numlayers, sizeof(int));
  isUsedInNestedGroup = (int*)msSmallCalloc(map->numlayers, sizeof(int));
  msWMSPrepareNestedGroups(map, nVersion, nestedGroups, numNestedGroups, isUsedInNestedGroup);

  for(j=0; j<numlayers; j++) {
    for(k=0; k<map->numlayers; k++) {
      lp = GET_LAYER(map, k);

      if ((map->name && strcasecmp(map->name, layers[j]) == 0) ||
          (lp->name && strcasecmp(lp->name, layers[j]) == 0) ||
          (lp->group && strcasecmp(lp->group, layers[j]) == 0) ||
          ((numNestedGroups[k] >0) && msStringInArray(layers[j], nestedGroups[k], numNestedGroups[k]))) {
        /* Look for a WFS onlineresouce at the layer level and then at
         * the map level.
         */
        pszOnlineResLyrWFS = msOWSLookupMetadata(&(lp->metadata), "FO",
                             "onlineresource");
        pszOnlineResLyrWCS = msOWSLookupMetadata(&(lp->metadata), "CO",
                             "onlineresource");
        if (pszOnlineResLyrWFS == NULL || strlen(pszOnlineResLyrWFS) == 0)
          pszOnlineResLyrWFS = pszOnlineResMapWFS;

        if (pszOnlineResLyrWCS == NULL || strlen(pszOnlineResLyrWCS) == 0)
          pszOnlineResLyrWCS = pszOnlineResMapWCS;

        if (pszOnlineResLyrWFS && (lp->type == MS_LAYER_POINT ||
                                   lp->type == MS_LAYER_LINE ||
                                   lp->type == MS_LAYER_POLYGON) ) {
          pszOnlineResEncoded = msEncodeHTMLEntities(pszOnlineResLyrWFS);
          pszLayerName = msEncodeHTMLEntities(lp->name);

          if (nVersion < OWS_1_3_0) {
            msIO_printf("<LayerDescription name=\"%s\" wfs=\"%s\" owsType=\"WFS\" owsURL=\"%s\">\n",
                        pszLayerName, pszOnlineResEncoded, pszOnlineResEncoded);
            msIO_printf("<Query typeName=\"%s\" />\n", pszLayerName);
            msIO_printf("</LayerDescription>\n");
          } else { /*wms 1.3.0*/
            msIO_printf("  <LayerDescription>\n");
            msIO_printf("    <owsType>wfs</owsType>\n");
            msIO_printf("    <se:OnlineResource xlink:type=\"simple\" xlink:href=\"%s\"/>\n",
                        pszOnlineResEncoded);
            msIO_printf("    <TypeName>\n");
            msIO_printf("      <se:FeatureTypeName>%s</se:FeatureTypeName>\n",pszLayerName);
            msIO_printf("    </TypeName>\n");
            msIO_printf("  </LayerDescription>\n");
          }

          msFree(pszOnlineResEncoded);
          msFree(pszLayerName);
        } else if (pszOnlineResLyrWCS && lp->type == MS_LAYER_RASTER &&
                   lp->connectiontype != MS_WMS) {
          pszOnlineResEncoded = msEncodeHTMLEntities(pszOnlineResLyrWCS);
          pszLayerName = msEncodeHTMLEntities(lp->name);

          if (nVersion < OWS_1_3_0) {
            msIO_printf("<LayerDescription name=\"%s\"  owsType=\"WCS\" owsURL=\"%s\">\n",
                        pszLayerName, pszOnlineResEncoded);
            msIO_printf("<Query typeName=\"%s\" />\n", pszLayerName);
            msIO_printf("</LayerDescription>\n");

            msFree(pszOnlineResEncoded);
            msFree(pszLayerName);
          } else {
            msIO_printf("  <LayerDescription>\n");
            msIO_printf("    <owsType>wcs</owsType>\n");
            msIO_printf("    <se:OnlineResource xlink:type=\"simple\" xlink:href=\"%s\"/>\n",
                        pszOnlineResEncoded);
            msIO_printf("    <TypeName>\n");
            msIO_printf("      <se:CoverageTypeName>%s</se:CoverageTypeName>\n",pszLayerName);
            msIO_printf("    </TypeName>\n");
            msIO_printf("  </LayerDescription>\n");
          }
        } else {
          char *pszLayerName;
          pszLayerName = msEncodeHTMLEntities(lp->name);

          if (nVersion < OWS_1_3_0)
            msIO_printf("<LayerDescription name=\"%s\"></LayerDescription>\n",
                        pszLayerName);
          else { /*wms 1.3.0*/
            msIO_printf("  <LayerDescription>\n");
            /*need to have a owstype for the DescribeLayer to be valid*/
            if (lp->type == MS_LAYER_RASTER && lp->connectiontype != MS_WMS)
              msIO_printf("    <owsType>wcs</owsType>\n");
            else
              msIO_printf("    <owsType>wfs</owsType>\n");

            msIO_printf("    <se:OnlineResource xlink:type=\"simple\"/>\n");
            msIO_printf("    <TypeName>\n");
            if (lp->type == MS_LAYER_RASTER && lp->connectiontype != MS_WMS)
              msIO_printf("      <se:CoverageTypeName>%s</se:CoverageTypeName>\n",pszLayerName);
            else
              msIO_printf("      <se:FeatureTypeName>%s</se:FeatureTypeName>\n",pszLayerName);
            msIO_printf("    </TypeName>\n");
            msIO_printf("  </LayerDescription>\n");
          }

          msFree(pszLayerName);
        }
        /* break; */
      }
    }
  }

  if (nVersion < OWS_1_3_0)
    msIO_printf("</WMS_DescribeLayerResponse>\n");
  else
    msIO_printf("</DescribeLayerResponse>\n");

  if (layers)
    msFreeCharArray(layers, numlayers);

  /* free the stuff used for nested layers */
  for (i = 0; i < map->numlayers; i++) {
    if (numNestedGroups[i] > 0) {
      msFreeCharArray(nestedGroups[i], numNestedGroups[i]);
    }
  }
  free(nestedGroups);
  free(numNestedGroups);
  free(isUsedInNestedGroup);

  return(MS_SUCCESS);
}


/*
** msWMSGetLegendGraphic()
*/
int msWMSLegendGraphic(mapObj *map, int nVersion, char **names,
                       char **values, int numentries, char *wms_exception_format, owsRequestObj *ows_request)
{
  char *pszLayer = NULL;
  char *pszFormat = NULL;
  char *psRule = NULL;
  char *psScale = NULL;
  int iLayerIndex = -1;
  outputFormatObj *psFormat = NULL;
  imageObj *img=NULL;
  int j, i = 0;
  int nWidth = -1, nHeight =-1;
  char *pszStyle = NULL;
  char *sld_version = NULL;
  int wms_layer =  MS_FALSE;
  const char *sldenabled = NULL;
  const char *format_list = NULL;
  layerObj *lp;
  int nLayers =0;
  char ***nestedGroups = NULL;
  int *numNestedGroups = NULL;
  int *isUsedInNestedGroup = NULL;

  sldenabled = msOWSLookupMetadata(&(map->web.metadata), "MO", "sld_enabled");

  if (sldenabled == NULL)
    sldenabled = "true";

  for(i=0; map && i<numentries; i++) {
    if (strcasecmp(names[i], "LAYER") == 0) {
      pszLayer = values[i];
    } else if (strcasecmp(names[i], "WIDTH") == 0)
      nWidth = atoi(values[i]);
    else if (strcasecmp(names[i], "HEIGHT") == 0)
      nHeight = atoi(values[i]);
    else if (strcasecmp(names[i], "FORMAT") == 0)
      pszFormat = values[i];
    else if (strcasecmp(names[i], "SCALE") == 0)
      psScale = values[i];
#ifdef USE_OGR
    /* -------------------------------------------------------------------- */
    /*      SLD support :                                                   */
    /*        - check if the SLD parameter is there. it is supposed to      */
    /*      refer a valid URL containing an SLD document.                   */
    /*        - check the SLD_BODY parameter that should contain the SLD    */
    /*      xml string.                                                     */
    /* -------------------------------------------------------------------- */
    else if (strcasecmp(names[i], "SLD") == 0 &&
             values[i] && strlen(values[i]) > 0 && strcasecmp(sldenabled, "true") == 0)
      msSLDApplySLDURL(map, values[i], -1, NULL, NULL);
    else if (strcasecmp(names[i], "SLD_BODY") == 0 &&
             values[i] && strlen(values[i]) > 0 && strcasecmp(sldenabled, "true") == 0)
      msSLDApplySLD(map, values[i], -1, NULL, NULL);
    else if (strcasecmp(names[i], "RULE") == 0)
      psRule = values[i];
    else if (strcasecmp(names[i], "STYLE") == 0)
      pszStyle = values[i];
#endif
    /* -------------------------------------------------------------------- */
    /*      SLD support:                                                    */
    /*        - because the request parameter "sld_version" is required in  */
    /*          in WMS 1.3.0, it will be set regardless of OGR support.     */
    /* -------------------------------------------------------------------- */
    else if(strcasecmp(names[i], "SLD_VERSION") == 0)
      sld_version = values[i];
  }

  if (!pszLayer) {
    msSetError(MS_WMSERR, "Mandatory LAYER parameter missing in GetLegendGraphic request.", "msWMSGetLegendGraphic()");
    return msWMSException(map, nVersion, "LayerNotDefined", wms_exception_format);
  }
  if (!pszFormat) {
    msSetError(MS_WMSERR, "Mandatory FORMAT parameter missing in GetLegendGraphic request.", "msWMSGetLegendGraphic()");
    return msWMSException(map, nVersion, "InvalidFormat", wms_exception_format);
  }

  if (nVersion >= OWS_1_3_0 && sld_version == NULL) {
    msSetError(MS_WMSERR, "Missing required parameter SLD_VERSION", "GetLegendGraphic()");
    return msWMSException(map, nVersion, "MissingParameterValue", wms_exception_format);
  }
  if (nVersion >= OWS_1_3_0 && strcasecmp(sld_version, "1.1.0") != 0) {
    msSetError(MS_WMSERR, "SLD_VERSION must be 1.1.0", "GetLegendGraphic()");
    return msWMSException(map, nVersion, "InvalidParameterValue", wms_exception_format);
  }

  nestedGroups = (char***)msSmallCalloc(map->numlayers, sizeof(char**));
  numNestedGroups = (int*)msSmallCalloc(map->numlayers, sizeof(int));
  isUsedInNestedGroup = (int*)msSmallCalloc(map->numlayers, sizeof(int));
  msWMSPrepareNestedGroups(map, nVersion, nestedGroups, numNestedGroups, isUsedInNestedGroup);

  /* check if layer name is valid. we check for layer's and group's name */
  /* as well as wms_layer_group names */
  for (i=0; i<map->numlayers; i++) {
    lp = GET_LAYER(map, i);
    if (  ((map->name && strcasecmp(map->name, pszLayer) == 0) ||
           (lp->name && strcasecmp(lp->name, pszLayer) == 0) ||
           (lp->group && strcasecmp(lp->group, pszLayer) == 0) ||
           ((numNestedGroups[i] >0) && (msStringInArray(pszLayer, nestedGroups[i], numNestedGroups[i]))) ) &&
          (msIntegerInArray(lp->index, ows_request->enabled_layers, ows_request->numlayers)) ) {
      nLayers++;
      lp->status = MS_ON;
      iLayerIndex = i;
      if (GET_LAYER(map, i)->connectiontype == MS_WMS) {
        /* we do not cascade a wms layer if it contains at least
         * one class with the property name set */
        wms_layer = MS_TRUE;
        for (j=0; j<lp->numclasses; j++) {
          if (lp->class[j]->name != NULL && strlen(lp->class[j]->name)>0) {
            wms_layer = MS_FALSE;
            break;
          }
        }
      }
    } else
      lp->status = MS_OFF;
  }

  /* free the stuff used for nested layers */
  for (i = 0; i < map->numlayers; i++) {
    if (numNestedGroups[i] > 0) {
      msFreeCharArray(nestedGroups[i], numNestedGroups[i]);
    }
  }
  free(nestedGroups);
  free(numNestedGroups);
  free(isUsedInNestedGroup);

  if (nLayers == 0) {
    msSetError(MS_WMSERR, "Invalid layer given in the LAYER parameter. A layer might be disabled for \
this request. Check wms/ows_enable_request settings.",
               "msWMSGetLegendGraphic()");
    return msWMSException(map, nVersion, "LayerNotDefined", wms_exception_format);
  }

  /* validate format */

  /*check to see if a predefined list is given*/
  format_list = msOWSLookupMetadata(&(map->web.metadata), "M","getlegendgraphic_formatlist");
  if (format_list) {
    psFormat = msOwsIsOutputFormatValid(map, pszFormat, &(map->web.metadata),
                                        "M", "getlegendgraphic_formatlist");
    if (psFormat == NULL) {
      msSetError(MS_IMGERR,
                 "Unsupported output format (%s).",
                 "msWMSGetLegendGraphic()",
                 pszFormat);
      return msWMSException(map, nVersion, "InvalidFormat", wms_exception_format);
    }
  } else {
    psFormat = msSelectOutputFormat( map, pszFormat);
    if( psFormat == NULL || ! MS_RENDERER_PLUGIN(psFormat) )
      /* msDrawLegend and msCreateLegendIcon both switch the alpha channel to gd
      ** after creation, so they can be called here without going through
      ** the msAlphaGD2AGG functions */
    {
      msSetError(MS_IMGERR,
                 "Unsupported output format (%s).",
                 "msWMSGetLegendGraphic()",
                 pszFormat);
      return msWMSException(map, nVersion, "InvalidFormat", wms_exception_format);
    }
  }
  msApplyOutputFormat(&(map->outputformat), psFormat, MS_NOOVERRIDE,
                      MS_NOOVERRIDE, MS_NOOVERRIDE );

  /* if SCALE was provided in request, calculate an extent and use a default width and height */
  if ( psScale != NULL ) {
    double scale, cellsize;

    scale = atof(psScale);
    map->width = 600;
    map->height = 600;

    cellsize = (scale/map->resolution)/msInchesPerUnit(map->units, 0.0);

    map->extent.maxx = cellsize*map->width/2.0;
    map->extent.maxy = cellsize*map->height/2.0;
    map->extent.minx = -map->extent.maxx;
    map->extent.miny = -map->extent.maxy;
  }
  
  /* It's a valid Cascading WMS GetLegendGraphic request */
  if (wms_layer)
    return msWMSLayerExecuteRequest(map, 1, 0, 0,
                                    0, NULL, WMS_GETLEGENDGRAPHIC);

  /*if STYLE is set, check if it is a valid style (valid = at least one
    of the classes have a the group value equals to the style */
  /*style is only validated when there is only one layer #3411*/
  if (nLayers == 1 &&  pszStyle && strlen(pszStyle) > 0 && strcasecmp(pszStyle, "default") != 0) {
    for (i=0; i<GET_LAYER(map, iLayerIndex)->numclasses; i++) {
      if (GET_LAYER(map, iLayerIndex)->class[i]->group &&
          strcasecmp(GET_LAYER(map, iLayerIndex)->class[i]->group, pszStyle) == 0)
        break;
    }

    if (i == GET_LAYER(map, iLayerIndex)->numclasses) {
      msSetError(MS_WMSERR, "style used in the STYLE parameter is not defined on the layer.",
                 "msWMSGetLegendGraphic()");
      return msWMSException(map, nVersion, "StyleNotDefined", wms_exception_format);
    } else {
      msFree(GET_LAYER(map, iLayerIndex)->classgroup);
      GET_LAYER(map, iLayerIndex)->classgroup = msStrdup(pszStyle);

    }
  }

  if ( psRule == NULL || nLayers > 1) {
    if ( psScale != NULL ) {
      /* Scale-dependent legend. map->scaledenom will be calculated in msDrawLegend */
      img = msDrawLegend(map, MS_FALSE);
    } else {
      /* Scale-independent legend */
      img = msDrawLegend(map, MS_TRUE);
    }
  } else {
    /* RULE was specified. Get the class corresponding to the RULE */
    /* (RULE = class->name) */
    /* TBT FIXME? also check the map->scaledenom if multiple scale-dependant classes with same name */

    for (i=0; i<GET_LAYER(map, iLayerIndex)->numclasses; i++) {
      if (GET_LAYER(map, iLayerIndex)->classgroup &&
          (GET_LAYER(map, iLayerIndex)->class[i]->group == NULL ||
           strcasecmp(GET_LAYER(map, iLayerIndex)->class[i]->group,
                      GET_LAYER(map, iLayerIndex)->classgroup) != 0))
        continue;

      if (GET_LAYER(map, iLayerIndex)->class[i]->name &&
          strlen(GET_LAYER(map, iLayerIndex)->class[i]->name) > 0 &&
          strcasecmp(GET_LAYER(map, iLayerIndex)->class[i]->name,psRule) == 0)
        break;

    }
    if (i < GET_LAYER(map, iLayerIndex)->numclasses) {
      /* set the map legend parameters */
      if (nWidth < 0) {
        if (map->legend.keysizex > 0)
          nWidth = map->legend.keysizex;
        else
          nWidth = 20; /* default values : this in not defined in the specs */
      }
      if (nHeight < 0) {
        if (map->legend.keysizey > 0)
          nHeight = map->legend.keysizey;
        else
          nHeight = 20;
      }

      img = msCreateLegendIcon(map, GET_LAYER(map, iLayerIndex),
                               GET_LAYER(map, iLayerIndex)->class[i],
                               nWidth, nHeight);
    }
    if (img == NULL) {
      msSetError(MS_IMGERR,
                 "Unavailable RULE (%s).",
                 "msWMSGetLegendGraphic()",
                 psRule);
      return msWMSException(map, nVersion, "InvalidRule", wms_exception_format);
    }
  }

  if (img == NULL)
    return msWMSException(map, nVersion, NULL, wms_exception_format);

  msIO_setHeader("Content-Type",MS_IMAGE_MIME_TYPE(map->outputformat));
  msIO_sendHeaders();
  if (msSaveImage(map, img, NULL) != MS_SUCCESS)
    return msWMSException(map, nVersion, NULL, wms_exception_format);

  msFreeImage(img);

  return(MS_SUCCESS);
}


/*
** msWMSGetStyles() : return an SLD document for all layers that
** have a status set to on or default.
*/
int msWMSGetStyles(mapObj *map, int nVersion, char **names,
                   char **values, int numentries, char *wms_exception_format)

{
  int i,j,k;
  int validlayer = 0;
  int numlayers = 0;
  char **layers = NULL;
  char  *sld = NULL;
  const char *encoding;

  char ***nestedGroups = NULL;
  int *numNestedGroups = NULL;
  int *isUsedInNestedGroup = NULL;

  encoding = msOWSLookupMetadata(&(map->web.metadata), "MO", "encoding");

  nestedGroups = (char***)msSmallCalloc(map->numlayers, sizeof(char**));
  numNestedGroups = (int*)msSmallCalloc(map->numlayers, sizeof(int));
  isUsedInNestedGroup = (int*)msSmallCalloc(map->numlayers, sizeof(int));
  msWMSPrepareNestedGroups(map, nVersion, nestedGroups, numNestedGroups, isUsedInNestedGroup);

  for(i=0; map && i<numentries; i++) {
    /* getMap parameters */
    if (strcasecmp(names[i], "LAYERS") == 0) {
      layers = msStringSplit(values[i], ',', &numlayers);
      if (layers==NULL || numlayers < 1) {
        msSetError(MS_WMSERR, "At least one layer name required in LAYERS.",
                   "msWMSGetStyles()");
        return msWMSException(map, nVersion, NULL, wms_exception_format);
      }
      for(j=0; j<map->numlayers; j++)
        GET_LAYER(map, j)->status = MS_OFF;

      for (k=0; k<numlayers; k++) {
        for (j=0; j<map->numlayers; j++) {
          if ((map->name &&
               strcasecmp(map->name, layers[k]) == 0) ||
              (GET_LAYER(map, j)->name &&
               strcasecmp(GET_LAYER(map, j)->name, layers[k]) == 0) ||
              (GET_LAYER(map, j)->group &&
               strcasecmp(GET_LAYER(map, j)->group, layers[k]) == 0) ||
              ((numNestedGroups[j] >0) && msStringInArray(layers[k], nestedGroups[j], numNestedGroups[j])) ) {
            GET_LAYER(map, j)->status = MS_ON;
            validlayer =1;
          }
        }
      }

      msFreeCharArray(layers, numlayers);
    }

  }

  /* free the stuff used for nested layers */
  for (i = 0; i < map->numlayers; i++) {
    if (numNestedGroups[i] > 0) {
      msFreeCharArray(nestedGroups[i], numNestedGroups[i]);
    }
  }
  free(nestedGroups);
  free(numNestedGroups);
  free(isUsedInNestedGroup);

  /* validate all layers given. If an invalid layer is sent, return an exception. */
  if (validlayer == 0) {
    msSetError(MS_WMSERR, "Invalid layer(s) given in the LAYERS parameter. A layer might be disabled for \
this request. Check wms/ows_enable_request settings.",
               "msWMSGetStyles()");
    return msWMSException(map, nVersion, "LayerNotDefined", wms_exception_format);
  }

  if (nVersion <= OWS_1_1_1) {
    if (encoding)
      msIO_setHeader("Content-Type","application/vnd.ogc.sld+xml; charset=%s", encoding);
    else
      msIO_setHeader("Content-Type","application/vnd.ogc.sld+xml");
    msIO_sendHeaders();
    sld = msSLDGenerateSLD(map, -1, "1.0.0");
  } else {
    /*for wms 1.3.0 generate a 1.1 sld*/
    if (encoding)
      msIO_setHeader("Content-Type","text/xml; charset=%s", encoding);
    else
      msIO_setHeader("Content-Type","text/xml");
    msIO_sendHeaders();
    sld = msSLDGenerateSLD(map, -1, "1.1.0");
  }
  if (sld) {
    msIO_printf("%s\n", sld);
    free(sld);
  }

  return(MS_SUCCESS);
}

int msWMSGetSchemaExtension(mapObj *map)
{
  char *schemalocation = NULL;
  const char *encoding;

  schemalocation = msEncodeHTMLEntities(msOWSGetSchemasLocation(map));

  encoding = msOWSLookupMetadata(&(map->web.metadata), "MO", "encoding");

  if (encoding)
    msIO_setHeader("Content-Type","text/xml; charset=%s", encoding);
  else
    msIO_setHeader("Content-Type","text/xml");
  msIO_sendHeaders();

  msOWSPrintEncodeMetadata(stdout, &(map->web.metadata),
                           "MO", "encoding", OWS_NOERR,
                           "<?xml version='1.0' encoding=\"%s\"?>\n",
                           "ISO-8859-1");
  msIO_printf("<schema xmlns=\"http://www.w3.org/2001/XMLSchema\" xmlns:wms=\"http://www.opengis.net/wms\" xmlns:ms=\"http://mapserver.gis.umn.edu/mapserver\" targetNamespace=\"http://mapserver.gis.umn.edu/mapserver\" elementFormDefault=\"qualified\" version=\"1.0.0\">\n");
  msIO_printf("  <import namespace=\"http://www.opengis.net/wms\" schemaLocation=\"%s/wms/1.3.0/capabilities_1_3_0.xsd\"/>\n", schemalocation);
  msIO_printf("  <element name=\"GetStyles\" type=\"wms:OperationType\" substitutionGroup=\"wms:_ExtendedOperation\"/>\n");
  msIO_printf("</schema>");

  free(schemalocation);

  return(MS_SUCCESS);
}

#endif /* USE_WMS_SVR */


/*
** msWMSDispatch() is the entry point for WMS requests.
** - If this is a valid request then it is processed and MS_SUCCESS is returned
**   on success, or MS_FAILURE on failure.
** - If this does not appear to be a valid WMS request then MS_DONE
**   is returned and MapServer is expected to process this as a regular
**   MapServer request.
*/
int msWMSDispatch(mapObj *map, cgiRequestObj *req, owsRequestObj *ows_request, int force_wms_mode)
{
#ifdef USE_WMS_SVR
  int i, status, nVersion=OWS_VERSION_NOTSET;
  const char *version=NULL, *request=NULL, *service=NULL, *format=NULL, *updatesequence=NULL, *language=NULL;
  const char * encoding;
  char *wms_exception_format = NULL;
  char *validated_language = NULL;

  encoding = msOWSLookupMetadata(&(map->web.metadata), "MO", "encoding");

  /*
  ** Process Params common to all requests
  */
  /* VERSION (WMTVER in 1.0.0) and REQUEST must be present in a valid request */
  for(i=0; i<req->NumParams; i++) {
    if(strcasecmp(req->ParamNames[i], "VERSION") == 0)
      version = req->ParamValues[i];
    else if (strcasecmp(req->ParamNames[i], "WMTVER") == 0 && version == NULL)
      version = req->ParamValues[i];
    else if (strcasecmp(req->ParamNames[i], "UPDATESEQUENCE") == 0)
      updatesequence = req->ParamValues[i];
    else if (strcasecmp(req->ParamNames[i], "REQUEST") == 0)
      request = req->ParamValues[i];
    else if (strcasecmp(req->ParamNames[i], "EXCEPTIONS") == 0)
      wms_exception_format = req->ParamValues[i];
    else if (strcasecmp(req->ParamNames[i], "SERVICE") == 0)
      service = req->ParamValues[i];
    else if (strcasecmp(req->ParamNames[i], "FORMAT") == 0)
      format = req->ParamValues[i];
    else if (strcasecmp(req->ParamNames[i], "LANGUAGE") == 0 && msOWSLookupMetadata(&(map->web.metadata), "MO", "inspire_capabilities"))
      language = req->ParamValues[i];
  }

  /* If SERVICE is specified then it MUST be "WMS" */
  if (service != NULL && strcasecmp(service, "WMS") != 0)
    return MS_DONE;  /* Not a WMS request */

  nVersion = msOWSParseVersionString(version);
  if (nVersion == OWS_VERSION_BADFORMAT) {
    /* Invalid version format. msSetError() has been called by
     * msOWSParseVersionString() and we return the error as an exception
     */
    return msWMSException(map, OWS_VERSION_NOTSET, NULL, wms_exception_format);
  }

  /*
  ** GetCapbilities request needs the service parametr defined as WMS:
  see section 7.1.3.2 wms 1.1.1 specs for decsription.
  */
  if (request && service == NULL &&
      (strcasecmp(request, "capabilities") == 0 ||
       strcasecmp(request, "GetCapabilities") == 0) &&
      (nVersion >= OWS_1_0_7 || nVersion == OWS_VERSION_NOTSET)) {
    if (force_wms_mode) {
      msSetError(MS_WMSERR, "Required SERVICE parameter missing.", "msWMSDispatch");
      return msWMSException(map, nVersion, "ServiceNotDefined", wms_exception_format);
    } else
      return MS_DONE;
  }

  /*
  ** Dispatch request... we should probably do some validation on VERSION here
  ** vs the versions we actually support.
  */
  if (request && (strcasecmp(request, "capabilities") == 0 ||
                  strcasecmp(request, "GetCapabilities") == 0) ) {
    const char *enable_request;
    int globally_enabled, disabled = MS_FALSE;

    if (nVersion == OWS_VERSION_NOTSET) {
      version = msOWSLookupMetadata(&(map->web.metadata), "M", "getcapabilities_version");
      if (version)
        nVersion = msOWSParseVersionString(version);
      else
        nVersion = OWS_1_3_0;/* VERSION is optional with getCapabilities only */
    }

    if ((status = msOWSMakeAllLayersUnique(map)) != MS_SUCCESS)
      return msWMSException(map, nVersion, NULL, wms_exception_format);

    msOWSRequestLayersEnabled(map, "M", "GetCapabilities", ows_request);

    enable_request = msOWSLookupMetadata(&map->web.metadata, "OM", "enable_request");
    globally_enabled = msOWSParseRequestMetadata(enable_request, "GetCapabilities", &disabled);

    if (ows_request->numlayers == 0 && !globally_enabled) {
      msSetError(MS_WMSERR, "WMS request not enabled. Check wms/ows_enable_request settings.", "msWMSGetCapabilities()");
      return msWMSException(map, nVersion, NULL, wms_exception_format);
    }
    return msWMSGetCapabilities(map, nVersion, req, ows_request, updatesequence, wms_exception_format, language);
  } else if (request && (strcasecmp(request, "context") == 0 ||
                         strcasecmp(request, "GetContext") == 0) ) {
    /* Return a context document with all layers in this mapfile
     * This is not a standard WMS request.
     * __TODO__ The real implementation should actually return only context
     * info for selected layers in the LAYERS parameter.
     */
    const char *getcontext_enabled;
    getcontext_enabled = msOWSLookupMetadata(&(map->web.metadata),
                         "MO", "getcontext_enabled");

    if (nVersion != OWS_VERSION_NOTSET) {
      /* VERSION, if specified, is Map Context version, not WMS version */
      /* Pass it via wms_context_version metadata */
      char szVersion[OWS_VERSION_MAXLEN];
      msInsertHashTable(&(map->web.metadata), "wms_context_version",
                        msOWSGetVersionString(nVersion, szVersion));
    }
    /* Now set version to 1.1.1 for error handling purposes */
    nVersion = OWS_1_1_1;

    if (getcontext_enabled==NULL || atoi(getcontext_enabled) == 0) {
      msSetError(MS_WMSERR, "GetContext not enabled on this server.",
                 "msWMSDispatch()");
      return msWMSException(map, nVersion, NULL, wms_exception_format);
    }

    if ((status = msOWSMakeAllLayersUnique(map)) != MS_SUCCESS)
      return msWMSException(map, nVersion, NULL, wms_exception_format);

    if (encoding)
      msIO_setHeader("Content-Type","text/xml; charset=%s", encoding);
    else
      msIO_setHeader("Content-Type","text/xml");
    msIO_sendHeaders();

    if ( msWriteMapContext(map, stdout) != MS_SUCCESS )
      return msWMSException(map, nVersion, NULL, wms_exception_format);
    /* Request completed */
    return MS_SUCCESS;
  } else if (request && strcasecmp(request, "GetMap") == 0 &&
             format && strcasecmp(format,  "image/txt") == 0) {
    /* Until someone adds full support for ASCII graphics this should do. ;) */
    if (encoding)
      msIO_setHeader("Content-Type","text/plain; charset=%s", encoding);
    else
      msIO_setHeader("Content-Type","text/plain");
    msIO_sendHeaders();
    msIO_printf(".\n               ,,ggddY\"\"\"Ybbgg,,\n          ,agd888b,_ "
                "\"Y8, ___'\"\"Ybga,\n       ,gdP\"\"88888888baa,.\"\"8b    \""
                "888g,\n     ,dP\"     ]888888888P'  \"Y     '888Yb,\n   ,dP\""
                "      ,88888888P\"  db,       \"8P\"\"Yb,\n  ,8\"       ,8888"
                "88888b, d8888a           \"8,\n ,8'        d88888888888,88P\""
                "' a,          '8,\n,8'         88888888888888PP\"  \"\"      "
                "     '8,\nd'          I88888888888P\"                   'b\n8"
                "           '8\"88P\"\"Y8P'                      8\n8         "
                "   Y 8[  _ \"                        8\n8              \"Y8d8"
                "b  \"Y a                   8\n8                 '\"\"8d,   __"
                "                 8\nY,                    '\"8bd888b,        "
                "     ,P\n'8,                     ,d8888888baaa       ,8'\n '8"
                ",                    888888888888'      ,8'\n  '8a           "
                "        \"8888888888I      a8'\n   'Yba                  'Y88"
                "88888P'    adP'\n     \"Yba                 '888888P'   adY\""
                "\n       '\"Yba,             d8888P\" ,adP\"' \n          '\""
                "Y8baa,      ,d888P,ad8P\"' \n               ''\"\"YYba8888P\""
                "\"''\n");
    return MS_SUCCESS;
  }

  /* If SERVICE, VERSION and REQUEST not included than this isn't a WMS req*/
  if (service == NULL && nVersion == OWS_VERSION_NOTSET && request==NULL)
    return MS_DONE;  /* Not a WMS request */

  /* VERSION *and* REQUEST required by both getMap and getFeatureInfo */
  if (nVersion == OWS_VERSION_NOTSET) {
    msSetError(MS_WMSERR,
               "Incomplete WMS request: VERSION parameter missing",
               "msWMSDispatch()");
    return msWMSException(map, OWS_VERSION_NOTSET, NULL, wms_exception_format);
  }

  /*check if the version is one of the supported vcersions*/
  if (nVersion != OWS_1_0_0 &&  nVersion != OWS_1_0_6 &&
      nVersion != OWS_1_0_7 && nVersion != OWS_1_1_0 &&
      nVersion != OWS_1_1_1 && nVersion != OWS_1_3_0) {
    msSetError(MS_WMSERR,
               "Invalid WMS version: VERSION %s is not supported. Supported versions are 1.0.0, 1.0.6, 1.0.7, 1.1.0, 1.1.1, 1.3.0",
               "msWMSDispatch()", version);
    return msWMSException(map, OWS_VERSION_NOTSET, NULL, wms_exception_format);
  }

  if (request==NULL) {
    msSetError(MS_WMSERR,
               "Incomplete WMS request: REQUEST parameter missing",
               "msWMSDispatch()");
    return msWMSException(map, nVersion, NULL, wms_exception_format);
  }

  /* hack !? The function can return MS_DONE ... be sure it's a wms request
   * before checking the enabled layers */
  if ( (strcasecmp(request, "GetStyles") == 0) ||
       (strcasecmp(request, "GetLegendGraphic") == 0) ||
       (strcasecmp(request, "GetSchemaExtension") == 0) ||
       (strcasecmp(request, "map") == 0 || strcasecmp(request, "GetMap") == 0) ||
       (strcasecmp(request, "feature_info") == 0 || strcasecmp(request, "GetFeatureInfo") == 0) ||
       (strcasecmp(request, "DescribeLayer") == 0) ) {
    char request_tmp[32];
    if (strcasecmp(request, "map") == 0)
      strlcpy(request_tmp, "GetMap", sizeof(request_tmp));
    else if (strcasecmp(request, "feature_info") == 0)
      strlcpy(request_tmp, "GetFeatureInfo", sizeof(request_tmp));
    else
      strlcpy(request_tmp, request, sizeof(request_tmp));

    msOWSRequestLayersEnabled(map, "M", request_tmp, ows_request);
    if (ows_request->numlayers == 0) {
      msSetError(MS_WMSERR, "WMS request not enabled. Check wms/ows_enable_request settings.", "msWMSDispatch()");
      return msWMSException(map, nVersion, NULL, wms_exception_format);
    }
  }

  if ((status = msOWSMakeAllLayersUnique(map)) != MS_SUCCESS)
    return msWMSException(map, nVersion, NULL, wms_exception_format);

  if (strcasecmp(request, "GetLegendGraphic") == 0)
    return msWMSLegendGraphic(map, nVersion, req->ParamNames, req->ParamValues, req->NumParams,
                              wms_exception_format, ows_request);

  if (strcasecmp(request, "GetStyles") == 0)
    return msWMSGetStyles(map, nVersion, req->ParamNames, req->ParamValues, req->NumParams,
                          wms_exception_format);

  else if (request && strcasecmp(request, "GetSchemaExtension") == 0)
    return msWMSGetSchemaExtension(map);

  /* getMap parameters are used by both getMap and getFeatureInfo */
  if (strcasecmp(request, "map") == 0 || strcasecmp(request, "GetMap") == 0 ||
      strcasecmp(request, "feature_info") == 0 || strcasecmp(request, "GetFeatureInfo") == 0 || strcasecmp(request, "DescribeLayer") == 0) {

    status = msWMSLoadGetMapParams(map, nVersion, req->ParamNames, req->ParamValues, req->NumParams,
                                   wms_exception_format, request, ows_request);
    if (status != MS_SUCCESS) return status;
  }

  /* This function owns validated_language, so remember to free it later*/
  validated_language = msOWSGetLanguageFromList(map, "MO", language);
  if (validated_language != NULL) {
    for(i=0; i<map->numlayers; i++) {
      layerObj *layer = GET_LAYER(map, i);
      if(layer->data) layer->data = msCaseReplaceSubstring(layer->data, "%language%", validated_language);
      if(layer->connection) layer->connection = msCaseReplaceSubstring(layer->connection, "%language%", validated_language);
    }
  }
  msFree(validated_language);

  if (strcasecmp(request, "map") == 0 || strcasecmp(request, "GetMap") == 0)
    return msWMSGetMap(map, nVersion, req->ParamNames, req->ParamValues, req->NumParams, wms_exception_format, ows_request);
  else if (strcasecmp(request, "feature_info") == 0 || strcasecmp(request, "GetFeatureInfo") == 0)
    return msWMSFeatureInfo(map, nVersion, req->ParamNames, req->ParamValues, req->NumParams, wms_exception_format, ows_request);
  else if (strcasecmp(request, "DescribeLayer") == 0) {
    return msWMSDescribeLayer(map, nVersion, req->ParamNames, req->ParamValues, req->NumParams,
                              wms_exception_format);
  }

  /* Hummmm... incomplete or unsupported WMS request */
  if (service != NULL && strcasecmp(service, "WMS") == 0) {
    msSetError(MS_WMSERR, "Incomplete or unsupported WMS request", "msWMSDispatch()");
    return msWMSException(map, nVersion, NULL, wms_exception_format);
  } else
    return MS_DONE;  /* Not a WMS request */
#else
  msSetError(MS_WMSERR, "WMS server support is not available.", "msWMSDispatch()");
  return(MS_FAILURE);
#endif
}
<|MERGE_RESOLUTION|>--- conflicted
+++ resolved
@@ -2275,10 +2275,6 @@
                       "xlink:type=\"simple\" xlink:href=\"%s\"/>\n        ",
                       MS_FALSE, MS_FALSE, MS_FALSE, MS_TRUE, MS_TRUE,
                       NULL, NULL, NULL, NULL, NULL, "        ");
-<<<<<<< HEAD
-=======
-
->>>>>>> 62952598
 
   /* The LegendURL reside in a style. The Web Map Context spec already  */
   /* included the support on this in mapserver. However, it is not in the  */
@@ -2555,10 +2551,7 @@
 
   msFree(pszMetadataName);
 
-<<<<<<< HEAD
-=======
   /* print Min/Max ScaleDenominator */
->>>>>>> 62952598
   if (nVersion <  OWS_1_3_0)
     msWMSPrintScaleHint("        ", lp->minscaledenom, lp->maxscaledenom, map->resolution);
   else
@@ -3313,20 +3306,11 @@
 
     }
 
-<<<<<<< HEAD
-      /* Prints ScaleDenominator */
-      if (nVersion <  OWS_1_3_0)
-        msWMSPrintScaleHint("    ", map->web.minscaledenom, map->web.maxscaledenom,
-                          map->resolution);
-      else
-        msWMSPrintScaleDenominator("    ", map->web.minscaledenom, map->web.maxscaledenom);
-=======
     if (nVersion <  OWS_1_3_0)
       msWMSPrintScaleHint("    ", map->web.minscaledenom, map->web.maxscaledenom,
                           map->resolution);
     else
       msWMSPrintScaleDenominator("    ", map->web.minscaledenom, map->web.maxscaledenom);
->>>>>>> 62952598
 
     /*  */
     /* Dump list of layers organized by groups.  Layers with no group are listed */

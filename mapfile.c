--- conflicted
+++ resolved
@@ -651,9 +651,6 @@
 #if ALPHACOLOR_ENABLED
   msIO_fprintf(stream, "%s %d %d %d\n", name, color->red, color->green, color->blue, color->alpha);
 #else
-<<<<<<< HEAD
-  msIO_fprintf(stream, "%s %d %d %d\n", name, color->red, color->green, color->blue);
-=======
   if(color->alpha != 255) {
     char buffer[9];
     sprintf(buffer, "%02x", color->red);
@@ -665,7 +662,6 @@
   } else {
     fprintf(stream, "%s %d %d %d\n", name, color->red, color->green, color->blue);
   }
->>>>>>> e3bd2028
 #endif
 }
 

/******************************************************************************
 * $id: mapfile.c 7854 2008-08-14 19:22:48Z dmorissette $
 *
 * Project:  MapServer
 * Purpose:  High level Map file parsing code.
 * Author:   Steve Lime and the MapServer team.
 *
 ******************************************************************************
 * Copyright (c) 1996-2005 Regents of the University of Minnesota.
 *
 * Permission is hereby granted, free of charge, to any person obtaining a
 * copy of this software and associated documentation files (the "Software"),
 * to deal in the Software without restriction, including without limitation
 * the rights to use, copy, modify, merge, publish, distribute, sublicense,
 * and/or sell copies of the Software, and to permit persons to whom the
 * Software is furnished to do so, subject to the following conditions:
 *
 * The above copyright notice and this permission notice shall be included in
 * all copies of this Software or works derived from this Software.
 *
 * THE SOFTWARE IS PROVIDED "AS IS", WITHOUT WARRANTY OF ANY KIND, EXPRESS
 * OR IMPLIED, INCLUDING BUT NOT LIMITED TO THE WARRANTIES OF MERCHANTABILITY,
 * FITNESS FOR A PARTICULAR PURPOSE AND NONINFRINGEMENT. IN NO EVENT SHALL
 * THE AUTHORS OR COPYRIGHT HOLDERS BE LIABLE FOR ANY CLAIM, DAMAGES OR OTHER
 * LIABILITY, WHETHER IN AN ACTION OF CONTRACT, TORT OR OTHERWISE, ARISING
 * FROM, OUT OF OR IN CONNECTION WITH THE SOFTWARE OR THE USE OR OTHER
 * DEALINGS IN THE SOFTWARE.
 ****************************************************************************/

#define _GNU_SOURCE

#include <stdarg.h>
#include <assert.h>
#include <ctype.h>
#include <float.h>

#include "mapserver.h"
#include "mapfile.h"
#include "mapthread.h"
#include "maptime.h"

#ifdef USE_GDAL
#  include "cpl_conv.h"
#  include "gdal.h"
#endif



extern int msyylex(void);
extern void msyyrestart(FILE *);
extern int msyylex_destroy(void);

extern double msyynumber;
extern int msyylineno;
extern FILE *msyyin;

extern int msyysource;
extern int msyystate;
extern char *msyystring;
extern char *msyybasepath;
extern int msyyreturncomments;
extern char *msyystring_buffer;
extern char msyystring_icase;

extern int loadSymbol(symbolObj *s, char *symbolpath); /* in mapsymbol.c */
extern void writeSymbol(symbolObj *s, FILE *stream); /* in mapsymbol.c */
static int loadGrid( layerObj *pLayer );
static int loadStyle(styleObj *style);
static void writeStyle(FILE* stream, int indent, styleObj *style);
static int resolveSymbolNames(mapObj *map);
static int loadExpression(expressionObj *exp);
static void writeExpression(FILE *stream, int indent, const char *name, expressionObj *exp);


/*
** Symbol to string static arrays needed for writing map files.
** Must be kept in sync with enumerations and defines found in mapserver.h.
*/
/* static char *msUnits[9]={"INCHES", "FEET", "MILES", "METERS", "KILOMETERS", "DD", "PIXELS", "PERCENTAGES", "NAUTICALMILES"}; */
/* static char *msLayerTypes[9]={"POINT", "LINE", "POLYGON", "RASTER", "ANNOTATION", "QUERY", "CIRCLE", "TILEINDEX","CHART"}; */
char *msPositionsText[MS_POSITIONS_LENGTH] = {"UL", "LR", "UR", "LL", "CR", "CL", "UC", "LC", "CC", "AUTO", "XY", "FOLLOW"}; /* msLabelPositions[] also used in mapsymbols.c (not static) */
/* static char *msBitmapFontSizes[5]={"TINY", "SMALL", "MEDIUM", "LARGE", "GIANT"}; */
/* static char *msQueryMapStyles[4]={"NORMAL", "HILITE", "SELECTED", "INVERTED"}; */
/* static char *msStatus[4]={"OFF", "ON", "DEFAULT", "EMBED"}; */
/* static char *msOnOff[2]={"OFF", "ON"}; */
/* static char *msTrueFalse[2]={"FALSE", "TRUE"}; */
/* static char *msYesNo[2]={"NO", "YES"}; */
/* static char *msJoinType[2]={"ONE-TO-ONE", "ONE-TO-MANY"}; */
/* static char *msAlignValue[3]={"LEFT","CENTER","RIGHT"}; */

/*
** Validates a string (value) against a series of patterns. We support up to four to allow cascading from classObj to
** layerObj to webObj plus a legacy pattern like TEMPLATEPATTERN or qstring_validation_pattern.
*/
int msValidateParameter(char *value, char *pattern1, char *pattern2, char *pattern3, char *pattern4)
{
  if(msEvalRegex(pattern1, value) == MS_TRUE) return MS_SUCCESS;
  if(msEvalRegex(pattern2, value) == MS_TRUE) return MS_SUCCESS;
  if(msEvalRegex(pattern3, value) == MS_TRUE) return MS_SUCCESS;
  if(msEvalRegex(pattern4, value) == MS_TRUE) return MS_SUCCESS;

  msSetError(MS_REGEXERR, "Parameter pattern validation failed." , "msValidateParameter()");
  return(MS_FAILURE);
}

int msEvalRegex(char *e, char *s)
{
  ms_regex_t re;

  if(!e || !s) return(MS_FALSE);

  if(ms_regcomp(&re, e, MS_REG_EXTENDED|MS_REG_NOSUB) != 0) {
    msSetError(MS_REGEXERR, "Failed to compile expression (%s).", "msEvalRegex()", e);
    return(MS_FALSE);
  }

  if(ms_regexec(&re, s, 0, NULL, 0) != 0) { /* no match */
    ms_regfree(&re);
    msSetError(MS_REGEXERR, "String failed expression test.", "msEvalRegex()");
    return(MS_FALSE);
  }
  ms_regfree(&re);

  return(MS_TRUE);
}

#ifdef USE_MSFREE
void msFree(void *p)
{
  if(p) free(p);
}
#endif

/*
** Free memory allocated for a character array
*/
void msFreeCharArray(char **array, int num_items)
{
  int i;

  for(i=0; i<num_items; i++)
    msFree(array[i]);

  msFree(array);
}

/*
** Checks symbol from lexer against variable length list of
** legal symbols.
*/
int getSymbol(int n, ...)
{
  int symbol;
  va_list argp;
  int i=0;

  symbol = msyylex();

  va_start(argp, n);
  while(i<n) { /* check each symbol in the list */
    if(symbol == va_arg(argp, int)) {
      va_end(argp);
      return(symbol);
    }
    i++;
  }

  va_end(argp);

  msSetError(MS_SYMERR, "Parsing error near (%s):(line %d)", "getSymbol()", msyystring_buffer, msyylineno);
  return(-1);
}

/*
** Same as getSymbol, except no error message is set on failure
*/
int getSymbol2(int n, ...)
{
  int symbol;
  va_list argp;
  int i=0;

  symbol = msyylex();

  va_start(argp, n);
  while(i<n) { /* check each symbol in the list */
    if(symbol == va_arg(argp, int)) {
      va_end(argp);
      return(symbol);
    }
    i++;
  }

  va_end(argp);
  return(-1);
}

/*
** Get a string or symbol as a string.   Operates like getString(), but also
** supports symbols.
*/
static char *getToken(void)
{
  msyylex();
  return msStrdup(msyystring_buffer);
}

/*
** Load a string from the map file. A "string" is defined in lexer.l.
*/
int getString(char **s)
{
  /* if (*s)
    msSetError(MS_SYMERR, "Duplicate item (%s):(line %d)", "getString()", msyystring_buffer, msyylineno);
    return(MS_FAILURE);
  } else */
  if(msyylex() == MS_STRING) {
    if(*s) free(*s); /* avoid leak */
    *s = msStrdup(msyystring_buffer);
    return(MS_SUCCESS);
  }

  msSetError(MS_SYMERR, "Parsing error near (%s):(line %d)", "getString()", msyystring_buffer, msyylineno);
  return(MS_FAILURE);
}

/*
** Load a floating point number from the map file. (see lexer.l)
*/
int getDouble(double *d)
{
  if(msyylex() == MS_NUMBER) {
    *d = msyynumber;
    return(0); /* success */
  }

  msSetError(MS_SYMERR, "Parsing error near (%s):(line %d)", "getDouble()", msyystring_buffer, msyylineno);
  return(-1);
}

/*
** Load a integer from the map file. (see lexer.l)
*/
int getInteger(int *i)
{
  if(msyylex() == MS_NUMBER) {
    *i = (int)msyynumber;
    return(0); /* success */
  }

  msSetError(MS_SYMERR, "Parsing error near (%s):(line %d)", "getInteger()", msyystring_buffer, msyylineno);
  return(-1);
}

int getCharacter(char *c)
{
  if(msyylex() == MS_STRING) {
    *c = msyystring_buffer[0];
    return(0);
  }

  msSetError(MS_SYMERR, "Parsing error near (%s):(line %d)", "getCharacter()", msyystring_buffer, msyylineno);
  return(-1);
}

/*
** Try to load as an integer, then try as a named symbol.
** Part of work on bug 490.
*/
int getIntegerOrSymbol(int *i, int n, ...)
{
  int symbol;
  va_list argp;
  int j=0;

  symbol = msyylex();

  if (symbol == MS_NUMBER) {
    *i = (int)msyynumber;
    return MS_SUCCESS; /* success */
  }

  va_start(argp, n);
  while (j<n) { /* check each symbol in the list */
    if(symbol == va_arg(argp, int)) {
      va_end(argp);
      *i = symbol;
      return MS_SUCCESS;
    }
    j++;
  }
  va_end(argp);

  msSetError(MS_SYMERR, "Parsing error near (%s):(line %d)",
             "getIntegerOrSymbol()", msyystring_buffer, msyylineno);
  return(-1);
}


/*
** msBuildPluginLibraryPath
**
** This function builds a path to be used dynamically to load plugin library.
*/
int msBuildPluginLibraryPath(char **dest, const char *lib_str, mapObj *map)
{
  char szLibPath[MS_MAXPATHLEN] = { '\0' };
  char szLibPathExt[MS_MAXPATHLEN] = { '\0' };
  const char *plugin_dir = msLookupHashTable( &(map->configoptions), "MS_PLUGIN_DIR");

  /* do nothing on windows, filename without .dll will be loaded by default*/
#if !defined(_WIN32)
  if (lib_str) {
    size_t len = strlen(lib_str);
    if (3 < len && strcmp(lib_str + len-3, ".so")) {
      strlcpy(szLibPathExt, lib_str, MS_MAXPATHLEN);
      strlcat(szLibPathExt, ".so", MS_MAXPATHLEN);
      lib_str = szLibPathExt;
    }
  }
#endif /* !defined(_WIN32) */
  if (NULL == msBuildPath(szLibPath, plugin_dir, lib_str)) {
    return MS_FAILURE;
  }
  *dest = msStrdup(szLibPath);

  return MS_SUCCESS;
}

/*
** Returns the index of specified symbol or -1 if not found.
**
** If try_addimage_if_notfound==MS_TRUE then msAddImageSymbol() will be called
** to try to allocate the symbol as an image symbol.
*/
int msGetSymbolIndex(symbolSetObj *symbols, char *name, int try_addimage_if_notfound)
{
  int i;

  if(!symbols || !name) return(-1);

  /* symbol 0 has no name */
  for(i=1; i<symbols->numsymbols; i++) {
    if(symbols->symbol[i]->name)
      if(strcasecmp(symbols->symbol[i]->name, name) == 0) return(i);
  }

  if (try_addimage_if_notfound)
    return(msAddImageSymbol(symbols, name)); /* make sure it's not a filename */

  return(-1);
}

/*
** Return the index number for a given layer based on its name.
*/
int msGetLayerIndex(mapObj *map, char *name)
{
  int i;

  if(!name) return(-1);

  for(i=0; i<map->numlayers; i++) {
    if(!GET_LAYER(map, i)->name) /* skip it */
      continue;
    if(strcmp(name, GET_LAYER(map, i)->name) == 0)
      return(i);
  }
  return(-1);
}

int msGetClassIndex(layerObj *layer, char *name)
{
  int i;

  if(!name) return(-1);

  for(i=0; i<layer->numclasses; i++) {
    if(!layer->class[i]->name) /* skip it */
      continue;
    if(strcmp(name, layer->class[i]->name) == 0)
      return(i);
  }
  return(-1);
}

int loadColor(colorObj *color, attributeBindingObj *binding)
{
  int symbol;
  char hex[2];

  if(binding) {
    if((symbol = getSymbol(3, MS_NUMBER, MS_BINDING, MS_STRING)) == -1) return MS_FAILURE;
  } else {
    if((symbol = getSymbol(2, MS_NUMBER, MS_STRING)) == -1) return MS_FAILURE;
  }

  color->alpha=255;
  if(symbol == MS_NUMBER) {
    color->red = (int) msyynumber;
    if(getInteger(&(color->green)) == -1) return MS_FAILURE;
    if(getInteger(&(color->blue)) == -1) return MS_FAILURE;
  } else if(symbol == MS_STRING) {
    int len = strlen(msyystring_buffer);
    if(msyystring_buffer[0] == '#' && (len == 7 || len == 9)) { /* got a hex color w/optional alpha */
      hex[0] = msyystring_buffer[1];
      hex[1] = msyystring_buffer[2];
      color->red = msHexToInt(hex);
      hex[0] = msyystring_buffer[3];
      hex[1] = msyystring_buffer[4];
      color->green = msHexToInt(hex);
      hex[0] = msyystring_buffer[5];
      hex[1] = msyystring_buffer[6];
      color->blue = msHexToInt(hex);
      if(len == 9) {
        hex[0] = msyystring_buffer[7];
        hex[1] = msyystring_buffer[8];
        color->alpha = msHexToInt(hex);
      }
    } else {
      /* TODO: consider named colors here */
      msSetError(MS_SYMERR, "Invalid hex color (%s):(line %d)", "loadColor()", msyystring_buffer, msyylineno);
      return MS_FAILURE;
    }
  } else {
    binding->item = msStrdup(msyystring_buffer);
    binding->index = -1;
  }

  return MS_SUCCESS;
}

#if ALPHACOLOR_ENABLED
int loadColorWithAlpha(colorObj *color)
{
  char hex[2];

  if(getInteger(&(color->red)) == -1) {
    if(msyystring_buffer[0] == '#' && strlen(msyystring_buffer) == 7) { /* got a hex color */
      hex[0] = msyystring_buffer[1];
      hex[1] = msyystring_buffer[2];
      color->red = msHexToInt(hex);
      hex[0] = msyystring_buffer[3];
      hex[1] = msyystring_buffer[4];
      color->green = msHexToInt(hex);
      hex[0] = msyystring_buffer[5];
      hex[1] = msyystring_buffer[6];
      color->blue = msHexToInt(hex);
      color->alpha = 0;

      return(MS_SUCCESS);
    } else if(msyystring_buffer[0] == '#' && strlen(msyystring_buffer) == 9) { /* got a hex color with alpha */
      hex[0] = msyystring_buffer[1];
      hex[1] = msyystring_buffer[2];
      color->red = msHexToInt(hex);
      hex[0] = msyystring_buffer[3];
      hex[1] = msyystring_buffer[4];
      color->green = msHexToInt(hex);
      hex[0] = msyystring_buffer[5];
      hex[1] = msyystring_buffer[6];
      color->blue = msHexToInt(hex);
      hex[0] = msyystring_buffer[7];
      hex[1] = msyystring_buffer[8];
      color->alpha = msHexToInt(hex);
      return(MS_SUCCESS);
    }
    return(MS_FAILURE);
  }
  if(getInteger(&(color->green)) == -1) return(MS_FAILURE);
  if(getInteger(&(color->blue)) == -1) return(MS_FAILURE);
  if(getInteger(&(color->alpha)) == -1) return(MS_FAILURE);

  return(MS_SUCCESS);
}
#endif

/*
** Helper functions for writing mapfiles.
*/
static void writeLineFeed(FILE *stream)
{
  msIO_fprintf(stream, "\n");
}

static void writeIndent(FILE *stream, int indent)
{
  const char *str="  "; /* change this string to define the indent */
  int i;
  for(i=0; i<indent; i++) msIO_fprintf(stream, "%s", str);
}

static void writeBlockBegin(FILE *stream, int indent, const char *name)
{
  writeIndent(stream, indent);
  msIO_fprintf(stream, "%s\n", name);
}

static void writeBlockEnd(FILE *stream, int indent, const char *name)
{
  writeIndent(stream, indent);
  msIO_fprintf(stream, "END # %s\n", name);
}

static void writeKeyword(FILE *stream, int indent, const char *name, int value, int size, ...)
{
  va_list argp;
  int i, j=0;
  const char *s;

  va_start(argp, size);
  while (j<size) { /* check each value/keyword mapping in the list, values with no match are ignored */
    i = va_arg(argp, int);
    s = va_arg(argp, const char *);
    if(value == i) {
      writeIndent(stream, ++indent);
      msIO_fprintf(stream, "%s %s\n", name, s);
      va_end(argp);
      return;
    }
    j++;
  }
  va_end(argp);
}

static void writeDimension(FILE *stream, int indent, const char *name, int x, int y, char *bind_x, char *bind_y)
{
  writeIndent(stream, ++indent);
  if(bind_x) msIO_fprintf(stream, "%s [%s] ", name, bind_x);
  else msIO_fprintf(stream, "%s %d ", name, x);
  if(bind_y) msIO_fprintf(stream, "[%s]\n", bind_y);
  else msIO_fprintf(stream, "%d\n", y);
}

static void writeExtent(FILE *stream, int indent, const char *name, rectObj extent)
{
  if(!MS_VALID_EXTENT(extent)) return;
  writeIndent(stream, ++indent);
  msIO_fprintf(stream, "%s %.15g %.15g %.15g %.15g\n", name, extent.minx, extent.miny, extent.maxx, extent.maxy);
}

static void writeNumber(FILE *stream, int indent, const char *name, double defaultNumber, double number)
{
  if(number == defaultNumber) return; /* don't output default */
  writeIndent(stream, ++indent);
  msIO_fprintf(stream, "%s %g\n", name, number);
}

static void writeCharacter(FILE *stream, int indent, const char *name, const char defaultCharacter, char character)
{
  if(defaultCharacter == character) return;
  writeIndent(stream, ++indent);
  msIO_fprintf(stream, "%s '%c'\n", name, character);
}

static void writeString(FILE *stream, int indent, const char *name, const char *defaultString, char *string)
{
  char *string_tmp;

  if(!string) return;
  if(defaultString && strcmp(string, defaultString) == 0) return;
  writeIndent(stream, ++indent);
  if(name) msIO_fprintf(stream, "%s ", name);
  if ( (strchr(string, '\'') == NULL) && (strchr(string, '\"') == NULL))
    msIO_fprintf(stream, "\"%s\"\n", string);
  else if ( (strchr(string, '\"') != NULL) && (strchr(string, '\'') == NULL))
    msIO_fprintf(stream, "'%s'\n", string);
  else if ( (strchr(string, '\'') != NULL) && (strchr(string, '\"') == NULL))
    msIO_fprintf(stream, "\"%s\"\n", string);
  else {
    string_tmp = msStringEscape(string);
    msIO_fprintf(stream, "\"%s\"\n", string_tmp);
    if(string!=string_tmp) free(string_tmp);
  }
}

static void writeNumberOrString(FILE *stream, int indent, const char *name, double defaultNumber, double number, char *string)
{
  if(string)
    writeString(stream, indent, name, NULL, string);
  else
    writeNumber(stream, indent, name, defaultNumber, number);
}

static void writeNumberOrKeyword(FILE *stream, int indent, const char *name, double defaultNumber, double number, int value, int size, ...)
{
  va_list argp;
  int i, j=0;
  const char *s;

  va_start(argp, size);
  while (j<size) { /* check each value/keyword mapping in the list */
    i = va_arg(argp, int);
    s = va_arg(argp, const char *);
    if(value == i) {
      writeIndent(stream, ++indent);
      msIO_fprintf(stream, "%s %s\n", name, s);
      va_end(argp);
      return;
    }
    j++;
  }
  va_end(argp);

  writeNumber(stream, indent, name, defaultNumber, number);
}

static void writeNameValuePair(FILE *stream, int indent, const char *name, const char *value)
{
  char *string_tmp;
  if(!name || !value) return;
  writeIndent(stream, ++indent);

  if ( (strchr(name, '\'') == NULL) && (strchr(name, '\"') == NULL))
    msIO_fprintf(stream, "\"%s\"\t", name);
  else if ( (strchr(name, '\"') != NULL) && (strchr(name, '\'') == NULL))
    msIO_fprintf(stream, "'%s'\t", name);
  else if ( (strchr(name, '\'') != NULL) && (strchr(name, '\"') == NULL))
    msIO_fprintf(stream, "\"%s\"\t", name);
  else {
    string_tmp = msStringEscape(name);
    msIO_fprintf(stream, "\"%s\"\t", string_tmp);
    if(name!=string_tmp) free(string_tmp);
  }

  if ( (strchr(value, '\'') == NULL) && (strchr(value, '\"') == NULL))
    msIO_fprintf(stream, "\"%s\"\n", value);
  else if ( (strchr(value, '\"') != NULL) && (strchr(value, '\'') == NULL))
    msIO_fprintf(stream, "'%s'\n", value);
  else if ( (strchr(value, '\'') != NULL) && (strchr(value, '\"') == NULL))
    msIO_fprintf(stream, "\"%s\"\n", value);
  else {
    string_tmp = msStringEscape(value);
    msIO_fprintf(stream, "\"%s\"\n", string_tmp);
    if(value!=string_tmp) free(string_tmp);
  }
}

static void writeAttributeBinding(FILE *stream, int indent, const char *name, attributeBindingObj *binding)
{
  if(!binding || !binding->item) return;
  writeIndent(stream, ++indent);
  msIO_fprintf(stream, "%s [%s]\n", name, binding->item);
}

static void writeColor(FILE *stream, int indent, const char *name, colorObj *defaultColor, colorObj *color)
{
  if (!defaultColor && !MS_VALID_COLOR(*color)) return;
  else if(defaultColor && MS_COMPARE_COLOR(*defaultColor, *color)) return; /* if defaultColor has the same value than the color, return.*/

  writeIndent(stream, ++indent);
#if ALPHACOLOR_ENABLED
  msIO_fprintf(stream, "%s %d %d %d\n", name, color->red, color->green, color->blue, color->alpha);
#else
  msIO_fprintf(stream, "%s %d %d %d\n", name, color->red, color->green, color->blue);
#endif
}

/* todo: deal with alpha's... */
static void writeColorRange(FILE *stream, int indent, const char *name, colorObj *mincolor, colorObj *maxcolor)
{
  if(!MS_VALID_COLOR(*mincolor) || !MS_VALID_COLOR(*maxcolor)) return;
  writeIndent(stream, ++indent);
  msIO_fprintf(stream, "%s %d %d %d  %d %d %d\n", name, mincolor->red, mincolor->green, mincolor->blue, maxcolor->red, maxcolor->green, maxcolor->blue);
}

/*
** Initialize, load and free a single join
*/
void initJoin(joinObj *join)
{
  join->numitems = 0;

  join->name = NULL; /* unique join name, used for variable substitution */

  join->items = NULL; /* array to hold item names for the joined table */
  join->values = NULL; /* arrays of strings to holds one record worth of data */

  join->table = NULL;

  join->joininfo = NULL;

  join->from = NULL; /* join items */
  join->to = NULL;

  join->header = NULL;
  join->template = NULL; /* only html type templates are supported */
  join->footer = NULL;

  join->type = MS_JOIN_ONE_TO_ONE;

  join->connection = NULL;
  join->connectiontype = MS_DB_XBASE;
}

void freeJoin(joinObj *join)
{
  msFree(join->name);
  msFree(join->table);
  msFree(join->from);
  msFree(join->to);

  msFree(join->header);
  msFree(join->template);
  msFree(join->footer);

  msFreeCharArray(join->items, join->numitems); /* these may have been free'd elsewhere */
  msFreeCharArray(join->values, join->numitems);
  join->numitems = 0;

  msJoinClose(join);
  msFree(join->connection);
}

int loadJoin(joinObj *join)
{
  initJoin(join);

  for(;;) {
    switch(msyylex()) {
      case(CONNECTION):
        if(getString(&join->connection) == MS_FAILURE) return(-1);
        break;
      case(CONNECTIONTYPE):
        if((join->connectiontype = getSymbol(5, MS_DB_XBASE, MS_DB_MYSQL, MS_DB_ORACLE, MS_DB_POSTGRES, MS_DB_CSV)) == -1) return(-1);
        break;
      case(EOF):
        msSetError(MS_EOFERR, NULL, "loadJoin()");
        return(-1);
      case(END):
        if((join->from == NULL) || (join->to == NULL) || (join->table == NULL)) {
          msSetError(MS_EOFERR, "Join must define table, name, from and to properties.", "loadJoin()");
          return(-1);
        }
        if((join->type == MS_MULTIPLE) && ((join->template == NULL) || (join->name == NULL))) {
          msSetError(MS_EOFERR, "One-to-many joins must define template and name properties.", "loadJoin()");
          return(-1);
        }
        return(0);
      case(FOOTER):
        if(getString(&join->footer) == MS_FAILURE) return(-1);
        break;
      case(FROM):
        if(getString(&join->from) == MS_FAILURE) return(-1);
        break;
      case(HEADER):
        if(getString(&join->header) == MS_FAILURE) return(-1);
        break;
      case(JOIN):
        break; /* for string loads */
      case(NAME):
        if(getString(&join->name) == MS_FAILURE) return(-1);
        break;
      case(TABLE):
        if(getString(&join->table) == MS_FAILURE) return(-1);
        break;
      case(TEMPLATE):
        if(getString(&join->template) == MS_FAILURE) return(-1);
        break;
      case(TO):
        if(getString(&join->to) == MS_FAILURE) return(-1);
        break;
      case(TYPE):
        if((join->type = getSymbol(2, MS_JOIN_ONE_TO_ONE, MS_JOIN_ONE_TO_MANY)) == -1) return(-1);
        break;
      default:
        msSetError(MS_IDENTERR, "Parsing error near (%s):(line %d)", "loadJoin()", msyystring_buffer, msyylineno);
        return(-1);
    }
  } /* next token */
}

static void writeScaleToken(FILE *stream, int indent, scaleTokenObj *token) {
  int i;
  indent++;
  writeBlockBegin(stream,indent,"SCALETOKEN");
  writeString(stream, indent, "NAME", NULL, token->name);
  indent++;
  writeBlockBegin(stream,indent,"VALUES");
  for(i=0;i<token->n_entries;i++) {
    char minscale[32];
    sprintf(minscale,"%g",token->tokens[i].minscale);
    writeNameValuePair(stream, indent, minscale, token->tokens[i].value);
  }
  writeBlockEnd(stream,indent,"VALUES");
  indent--;
  writeBlockEnd(stream,indent,"SCALETOKEN");
}

static void writeJoin(FILE *stream, int indent, joinObj *join)
{
  indent++;
  writeBlockBegin(stream, indent, "JOIN");
  writeString(stream, indent, "FOOTER", NULL, join->footer);
  writeString(stream, indent, "FROM", NULL, join->from);
  writeString(stream, indent, "HEADER", NULL, join->header);
  writeString(stream, indent, "NAME", NULL, join->name);
  writeString(stream, indent, "TABLE", NULL, join->table);
  writeString(stream, indent, "TEMPLATE", NULL, join->template);
  writeString(stream, indent, "TO", NULL, join->to);
  writeKeyword(stream, indent, "CONNECTIONTYPE", join->connectiontype, 3, MS_DB_CSV, "CSV", MS_DB_POSTGRES, "POSTRESQL", MS_DB_MYSQL, "MYSQL");
  writeKeyword(stream, indent, "TYPE", join->type, 1, MS_JOIN_ONE_TO_MANY, "ONE-TO-MANY");
  writeBlockEnd(stream, indent, "JOIN");
}

/* inserts a feature at the end of the list, can create a new list */
featureListNodeObjPtr insertFeatureList(featureListNodeObjPtr *list, shapeObj *shape)
{
  featureListNodeObjPtr node;

  node = (featureListNodeObjPtr) malloc(sizeof(featureListNodeObj));
  MS_CHECK_ALLOC(node, sizeof(featureListNodeObj), NULL);

  msInitShape(&(node->shape));
  if(msCopyShape(shape, &(node->shape)) == -1) return(NULL);

  /* AJS - alans@wunderground.com O(n^2) -> O(n) conversion, keep a pointer to the end */

  /* set the tailifhead to NULL, since it is only set for the head of the list */
  node->tailifhead = NULL;
  node->next = NULL;

  /* if we are at the head of the list, we need to set the list to node, before pointing tailifhead somewhere  */
  if(*list == NULL) {
    *list=node;
  } else {
    if((*list)->tailifhead!=NULL) /* this should never be NULL, but just in case */
      (*list)->tailifhead->next=node; /* put the node at the end of the list */
  }

  /* repoint the head of the list to the end  - our new element
     this causes a loop if we are at the head, be careful not to
     walk in a loop */
  (*list)->tailifhead = node;

  return(node); /* a pointer to last object in the list */
}

void freeFeatureList(featureListNodeObjPtr list)
{
  featureListNodeObjPtr listNext = NULL;
  while (list!=NULL) {
    listNext = list->next;
    msFreeShape(&(list->shape));
    msFree(list);
    list = listNext;
  }
}

/* lineObj = multipointObj */
static int loadFeaturePoints(lineObj *points)
{
  int buffer_size=0;

  points->point = (pointObj *)malloc(sizeof(pointObj)*MS_FEATUREINITSIZE);
  MS_CHECK_ALLOC(points->point, sizeof(pointObj)*MS_FEATUREINITSIZE, MS_FAILURE);
  points->numpoints = 0;
  buffer_size = MS_FEATUREINITSIZE;

  for(;;) {
    switch(msyylex()) {
      case(EOF):
        msSetError(MS_EOFERR, NULL, "loadFeaturePoints()");
        return(MS_FAILURE);
      case(END):
        return(MS_SUCCESS);
      case(MS_NUMBER):
        if(points->numpoints == buffer_size) { /* just add it to the end */
          points->point = (pointObj *) realloc(points->point, sizeof(pointObj)*(buffer_size+MS_FEATUREINCREMENT));
          MS_CHECK_ALLOC(points->point, sizeof(pointObj)*(buffer_size+MS_FEATUREINCREMENT), MS_FAILURE);
          buffer_size+=MS_FEATUREINCREMENT;
        }

        points->point[points->numpoints].x = atof(msyystring_buffer);
        if(getDouble(&(points->point[points->numpoints].y)) == -1) return(MS_FAILURE);

        points->numpoints++;
        break;
      default:
        msSetError(MS_IDENTERR, "Parsing error near (%s):(line %d)", "loadFeaturePoints()",  msyystring_buffer, msyylineno );
        return(MS_FAILURE);
    }
  }
}

static int loadFeature(layerObj *player, int type)
{
  int status=MS_SUCCESS;
  featureListNodeObjPtr *list = &(player->features);
  featureListNodeObjPtr node;
  multipointObj points= {0,NULL};
  shapeObj *shape=NULL;

  shape = (shapeObj *) malloc(sizeof(shapeObj));
  MS_CHECK_ALLOC(shape, sizeof(shapeObj), MS_FAILURE);

  msInitShape(shape);
  shape->type = type;

  for(;;) {
    switch(msyylex()) {
      case(EOF):
        msSetError(MS_EOFERR, NULL, "loadFeature()");
        return(MS_FAILURE);
      case(END):
        if(player->features != NULL && player->features->tailifhead != NULL)
          shape->index = player->features->tailifhead->shape.index + 1;
        else
          shape->index = 0;
        if((node = insertFeatureList(list, shape)) == NULL)
          status = MS_FAILURE;

        msFreeShape(shape); /* clean up */
        msFree(shape);

        return(status);
      case(FEATURE):
        break; /* for string loads */
      case(POINTS):
        if(loadFeaturePoints(&points) == MS_FAILURE) return(MS_FAILURE); /* no clean up necessary, just return */
        status = msAddLine(shape, &points);

        msFree(points.point); /* clean up */
        points.numpoints = 0;

        if(status == MS_FAILURE) return(MS_FAILURE);
        break;
      case(ITEMS): {
        char *string=NULL;
        if(getString(&string) == MS_FAILURE) return(MS_FAILURE);
        if (string) {
          if(shape->values) msFreeCharArray(shape->values, shape->numvalues);
          shape->values = msStringSplit(string, ';', &shape->numvalues);
          msFree(string); /* clean up */
        }
        break;
      }
      case(TEXT):
        if(getString(&shape->text) == MS_FAILURE) return(MS_FAILURE);
        break;
      case(WKT): {
        char *string=NULL;

        /* todo, what do we do with multiple WKT property occurances? */

        if(getString(&string) == MS_FAILURE) return(MS_FAILURE);
        msFreeShape(shape);
        msFree(shape);
        if((shape = msShapeFromWKT(string)) == NULL)
          status = MS_FAILURE;

        msFree(string); /* clean up */

        if(status == MS_FAILURE) return(MS_FAILURE);
        break;
      }
      default:
        msSetError(MS_IDENTERR, "Parsing error near (%s):(line %d)", "loadfeature()", msyystring_buffer, msyylineno);
        return(MS_FAILURE);
    }
  } /* next token */
}

static void writeFeature(FILE *stream, int indent, shapeObj *feature)
{
  int i,j;

  indent++;
  writeBlockBegin(stream, indent, "FEATURE");

  indent++;
  for(i=0; i<feature->numlines; i++) {
    writeBlockBegin(stream, indent, "POINTS");
    for(j=0; j<feature->line[i].numpoints; j++) {
      writeIndent(stream, indent);
      msIO_fprintf(stream, "%.15g %.15g\n", feature->line[i].point[j].x, feature->line[i].point[j].y);
    }
    writeBlockEnd(stream, indent, "POINTS");
  }
  indent--;

  if (feature->numvalues) {
    writeIndent(stream, indent);
    msIO_fprintf(stream, "ITEMS \"");
    for (i=0; i<feature->numvalues; i++) {
      if (i == 0)
        msIO_fprintf(stream, "%s", feature->values[i]);
      else
        msIO_fprintf(stream, ";%s", feature->values[i]);
    }
    msIO_fprintf(stream, "\"\n");
  }

  writeString(stream, indent, "TEXT", NULL, feature->text);
  writeBlockEnd(stream, indent, "FEATURE");
}

void initGrid( graticuleObj *pGraticule )
{
  memset( pGraticule, 0, sizeof( graticuleObj ) );
}

static int loadGrid( layerObj *pLayer )
{
  for(;;) {
    switch(msyylex()) {
      case(EOF):
        msSetError(MS_EOFERR, NULL, "loadGrid()");
        return(-1);
      case(END):
        return(0);
      case(GRID):
        break; /* for string loads */
      case( LABELFORMAT ):
        if(getString(&((graticuleObj *)pLayer->layerinfo)->labelformat) == MS_FAILURE) {
          if(strcasecmp(msyystring_buffer, "DD") == 0) /* DD triggers a symbol to be returned instead of a string so check for this special case */
            ((graticuleObj *)pLayer->layerinfo)->labelformat = msStrdup("DD");
          else
            return(-1);
        }
        break;
      case( MINARCS ):
        if(getDouble(&((graticuleObj *)pLayer->layerinfo)->minarcs) == -1)
          return(-1);
        break;
      case( MAXARCS ):
        if(getDouble(&((graticuleObj *)pLayer->layerinfo)->maxarcs) == -1)
          return(-1);
        break;
      case( MININTERVAL ):
        if(getDouble(&((graticuleObj *)pLayer->layerinfo)->minincrement) == -1)
          return(-1);
        break;
      case( MAXINTERVAL ):
        if(getDouble(&((graticuleObj *)pLayer->layerinfo)->maxincrement) == -1)
          return(-1);
        break;
      case( MINSUBDIVIDE ):
        if(getDouble(&((graticuleObj *)pLayer->layerinfo)->minsubdivides) == -1)
          return(-1);
        break;
      case( MAXSUBDIVIDE ):
        if(getDouble(&((graticuleObj *)pLayer->layerinfo)->maxsubdivides) == -1)
          return(-1);
        break;
      default:
        msSetError(MS_IDENTERR, "Parsing error near (%s):(line %d)", "loadGrid()", msyystring_buffer, msyylineno);
        return(-1);
    }
  }
}

static void writeGrid(FILE *stream, int indent, graticuleObj *pGraticule)
{
  if(!pGraticule) return;

  indent++;
  writeBlockBegin(stream, indent, "GRID");
  writeString(stream, indent, "LABELFORMAT", NULL, pGraticule->labelformat);
  writeNumber(stream, indent, "MAXARCS", 0, pGraticule->maxarcs);
  writeNumber(stream, indent, "MAXSUBDIVIDE", 0, pGraticule->maxsubdivides);
  writeNumber(stream, indent, "MAXINTERVAL", 0, pGraticule->maxincrement);
  writeNumber(stream, indent, "MINARCS", 0, pGraticule->minarcs);
  writeNumber(stream, indent, "MININTERVAL", 0, pGraticule->minincrement);
  writeNumber(stream, indent, "MINSUBDIVIDE", 0, pGraticule->minsubdivides);
  writeBlockEnd(stream, indent, "GRID");
}

/*
** Initialize, load and free a projectionObj structure
*/
int msInitProjection(projectionObj *p)
{
  p->gt.need_geotransform = MS_FALSE;
  p->numargs = 0;
  p->args = NULL;
  p->wellknownprojection = wkp_none;
#ifdef USE_PROJ
  p->proj = NULL;
  p->args = (char **)malloc(MS_MAXPROJARGS*sizeof(char *));
  MS_CHECK_ALLOC(p->args, MS_MAXPROJARGS*sizeof(char *), -1);
#if PJ_VERSION >= 480
  p->proj_ctx = NULL;
#endif
#endif
  return(0);
}

void msFreeProjection(projectionObj *p)
{
#ifdef USE_PROJ
  if(p->proj) {
    pj_free(p->proj);
    p->proj = NULL;
  }
#if PJ_VERSION >= 480
  if(p->proj_ctx) {
    pj_ctx_free(p->proj_ctx);
    p->proj_ctx = NULL;
  }
#endif

  msFreeCharArray(p->args, p->numargs);
  p->args = NULL;
  p->numargs = 0;
#endif
}

/*
** Handle OGC WMS/WFS AUTO projection in the format:
**    "AUTO:proj_id,units_id,lon0,lat0"
*/
#ifdef USE_PROJ
static int _msProcessAutoProjection(projectionObj *p)
{
  char **args;
  int numargs, nProjId, nUnitsId, nZone;
  double dLat0, dLon0;
  const char *pszUnits = "m";
  char szProjBuf[512]="";

  /* WMS/WFS AUTO projection: "AUTO:proj_id,units_id,lon0,lat0" */
  args = msStringSplit(p->args[0], ',', &numargs);
  if (numargs != 4 ||
      (strncasecmp(args[0], "AUTO:", 5) != 0 &&
       strncasecmp(args[0], "AUTO2:", 6) != 0)) {
    msSetError(MS_PROJERR,
               "WMS/WFS AUTO/AUTO2 PROJECTION must be in the format "
               "'AUTO:proj_id,units_id,lon0,lat0' or 'AUTO2:crs_id,factor,lon0,lat0'(got '%s').\n",
               "_msProcessAutoProjection()", p->args[0]);
    return -1;
  }

  if (strncasecmp(args[0], "AUTO:", 5)==0)
    nProjId = atoi(args[0]+5);
  else
    nProjId = atoi(args[0]+6);

  nUnitsId = atoi(args[1]);
  dLon0 = atof(args[2]);
  dLat0 = atof(args[3]);


  /*There is no unit parameter for AUTO2. The 2nd parameter is
   factor. Set the units to always be meter*/
  if (strncasecmp(args[0], "AUTO2:", 6) == 0)
    nUnitsId = 9001;

  msFreeCharArray(args, numargs);

  /* Handle EPSG Units.  Only meters for now. */
  switch(nUnitsId) {
    case 9001:  /* Meters */
      pszUnits = "m";
      break;
    default:
      msSetError(MS_PROJERR,
                 "WMS/WFS AUTO PROJECTION: EPSG Units %d not supported.\n",
                 "_msProcessAutoProjection()", nUnitsId);
      return -1;
  }

  /* Build PROJ4 definition.
   * This is based on the definitions found in annex E of the WMS 1.1.1
   * spec and online at http://www.digitalearth.org/wmt/auto.html
   * The conversion from the original WKT definitions to PROJ4 format was
   * done using the MapScript setWKTProjection() function (based on OGR).
   */
  switch(nProjId) {
    case 42001: /** WGS 84 / Auto UTM **/
      nZone = (int) floor( (dLon0 + 180.0) / 6.0 ) + 1;
      sprintf( szProjBuf,
               "+proj=tmerc+lat_0=0+lon_0=%.16g+k=0.999600+x_0=500000"
               "+y_0=%.16g+ellps=WGS84+datum=WGS84+units=%s",
               -183.0 + nZone * 6.0,
               (dLat0 >= 0.0) ? 0.0 : 10000000.0,
               pszUnits);
      break;
    case 42002: /** WGS 84 / Auto Tr. Mercator **/
      sprintf( szProjBuf,
               "+proj=tmerc+lat_0=0+lon_0=%.16g+k=0.999600+x_0=500000"
               "+y_0=%.16g+ellps=WGS84+datum=WGS84+units=%s",
               dLon0,
               (dLat0 >= 0.0) ? 0.0 : 10000000.0,
               pszUnits);
      break;
    case 42003: /** WGS 84 / Auto Orthographic **/
      sprintf( szProjBuf,
               "+proj=ortho+lon_0=%.16g+lat_0=%.16g+x_0=0+y_0=0"
               "+ellps=WGS84+datum=WGS84+units=%s",
               dLon0, dLat0, pszUnits );
      break;
    case 42004: /** WGS 84 / Auto Equirectangular **/
      /* Note that we have to pass lon_0 as lon_ts for this one to */
      /* work.  Either a PROJ4 bug or a PROJ4 documentation issue. */
      sprintf( szProjBuf,
               "+proj=eqc+lon_ts=%.16g+lat_ts=%.16g+x_0=0+y_0=0"
               "+ellps=WGS84+datum=WGS84+units=%s",
               dLon0, dLat0, pszUnits);
      break;
    case 42005: /** WGS 84 / Auto Mollweide **/
      sprintf( szProjBuf,
               "+proj=moll+lon_0=%.16g+x_0=0+y_0=0+ellps=WGS84"
               "+datum=WGS84+units=%s",
               dLon0, pszUnits);
      break;
    default:
      msSetError(MS_PROJERR,
                 "WMS/WFS AUTO PROJECTION %d not supported.\n",
                 "_msProcessAutoProjection()", nProjId);
      return -1;
  }

  /* msDebug("%s = %s\n", p->args[0], szProjBuf); */

  /* OK, pass the definition to pj_init() */
  args = msStringSplit(szProjBuf, '+', &numargs);

  msAcquireLock( TLOCK_PROJ );
  if( !(p->proj = pj_init(numargs, args)) ) {
    int *pj_errno_ref = pj_get_errno_ref();
    msReleaseLock( TLOCK_PROJ );
    msSetError(MS_PROJERR, "proj error \"%s\" for \"%s\"",
               "msProcessProjection()", pj_strerrno(*pj_errno_ref), szProjBuf) ;
    return(-1);
  }

  msReleaseLock( TLOCK_PROJ );

  msFreeCharArray(args, numargs);

  return(0);
}
#endif /* USE_PROJ */

int msProcessProjection(projectionObj *p)
{
#ifdef USE_PROJ
  assert( p->proj == NULL );

  if( strcasecmp(p->args[0],"GEOGRAPHIC") == 0 ) {
    msSetError(MS_PROJERR,
               "PROJECTION 'GEOGRAPHIC' no longer supported.\n"
               "Provide explicit definition.\n"
               "ie. proj=latlong\n"
               "    ellps=clrk66\n",
               "msProcessProjection()");
    return(-1);
  }

  if (strcasecmp(p->args[0], "AUTO") == 0) {
    p->proj = NULL;
    return 0;
  }

  if (strncasecmp(p->args[0], "AUTO:", 5) == 0 ||
      strncasecmp(p->args[0], "AUTO2:", 6) == 0) {
    /* WMS/WFS AUTO projection: "AUTO:proj_id,units_id,lon0,lat0" */
    /*WMS 1.3.0: AUTO2:auto_crs_id,factor,lon0,lat0*/
    return _msProcessAutoProjection(p);
  }
  msAcquireLock( TLOCK_PROJ );
#if PJ_VERSION < 480
  if( !(p->proj = pj_init(p->numargs, p->args)) ) {
#else
  p->proj_ctx = pj_ctx_alloc();
  if( !(p->proj=pj_init_ctx(p->proj_ctx, p->numargs, p->args)) ) {
#endif

    int *pj_errno_ref = pj_get_errno_ref();
    msReleaseLock( TLOCK_PROJ );
    if(p->numargs>1) {
      msSetError(MS_PROJERR, "proj error \"%s\" for \"%s:%s\"",
                 "msProcessProjection()", pj_strerrno(*pj_errno_ref), p->args[0],p->args[1]) ;
    } else {
      msSetError(MS_PROJERR, "proj error \"%s\" for \"%s\"",
                 "msProcessProjection()", pj_strerrno(*pj_errno_ref), p->args[0]) ;
    }
    return(-1);
  }

  msReleaseLock( TLOCK_PROJ );

#ifdef USE_PROJ_FASTPATHS
  if(strcasestr(p->args[0],"epsg:4326")) {
    p->wellknownprojection = wkp_lonlat;
  } else if(strcasestr(p->args[0],"epsg:3857")) {
    p->wellknownprojection = wkp_gmerc;
  } else {
    p->wellknownprojection = wkp_none;
  }
#endif


  return(0);
#else
  msSetError(MS_PROJERR, "Projection support is not available.",
             "msProcessProjection()");
  return(-1);
#endif
}

static int loadProjection(projectionObj *p)
{
#ifdef USE_PROJ
  int i=0;
#endif

  p->gt.need_geotransform = MS_FALSE;

#ifdef USE_PROJ

  if ( p->proj != NULL ) {
    msSetError(MS_MISCERR, "Projection is already initialized. Multiple projection definitions are not allowed in this object. (line %d)",
               "loadProjection()", msyylineno);
    return(-1);
  }

  for(;;) {
    switch(msyylex()) {
      case(EOF):
        msSetError(MS_EOFERR, NULL, "loadProjection()");
        return(-1);
      case(END):
        if( i == 1 && strstr(p->args[0],"+") != NULL ) {
          char *one_line_def = p->args[0];
          int result;

          p->args[0] = NULL;
          result = msLoadProjectionString( p, one_line_def );
          free( one_line_def );
          return result;
        } else {
          p->numargs = i;
          if(p->numargs != 0)
            return msProcessProjection(p);
          else
            return 0;
        }
        break;
      case(MS_STRING):
      case(MS_AUTO):
        p->args[i] = msStrdup(msyystring_buffer);
        p->automatic = MS_TRUE;
        i++;
        break;
      default:
        msSetError(MS_IDENTERR, "Parsing error near (%s):(line %d)", "loadProjection()",
                   msyystring_buffer, msyylineno);
        return(-1);
    }
  } /* next token */
#else
  msSetError(MS_PROJERR, "Projection support is not available.", "loadProjection()");
  return(-1);
#endif
}


/************************************************************************/
/*                         msLoadProjectionStringEPSG                   */
/*                                                                      */
/*      Checks fro EPSG type projection and set the axes for a          */
/*      certain code ranges.                                            */
/*      Use for now in WMS 1.3.0                                        */
/************************************************************************/
int msLoadProjectionStringEPSG(projectionObj *p, const char *value)
{
#ifdef USE_PROJ
  if(p) msFreeProjection(p);

  p->gt.need_geotransform = MS_FALSE;
#ifdef USE_PROJ_FASTPATHS
  if(strcasestr(value,"epsg:4326")) {
    p->wellknownprojection = wkp_lonlat;
  } else if(strcasestr(value,"epsg:3857")) {
    p->wellknownprojection = wkp_gmerc;
  } else {
    p->wellknownprojection = wkp_none;
  }
#endif


  if (strncasecmp(value, "EPSG:", 5) == 0) {
    size_t buffer_size = 10 + strlen(value+5) + 1;
    char *init_string = (char*)msSmallMalloc(buffer_size);

    /* translate into PROJ.4 format. */
    snprintf(init_string, buffer_size, "init=epsg:%s", value+5 );

    p->args = (char**)msSmallMalloc(sizeof(char*) * 2);
    p->args[0] = init_string;
    p->numargs = 1;


    if( msIsAxisInverted(atoi(value+5))) {
      p->args[1] = msStrdup("+epsgaxis=ne");
      p->numargs = 2;
    }

    return msProcessProjection( p );
  }

  return msLoadProjectionString(p, value);

#else
  msSetError(MS_PROJERR, "Projection support is not available.",
             "msLoadProjectionStringEPSG()");
  return(-1);
#endif
}


int msLoadProjectionString(projectionObj *p, const char *value)
{
  p->gt.need_geotransform = MS_FALSE;

#ifdef USE_PROJ
  if(p) msFreeProjection(p);


  /*
   * Handle new style definitions, the same as they would be given to
   * the proj program.
   * eg.
   *    "+proj=utm +zone=11 +ellps=WGS84"
   */
  if( value[0] == '+' ) {
    char  *trimmed;
    int i, i_out=0;

    trimmed = msStrdup(value+1);
    for( i = 1; value[i] != '\0'; i++ ) {
      if( !isspace( value[i] ) )
        trimmed[i_out++] = value[i];
    }
    trimmed[i_out] = '\0';

    p->args = msStringSplit(trimmed,'+', &p->numargs);
    free( trimmed );
  } else if (strncasecmp(value, "AUTO:", 5) == 0 ||
             strncasecmp(value, "AUTO2:", 6) == 0) {
    /* WMS/WFS AUTO projection: "AUTO:proj_id,units_id,lon0,lat0" */
    /* WMS 1.3.0 projection: "AUTO2:auto_crs_id,factor,lon0,lat0"*/
    /* Keep the projection defn into a single token for writeProjection() */
    /* to work fine. */
    p->args = (char**)msSmallMalloc(sizeof(char*));
    p->args[0] = msStrdup(value);
    p->numargs = 1;
  } else if (strncasecmp(value, "EPSG:", 5) == 0) {
    size_t buffer_size = 10 + strlen(value+5) + 1;
    char *init_string = (char*)msSmallMalloc(buffer_size);

    /* translate into PROJ.4 format. */
    snprintf( init_string, buffer_size, "init=epsg:%s", value+5);

    p->args = (char**)msSmallMalloc(sizeof(char*) * 2);
    p->args[0] = init_string;
    p->numargs = 1;
  } else if (strncasecmp(value, "urn:ogc:def:crs:EPSG:",21) == 0) {
    /* this is very preliminary urn support ... expand later */
    size_t buffer_size = 0;
    char *init_string =  NULL;
    const char *code;

    code = value + 21;

    while( *code != ':' && *code != '\0' )
      code++;
    if( *code == ':' )
      code++;

    buffer_size = 10 + strlen(code) + 1;
    init_string = (char*)msSmallMalloc(buffer_size);

    /* translate into PROJ.4 format. */
    snprintf( init_string, buffer_size, "init=epsg:%s", code );

    p->args = (char**)msSmallMalloc(sizeof(char*) * 2);
    p->args[0] = init_string;
    p->numargs = 1;

    if( msIsAxisInverted(atoi(code))) {
      p->args[1] = msStrdup("+epsgaxis=ne");
      p->numargs = 2;
    }
  } else if (strncasecmp(value, "urn:x-ogc:def:crs:EPSG:",23) == 0) {
    /*this case is to account for OGC CITE tests where x-ogc was used
      before the ogc name became an official NID. Note also we also account
      for the fact that a space for the version of the espg is not used with CITE tests.
      (Syntax used could be urn:ogc:def:objectType:authority:code)*/

    size_t buffer_size = 0;
    char *init_string =  NULL;
    const char *code;

    if (value[23] == ':')
      code = value + 23;
    else
      code = value + 22;

    while( *code != ':' && *code != '\0' )
      code++;
    if( *code == ':' )
      code++;

    buffer_size = 10 + strlen(code) + 1;
    init_string = (char*)msSmallMalloc(buffer_size);

    /* translate into PROJ.4 format. */
    snprintf( init_string, buffer_size, "init=epsg:%s", code );

    p->args = (char**)msSmallMalloc(sizeof(char*) * 2);
    p->args[0] = init_string;
    p->numargs = 1;

    if( msIsAxisInverted(atoi(code))) {
      p->args[1] = msStrdup("+epsgaxis=ne");
      p->numargs = 2;
    }

  } else if (strncasecmp(value, "urn:ogc:def:crs:OGC:",20) == 0 ) {
    /* this is very preliminary urn support ... expand later */
    char init_string[100];
    const char *id;

    id = value + 20;
    while( *id != ':' && *id == '\0' )
      id++;

    if( *id == ':' )
      id++;

    init_string[0] = '\0';

    if( strcasecmp(id,"CRS84") == 0 )
      strncpy( init_string, "init=epsg:4326", sizeof(init_string) );
    else if( strcasecmp(id,"CRS83") == 0 )
      strncpy( init_string, "init=epsg:4269", sizeof(init_string) );
    else if( strcasecmp(id,"CRS27") == 0 )
      strncpy( init_string, "init=epsg:4267", sizeof(init_string) );
    else {
      msSetError( MS_PROJERR,
                  "Unrecognised OGC CRS def '%s'.",
                  "msLoadProjectionString()",
                  value );
      return -1;
    }

    p->args = (char**)msSmallMalloc(sizeof(char*) * 2);
    p->args[0] = msStrdup(init_string);
    p->numargs = 1;
  }
  /* URI projection support */
  else if (EQUALN("http://www.opengis.net/def/crs/EPSG/", value, 36)) {
    /* this is very preliminary urn support ... expand later */
    char init_string[100];
    const char *code;

    code = value + 36;
    while( *code != '/' && *code != '\0' )
      code++;
    if( *code == '/' )
      code++;

    /* translate into PROJ.4 format. */
    snprintf( init_string, sizeof(init_string), "init=epsg:%s", code );

    p->args = (char**)msSmallMalloc(sizeof(char*) * 2);
    p->args[0] = msStrdup(init_string);
    p->numargs = 1;

    if( msIsAxisInverted(atoi(code))) {
      p->args[1] = msStrdup("+epsgaxis=ne");
      p->numargs = 2;
    }
  } else if (EQUALN("http://www.opengis.net/def/crs/OGC/", value, 35) ) {
    char init_string[100];
    const char *id;

    id = value + 35;
    while( *id != '/' && *id == '\0' )
      id++;
    if( *id == '/' )
      id++;

    init_string[0] = '\0';

    if( strcasecmp(id,"CRS84") == 0 )
      strncpy( init_string, "init=epsg:4326", sizeof(init_string) );
    else if( strcasecmp(id,"CRS83") == 0 )
      strncpy( init_string, "init=epsg:4269", sizeof(init_string) );
    else if( strcasecmp(id,"CRS27") == 0 )
      strncpy( init_string, "init=epsg:4267", sizeof(init_string) );
    else {
      msSetError( MS_PROJERR,
                  "Unrecognised OGC CRS def '%s'.",
                  "msLoadProjectionString()",
                  value );
      return -1;
    }

    p->args = (char**)msSmallMalloc(sizeof(char*) * 2);
    p->args[0] = msStrdup(init_string);
    p->numargs = 1;
  } else if (strncasecmp(value, "CRS:",4) == 0 ) {
    char init_string[100];
    init_string[0] = '\0';
    if (atoi(value+4) == 84)
      strncpy( init_string, "init=epsg:4326", sizeof(init_string) );
    else if (atoi(value+4) == 83)
      strncpy( init_string, "init=epsg:4269", sizeof(init_string) );
    else if (atoi(value+4) == 27)
      strncpy( init_string, "init=epsg:4267", sizeof(init_string) );
    else {
      msSetError( MS_PROJERR,
                  "Unrecognised OGC CRS def '%s'.",
                  "msLoadProjectionString()",
                  value );
      return -1;
    }
    p->args = (char**)msSmallMalloc(sizeof(char*) * 2);
    p->args[0] = msStrdup(init_string);
    p->numargs = 1;
  }
  /*
   * Handle old style comma delimited.  eg. "proj=utm,zone=11,ellps=WGS84".
   */
  else {
    p->args = msStringSplit(value,',', &p->numargs);
  }

  return msProcessProjection( p );
#else
  msSetError(MS_PROJERR, "Projection support is not available.",
             "msLoadProjectionString()");
  return(-1);
#endif
}

static void writeProjection(FILE *stream, int indent, projectionObj *p)
{
#ifdef USE_PROJ
  int i;

  if(!p || p->numargs <= 0) return;
  indent++;
  writeBlockBegin(stream, indent, "PROJECTION");
  for(i=0; i<p->numargs; i++)
    writeString(stream, indent, NULL, NULL, p->args[i]);
  writeBlockEnd(stream, indent, "PROJECTION");
#endif
}

void initLeader(labelLeaderObj *leader)
{
  leader->gridstep = 5;
  leader->maxdistance = 0;

  /* Set maxstyles = 0, styles[] will be allocated as needed on first call
   * to msGrowLabelLeaderStyles()
   */
  leader->numstyles = leader->maxstyles = 0;
  leader->styles = NULL;
}

/*
** Initialize, load and free a labelObj structure
*/
void initLabel(labelObj *label)
{
  int i;

  MS_REFCNT_INIT(label);

  label->antialias = -1; /* off  */
  label->align = MS_ALIGN_LEFT;
  MS_INIT_COLOR(label->color, 0,0,0,255);
  MS_INIT_COLOR(label->outlinecolor, -1,-1,-1,255); /* don't use it */
  label->outlinewidth=1;

  MS_INIT_COLOR(label->shadowcolor, -1,-1,-1,255); /* don't use it */
  label->shadowsizex = label->shadowsizey = 1;

  label->font = NULL;
  label->type = MS_BITMAP;
  label->size = MS_MEDIUM;

  label->position = MS_CC;
  label->angle = 0;
  label->anglemode = MS_NONE;
  label->minsize = MS_MINFONTSIZE;
  label->maxsize = MS_MAXFONTSIZE;
  label->buffer = 0;
  label->offsetx = label->offsety = 0;
  label->minscaledenom=-1;
  label->maxscaledenom=-1;
  label->minfeaturesize = -1; /* no limit */
  label->autominfeaturesize = MS_FALSE;
  label->mindistance = -1; /* no limit */
  label->repeatdistance = 0; /* no repeat */
  label->maxoverlapangle = 22.5; /* default max overlap angle */
  label->partials = MS_TRUE;
  label->wrap = '\0';
  label->maxlength = 0;
  label->minlength = 0;
  label->space_size_10=0.0;

  label->encoding = NULL;

  label->force = MS_OFF;
  label->priority = MS_DEFAULT_LABEL_PRIORITY;

  /* Set maxstyles = 0, styles[] will be allocated as needed on first call
   * to msGrowLabelStyles()
   */
  label->numstyles = label->maxstyles = 0;
  label->styles = NULL;

  label->numbindings = 0;
  for(i=0; i<MS_LABEL_BINDING_LENGTH; i++) {
    label->bindings[i].item = NULL;
    label->bindings[i].index = -1;
  }

  label->status = MS_ON;
  initExpression(&(label->expression));
  initExpression(&(label->text));

  label->annotext = NULL;
  label->annopoly = NULL;

  initLeader(&(label->leader));

  return;
}

static int freeLabelLeader(labelLeaderObj *leader)
{
  int i;
  for(i=0; i<leader->numstyles; i++) {
    msFree(leader->styles[i]);
  }
  msFree(leader->styles);

  return MS_SUCCESS;
}
int freeLabel(labelObj *label)
{
  int i;

  if( MS_REFCNT_DECR_IS_NOT_ZERO(label) ) {
    return MS_FAILURE;
  }

  msFree(label->font);
  msFree(label->encoding);

  for(i=0; i<label->numstyles; i++) { /* each style */
    if(label->styles[i]!=NULL) {
      if(freeStyle(label->styles[i]) == MS_SUCCESS) {
        msFree(label->styles[i]);
      }
    }
  }
  msFree(label->styles);

  for(i=0; i<MS_LABEL_BINDING_LENGTH; i++)
    msFree(label->bindings[i].item);

  freeExpression(&(label->expression));
  freeExpression(&(label->text));

  /* free book keeping vars associated with the label cache */
  msFree(label->annotext);
  if(label->annopoly) {
    msFreeShape(label->annopoly);
    msFree(label->annopoly);
  }

  freeLabelLeader(&(label->leader));

  return MS_SUCCESS;
}

static int loadLeader(labelLeaderObj *leader)
{
  for(;;) {
    switch(msyylex()) {
      case(END):
        return(0);
        break;
      case(EOF):
        msSetError(MS_EOFERR, NULL, "loadLeader()");
        return(-1);
      case GRIDSTEP:
        if(getInteger(&(leader->gridstep)) == -1) return(-1);
        break;
      case MAXDISTANCE:
        if(getInteger(&(leader->maxdistance)) == -1) return(-1);
        break;
      case STYLE:
        if(msGrowLeaderStyles(leader) == NULL)
          return(-1);
        initStyle(leader->styles[leader->numstyles]);
        if(loadStyle(leader->styles[leader->numstyles]) != MS_SUCCESS) return(-1);
        leader->numstyles++;
        break;
      default:
        if(strlen(msyystring_buffer) > 0) {
          msSetError(MS_IDENTERR, "Parsing error near (%s):(line %d)", "loadLeader()", msyystring_buffer, msyylineno);
          return(-1);
        } else {
          return(0); /* end of a string, not an error */
        }
    }
  }
}

static int loadLabel(labelObj *label)
{
  int symbol;

  for(;;) {
    switch(msyylex()) {
      case(ANGLE):
        if((symbol = getSymbol(5, MS_NUMBER,MS_AUTO,MS_AUTO2,MS_FOLLOW,MS_BINDING)) == -1)
          return(-1);

        if(symbol == MS_NUMBER)
          label->angle = msyynumber;
        else if(symbol == MS_BINDING) {
          if (label->bindings[MS_LABEL_BINDING_ANGLE].item != NULL)
            msFree(label->bindings[MS_LABEL_BINDING_ANGLE].item);
          label->bindings[MS_LABEL_BINDING_ANGLE].item = msStrdup(msyystring_buffer);
          label->numbindings++;
        } else if ( symbol == MS_FOLLOW ) {
          label->anglemode = MS_FOLLOW;
        } else if ( symbol == MS_AUTO2 ) {
          label->anglemode = MS_AUTO2;
        } else
          label->anglemode = MS_AUTO;
        break;
      case(ALIGN):
        if((label->align = getSymbol(3, MS_ALIGN_LEFT,MS_ALIGN_CENTER,MS_ALIGN_RIGHT)) == -1) return(-1);
        break;
      case(ANTIALIAS):
        if((label->antialias = getSymbol(2, MS_TRUE,MS_FALSE)) == -1)
          return(-1);
        break;
      case(BUFFER):
        if(getInteger(&(label->buffer)) == -1) return(-1);
        break;
      case(COLOR):
        if(loadColor(&(label->color), &(label->bindings[MS_LABEL_BINDING_COLOR])) != MS_SUCCESS) return(-1);
        if(label->bindings[MS_LABEL_BINDING_COLOR].item) label->numbindings++;
        break;
      case(ENCODING):
        if((getString(&label->encoding)) == MS_FAILURE) return(-1);
        break;
      case(END):
        /* sanity check */
        if(label->anglemode == MS_FOLLOW && label->type == MS_BITMAP) {
          msSetError(MS_MISCERR,"Follow labels not supported with bitmap fonts.", "loadLabel()");
          return -1;
        }
        return(0);
        break;
      case(EOF):
        msSetError(MS_EOFERR, NULL, "loadLabel()");
        return(-1);
      case(EXPRESSION):
        if(loadExpression(&(label->expression)) == -1) return(-1); /* loadExpression() cleans up previously allocated expression */
        if(msyysource == MS_URL_TOKENS) {
          msSetError(MS_MISCERR, "URL-based EXPRESSION configuration not supported." , "loadLabel()");
          freeExpression(&(label->expression));
          return(-1);
        }
        break;
      case(FONT):
        if((symbol = getSymbol(2, MS_STRING, MS_BINDING)) == -1)
          return(-1);

        if(symbol == MS_STRING) {
          if (label->font != NULL)
            msFree(label->font);
          label->font = msStrdup(msyystring_buffer);
        } else {
          if (label->bindings[MS_LABEL_BINDING_FONT].item != NULL)
            msFree(label->bindings[MS_LABEL_BINDING_FONT].item);
          label->bindings[MS_LABEL_BINDING_FONT].item = msStrdup(msyystring_buffer);
          label->numbindings++;
        }
        break;
      case(FORCE):
        switch(msyylex()) {
          case MS_ON:
            label->force = MS_ON;
            break;
          case MS_OFF:
            label->force = MS_OFF;
            break;
          case GROUP:
            label->force = MS_LABEL_FORCE_GROUP;
            break;
          default:
            msSetError(MS_MISCERR, "Invalid FORCE, must be ON,OFF,or GROUP" , "loadLabel()");
            return(-1);
        }
        break;
      case(LABEL):
        break; /* for string loads */
      case(LEADER):
        msSetError(MS_MISCERR, "LABEL LEADER not implemented. LEADER goes at the CLASS level." , "loadLabel()");
        return(-1);
        if(loadLeader(&(label->leader)) == -1) return(-1);
        break;
      case(MAXSIZE):
        if(getDouble(&(label->maxsize)) == -1) return(-1);
        break;
      case(MAXSCALEDENOM):
        if(getDouble(&(label->maxscaledenom)) == -1) return(-1);
        break;
      case(MAXLENGTH):
        if(getInteger(&(label->maxlength)) == -1) return(-1);
        break;
      case(MINLENGTH):
        if(getInteger(&(label->minlength)) == -1) return(-1);
        break;
      case(MINDISTANCE):
        if(getInteger(&(label->mindistance)) == -1) return(-1);
        break;
      case(REPEATDISTANCE):
        if(getInteger(&(label->repeatdistance)) == -1) return(-1);
        break;
      case(MAXOVERLAPANGLE):
        if(getDouble(&(label->maxoverlapangle)) == -1) return(-1);
        break;
      case(MINFEATURESIZE):
        if((symbol = getSymbol(2, MS_NUMBER,MS_AUTO)) == -1)  return(-1);
        if(symbol == MS_NUMBER)
          label->minfeaturesize = (int)msyynumber;
        else
          label->autominfeaturesize = MS_TRUE;
        break;
      case(MINSCALEDENOM):
        if(getDouble(&(label->minscaledenom)) == -1) return(-1);
        break;
      case(MINSIZE):
        if(getDouble(&(label->minsize)) == -1) return(-1);
        break;
      case(OFFSET):
        if(getInteger(&(label->offsetx)) == -1) return(-1);
        if(getInteger(&(label->offsety)) == -1) return(-1);
        break;
      case(OUTLINECOLOR):
        if(loadColor(&(label->outlinecolor), &(label->bindings[MS_LABEL_BINDING_OUTLINECOLOR])) != MS_SUCCESS) return(-1);
        if(label->bindings[MS_LABEL_BINDING_OUTLINECOLOR].item) label->numbindings++;
        break;
      case(OUTLINEWIDTH):
        if(getInteger(&(label->outlinewidth)) == -1) return(-1);
        break;
      case(PARTIALS):
        if((label->partials = getSymbol(2, MS_TRUE,MS_FALSE)) == -1) return(-1);
        break;
      case(POSITION):
        if((label->position = getSymbol(11, MS_UL,MS_UC,MS_UR,MS_CL,MS_CC,MS_CR,MS_LL,MS_LC,MS_LR,MS_AUTO,MS_BINDING)) == -1)
          return(-1);
        if(label->position == MS_BINDING) {
          if(label->bindings[MS_LABEL_BINDING_POSITION].item != NULL)
            msFree(label->bindings[MS_LABEL_BINDING_POSITION].item);
          label->bindings[MS_LABEL_BINDING_POSITION].item = strdup(msyystring_buffer);
          label->numbindings++;
        }
        break;
      case(PRIORITY):
        if((symbol = getSymbol(2, MS_NUMBER,MS_BINDING)) == -1) return(-1);
        if(symbol == MS_NUMBER) {
          label->priority = (int) msyynumber;
          if(label->priority < 1 || label->priority > MS_MAX_LABEL_PRIORITY) {
            msSetError(MS_MISCERR, "Invalid PRIORITY, must be an integer between 1 and %d." , "loadLabel()", MS_MAX_LABEL_PRIORITY);
            return(-1);
          }
        } else {
          if (label->bindings[MS_LABEL_BINDING_PRIORITY].item != NULL)
            msFree(label->bindings[MS_LABEL_BINDING_PRIORITY].item);
          label->bindings[MS_LABEL_BINDING_PRIORITY].item = msStrdup(msyystring_buffer);
          label->numbindings++;
        }
        break;
      case(SHADOWCOLOR):
        if(loadColor(&(label->shadowcolor), NULL) != MS_SUCCESS) return(-1);
        break;
      case(SHADOWSIZE):
        /* if(getInteger(&(label->shadowsizex)) == -1) return(-1); */
        if((symbol = getSymbol(2, MS_NUMBER,MS_BINDING)) == -1) return(-1);
        if(symbol == MS_NUMBER) {
          label->shadowsizex = (int) msyynumber;
        } else {
          if (label->bindings[MS_LABEL_BINDING_SHADOWSIZEX].item != NULL)
            msFree(label->bindings[MS_LABEL_BINDING_SHADOWSIZEX].item);
          label->bindings[MS_LABEL_BINDING_SHADOWSIZEX].item = msStrdup(msyystring_buffer);
          label->numbindings++;
        }

        /* if(getInteger(&(label->shadowsizey)) == -1) return(-1); */
        if((symbol = getSymbol(2, MS_NUMBER,MS_BINDING)) == -1) return(-1);
        if(symbol == MS_NUMBER) {
          label->shadowsizey = (int) msyynumber;
        } else {
          if (label->bindings[MS_LABEL_BINDING_SHADOWSIZEY].item != NULL)
            msFree(label->bindings[MS_LABEL_BINDING_SHADOWSIZEY].item);
          label->bindings[MS_LABEL_BINDING_SHADOWSIZEY].item = msStrdup(msyystring_buffer);
          label->numbindings++;
        }
        break;
      case(SIZE):
        if(label->bindings[MS_LABEL_BINDING_SIZE].item) {
          msFree(label->bindings[MS_LABEL_BINDING_SIZE].item);
          label->bindings[MS_LABEL_BINDING_SIZE].item = NULL;
          label->numbindings--;
        }

        if((symbol = getSymbol(7, MS_NUMBER,MS_BINDING,MS_TINY,MS_SMALL,MS_MEDIUM,MS_LARGE,MS_GIANT)) == -1)
          return(-1);

        if(symbol == MS_NUMBER) {
          label->size = (double) msyynumber;
        } else if(symbol == MS_BINDING) {
          label->bindings[MS_LABEL_BINDING_SIZE].item = msStrdup(msyystring_buffer);
          label->numbindings++;
        } else
          label->size = symbol;
        break;
      case(STYLE):
        if(msGrowLabelStyles(label) == NULL)
          return(-1);
        initStyle(label->styles[label->numstyles]);
        if(loadStyle(label->styles[label->numstyles]) != MS_SUCCESS) return(-1);
        if(label->styles[label->numstyles]->_geomtransform.type == MS_GEOMTRANSFORM_NONE)
          label->styles[label->numstyles]->_geomtransform.type = MS_GEOMTRANSFORM_LABELPOINT; /* set a default, a marker? */
        label->numstyles++;
        break;
      case(TEXT):
        if(loadExpression(&(label->text)) == -1) return(-1); /* loadExpression() cleans up previously allocated expression */
        if(msyysource == MS_URL_TOKENS) {
          msSetError(MS_MISCERR, "URL-based TEXT configuration not supported for labels." , "loadLabel()");
          freeExpression(&(label->text));
          return(-1);
        }
        if((label->text.type != MS_STRING) && (label->text.type != MS_EXPRESSION)) {
          msSetError(MS_MISCERR, "Text expressions support constant or tagged replacement strings." , "loadLabel()");
          return(-1);
        }
        break;
      case(TYPE):
        if((label->type = getSymbol(2, MS_TRUETYPE,MS_BITMAP)) == -1) return(-1);
        break;
      case(WRAP):
        if(getCharacter(&(label->wrap)) == -1) return(-1);
        break;
      default:
        if(strlen(msyystring_buffer) > 0) {
          msSetError(MS_IDENTERR, "Parsing error near (%s):(line %d)", "loadLabel()", msyystring_buffer, msyylineno);
          return(-1);
        } else {
          return(0); /* end of a string, not an error */
        }
    }
  } /* next token */
}

int msUpdateLabelFromString(labelObj *label, char *string)
{
  if(!label || !string) return MS_FAILURE;

  msAcquireLock( TLOCK_PARSER );

  msyystate = MS_TOKENIZE_STRING;
  msyystring = string;
  msyylex(); /* sets things up, but doesn't process any tokens */

  msyylineno = 1; /* start at line 1 */

  if(loadLabel(label) == -1) {
    msReleaseLock( TLOCK_PARSER );
    return MS_FAILURE; /* parse error */;
  }
  msReleaseLock( TLOCK_PARSER );

  msyylex_destroy();
  return MS_SUCCESS;
}

static void writeLeader(FILE *stream, int indent, labelLeaderObj *leader)
{
  int i;
  if(leader->maxdistance == 0 && leader->numstyles == 0) {
    return;
  }
  indent++;
  writeBlockBegin(stream, indent, "LEADER");
  writeNumber(stream, indent, "MAXDISTANCE", 0, leader->maxdistance);
  writeNumber(stream, indent, "GRIDSTEP", 5, leader->gridstep);
  for(i=0; i<leader->numstyles; i++)
    writeStyle(stream, indent, leader->styles[i]);

  writeBlockEnd(stream, indent, "LEADER");
}

static void writeLabel(FILE *stream, int indent, labelObj *label)
{
  int i;
  colorObj c;

  if(label->size == -1) return; /* there is no default label anymore */

  indent++;
  writeBlockBegin(stream, indent, "LABEL");

  /*
  ** a few attributes are bitmap or truetype only
  */
  if(label->type == MS_BITMAP) {
    writeKeyword(stream, indent, "SIZE", (int)label->size, 5, MS_TINY, "TINY", MS_SMALL, "SMALL", MS_MEDIUM, "MEDIUM", MS_LARGE, "LARGE", MS_GIANT, "GIANT");
  } else {
    if(label->numbindings > 0 && label->bindings[MS_LABEL_BINDING_ANGLE].item)
      writeAttributeBinding(stream, indent, "ANGLE", &(label->bindings[MS_LABEL_BINDING_ANGLE]));
    else writeNumberOrKeyword(stream, indent, "ANGLE", 0, label->angle, label->anglemode, 3, MS_FOLLOW, "FOLLOW", MS_AUTO, "AUTO", MS_AUTO2, "AUTO2");

    writeKeyword(stream, indent, "ANTIALIAS", label->antialias, 1, MS_TRUE, "TRUE");

    writeExpression(stream, indent, "EXPRESSION", &(label->expression));

    if(label->numbindings > 0 && label->bindings[MS_LABEL_BINDING_FONT].item)
      writeAttributeBinding(stream, indent, "FONT", &(label->bindings[MS_LABEL_BINDING_FONT]));
    else writeString(stream, indent, "FONT", NULL, label->font);

    writeNumber(stream, indent, "MAXSIZE",  MS_MAXFONTSIZE, label->maxsize);
    writeNumber(stream, indent, "MINSIZE",  MS_MINFONTSIZE, label->minsize);

    if(label->numbindings > 0 && label->bindings[MS_LABEL_BINDING_SIZE].item)
      writeAttributeBinding(stream, indent, "SIZE", &(label->bindings[MS_LABEL_BINDING_SIZE]));
    else writeNumber(stream, indent, "SIZE", -1, label->size);
  }

  writeKeyword(stream, indent, "ALIGN", label->align, MS_ALIGN_CENTER, "CENTER", MS_ALIGN_RIGHT, "RIGHT");
  writeNumber(stream, indent, "BUFFER", 0, label->buffer);

  if(label->numbindings > 0 && label->bindings[MS_LABEL_BINDING_COLOR].item)
    writeAttributeBinding(stream, indent, "COLOR", &(label->bindings[MS_LABEL_BINDING_COLOR]));
  else {
    MS_INIT_COLOR(c,0,0,0,255);
    writeColor(stream, indent, "COLOR", &c, &(label->color));
  }

  writeString(stream, indent, "ENCODING", NULL, label->encoding);
  writeLeader(stream,indent,&(label->leader));
  writeKeyword(stream, indent, "FORCE", label->force, 2, MS_TRUE, "TRUE", MS_LABEL_FORCE_GROUP, "GROUP");
  writeNumber(stream, indent, "MAXLENGTH", 0, label->maxlength);
  writeNumber(stream, indent, "MAXSCALEDENOM", -1, label->maxscaledenom);
  writeNumber(stream, indent, "MINDISTANCE", -1, label->mindistance);
  writeNumberOrKeyword(stream, indent, "MINFEATURESIZE", -1, label->minfeaturesize, 1, label->autominfeaturesize, MS_TRUE, "AUTO");
  writeNumber(stream, indent, "MINLENGTH", 0, label->minlength);
  writeNumber(stream, indent, "MINSCALEDENOM", -1, label->minscaledenom);
  writeDimension(stream, indent, "OFFSET",  label->offsetx, label->offsety, NULL, NULL);

  if(label->numbindings > 0 && label->bindings[MS_LABEL_BINDING_OUTLINECOLOR].item)
    writeAttributeBinding(stream, indent, "OUTLINECOLOR", &(label->bindings[MS_LABEL_BINDING_OUTLINECOLOR]));
  else  writeColor(stream, indent, "OUTLINECOLOR", NULL, &(label->outlinecolor));

  writeNumber(stream, indent, "OUTLINEWIDTH", 1, label->outlinewidth);
  writeKeyword(stream, indent, "PARTIALS", label->partials, 1, MS_FALSE, "FALSE");

  if(label->numbindings > 0 && label->bindings[MS_LABEL_BINDING_POSITION].item)
    writeAttributeBinding(stream, indent, "POSITION", &(label->bindings[MS_LABEL_BINDING_POSITION]));
  else writeKeyword(stream, indent, "POSITION", label->position, 10, MS_UL, "UL", MS_UC, "UC", MS_UR, "UR", MS_CL, "CL", MS_CC, "CC", MS_CR, "CR", MS_LL, "LL", MS_LC, "LC", MS_LR, "LR", MS_AUTO, "AUTO");

  if(label->numbindings > 0 && label->bindings[MS_LABEL_BINDING_PRIORITY].item)
    writeAttributeBinding(stream, indent, "PRIORITY", &(label->bindings[MS_LABEL_BINDING_PRIORITY]));
  else writeNumber(stream, indent, "PRIORITY", MS_DEFAULT_LABEL_PRIORITY, label->priority);

  writeNumber(stream, indent, "REPEATDISTANCE", 0, label->repeatdistance);
  writeColor(stream, indent, "SHADOWCOLOR", NULL, &(label->shadowcolor));
  writeDimension(stream, indent, "SHADOWSIZE", label->shadowsizex, label->shadowsizey, label->bindings[MS_LABEL_BINDING_SHADOWSIZEX].item, label->bindings[MS_LABEL_BINDING_SHADOWSIZEY].item);

  writeNumber(stream, indent, "MAXOVERLAPANGLE", 22.5, label->maxoverlapangle);
  for(i=0; i<label->numstyles; i++)
    writeStyle(stream, indent, label->styles[i]);

  writeExpression(stream, indent, "TEXT", &(label->text));

  writeKeyword(stream, indent, "TYPE", label->type, 2, MS_BITMAP, "BITMAP", MS_TRUETYPE, "TRUETYPE");
  writeCharacter(stream, indent, "WRAP", '\0', label->wrap);
  writeBlockEnd(stream, indent, "LABEL");
}

char* msWriteLabelToString(labelObj *label)
{
  msIOContext  context;
  msIOBuffer buffer;

  context.label = NULL;
  context.write_channel = MS_TRUE;
  context.readWriteFunc = msIO_bufferWrite;
  context.cbData = &buffer;
  buffer.data = NULL;
  buffer.data_len = 0;
  buffer.data_offset = 0;

  msIO_installHandlers( NULL, &context, NULL );

  writeLabel(stdout, -1, label);
  msIO_bufferWrite( &buffer, "", 1 );

  msIO_installHandlers( NULL, NULL, NULL );

  return buffer.data;
}

void initExpression(expressionObj *exp)
{
  exp->type = MS_STRING;
  exp->string = NULL;
  exp->compiled = MS_FALSE;
  exp->flags = 0;
  exp->tokens = exp->curtoken = NULL;
}

void freeExpressionTokens(expressionObj *exp)
{
  tokenListNodeObjPtr node = NULL;
  tokenListNodeObjPtr nextNode = NULL;

  if(!exp) return;

  if(exp->tokens) {
    node = exp->tokens;
    while (node != NULL) {
      nextNode = node->next;

      switch(node->token) {
        case MS_TOKEN_BINDING_DOUBLE:
        case MS_TOKEN_BINDING_INTEGER:
        case MS_TOKEN_BINDING_STRING:
        case MS_TOKEN_BINDING_TIME:
          msFree(node->tokenval.bindval.item);
          break;
        case MS_TOKEN_LITERAL_TIME:
          /* anything to do? */
          break;
        case MS_TOKEN_LITERAL_STRING:
          msFree(node->tokenval.strval);
          break;
        case MS_TOKEN_LITERAL_SHAPE:
          msFreeShape(node->tokenval.shpval);
          free(node->tokenval.shpval);
          break;
      }

      msFree(node);
      node = nextNode;
    }
    exp->tokens = exp->curtoken = NULL;
  }
}

void freeExpression(expressionObj *exp)
{
  if(!exp) return;
  msFree(exp->string);
  if((exp->type == MS_REGEX) && exp->compiled) ms_regfree(&(exp->regex));
  freeExpressionTokens(exp);
  initExpression(exp); /* re-initialize */
}

int loadExpression(expressionObj *exp)
{
  /* TODO: should we fall freeExpression if exp->string != NULL? We do some checking to avoid a leak but is it enough... */

  msyystring_icase = MS_TRUE;
  if((exp->type = getSymbol(5, MS_STRING,MS_EXPRESSION,MS_REGEX,MS_ISTRING,MS_IREGEX)) == -1) return(-1);
  if (exp->string != NULL)
    msFree(exp->string);
  exp->string = msStrdup(msyystring_buffer);

  if(exp->type == MS_ISTRING) {
    exp->flags = exp->flags | MS_EXP_INSENSITIVE;
    exp->type = MS_STRING;
  } else if(exp->type == MS_IREGEX) {
    exp->flags = exp->flags | MS_EXP_INSENSITIVE;
    exp->type = MS_REGEX;
  }

  return(0);
}

/* ---------------------------------------------------------------------------
   msLoadExpressionString and loadExpressionString

   msLoadExpressionString wraps call to loadExpressionString with mutex
   acquisition and release.  This function should be used everywhere outside
   the mapfile loading phase of an application.  loadExpressionString does
   not check for a mutex!  It should be used only within code that has
   properly acquired a mutex.

   See bug 339 for more details -- SG.
   ------------------------------------------------------------------------ */

int msLoadExpressionString(expressionObj *exp, char *value)
{
  int retval = MS_FAILURE;

  msAcquireLock( TLOCK_PARSER );
  retval = loadExpressionString( exp, value );
  msReleaseLock( TLOCK_PARSER );

  return retval;
}

int loadExpressionString(expressionObj *exp, char *value)
{
  msyystate = MS_TOKENIZE_STRING;
  msyystring = value;
  msyylex(); /* sets things up but processes no tokens */

  freeExpression(exp); /* we're totally replacing the old expression so free (which re-inits) to start over */

  msyystring_icase = MS_TRUE;
  if((exp->type = getSymbol2(4, MS_EXPRESSION,MS_REGEX,MS_IREGEX,MS_ISTRING)) != -1) {
    exp->string = msStrdup(msyystring_buffer);

    if(exp->type == MS_ISTRING) {
      exp->type = MS_STRING;
      exp->flags = exp->flags | MS_EXP_INSENSITIVE;
    } else if(exp->type == MS_IREGEX) {
      exp->type = MS_REGEX;
      exp->flags = exp->flags | MS_EXP_INSENSITIVE;
    }
  } else {
    /* failure above is not an error since we'll consider anything not matching (like an unquoted number) as a STRING) */
    exp->type = MS_STRING;
    if((strlen(value) - strlen(msyystring_buffer)) == 2)
      exp->string = msStrdup(msyystring_buffer); /* value was quoted */
    else
      exp->string = msStrdup(value); /* use the whole value */
  }

  return(0);
}

/* msGetExpressionString()
 *
 * Returns the string representation of this expression, including delimiters
 * and any flags (e.g. i = case-insensitive).
 *
 * Returns a newly allocated buffer that should be freed by the caller or NULL.
 */
char *msGetExpressionString(expressionObj *exp)
{
  if(exp->string) {
    char *exprstring;
    size_t buffer_size;
    const char *case_insensitive = "";

    if(exp->flags & MS_EXP_INSENSITIVE)
      case_insensitive = "i";

    /* Alloc buffer big enough for string + 2 delimiters + 'i' + \0 */
    buffer_size = strlen(exp->string)+4;
    exprstring = (char*)msSmallMalloc(buffer_size);

    switch(exp->type) {
      case(MS_REGEX):
        snprintf(exprstring, buffer_size, "/%s/%s", exp->string, case_insensitive);
        return exprstring;
      case(MS_STRING):
        snprintf(exprstring, buffer_size, "\"%s\"%s", exp->string, case_insensitive);
        return exprstring;
      case(MS_EXPRESSION):
        snprintf(exprstring, buffer_size, "(%s)", exp->string);
        return exprstring;
      default:
        /* We should never get to here really! */
        free(exprstring);
        return NULL;
    }
  }
  return NULL;
}

static void writeExpression(FILE *stream, int indent, const char *name, expressionObj *exp)
{
  char *string_tmp;
  if(!exp || !exp->string) return;

  writeIndent(stream, ++indent);
  switch(exp->type) {
    case(MS_REGEX):
      msIO_fprintf(stream, "%s /%s/", name, exp->string);
      break;
    case(MS_STRING):
      if ( (strchr(exp->string, '\'') == NULL) && (strchr(exp->string, '\"') == NULL))
        msIO_fprintf(stream, "%s \"%s\"", name, exp->string);
      else if ( (strchr(exp->string, '\"') != NULL) && (strchr(exp->string, '\'') == NULL))
        msIO_fprintf(stream, "%s \'%s\'", name, exp->string);
      else if ( (strchr(exp->string, '\'') != NULL) && (strchr(exp->string, '\"') == NULL))
        msIO_fprintf(stream, "%s \"%s\"", name, exp->string);
      else {
        string_tmp = msStringEscape(exp->string);
        msIO_fprintf(stream, "%s \"%s\"", name, string_tmp);
        if(exp->string!=string_tmp) free(string_tmp);
      }
      break;
    case(MS_EXPRESSION):
      msIO_fprintf(stream, "%s (%s)", name, exp->string);
      break;
  }
  if((exp->type == MS_STRING || exp->type == MS_REGEX) && (exp->flags & MS_EXP_INSENSITIVE))
    msIO_fprintf(stream, "i");
  writeLineFeed(stream);
}

int loadHashTable(hashTableObj *ptable)
{
  char *key=NULL, *data=NULL;

  if (!ptable) ptable = msCreateHashTable();

  for(;;) {
    switch(msyylex()) {
      case(EOF):
        msSetError(MS_EOFERR, NULL, "loadHashTable()");
        return(MS_FAILURE);
      case(END):
        return(MS_SUCCESS);
      case(MS_STRING):
        key = msStrdup(msyystring_buffer); /* the key is *always* a string */
        if(getString(&data) == MS_FAILURE) return(MS_FAILURE);
        msInsertHashTable(ptable, key, data);

        free(key);
        free(data);
        data=NULL;
        break;
      default:
        msSetError(MS_IDENTERR, "Parsing error near (%s):(line %d)", "loadHashTable()", msyystring_buffer, msyylineno );
        return(MS_FAILURE);
    }
  }

  return(MS_SUCCESS);
}

static void writeHashTable(FILE *stream, int indent, const char *title, hashTableObj *table)
{
  struct hashObj *tp;
  int i;

  if(!table) return;
  if(msHashIsEmpty(table)) return;

  indent++;
  writeBlockBegin(stream, indent, title);
  for (i=0; i<MS_HASHSIZE; i++) {
    if (table->items[i] != NULL) {
      for (tp=table->items[i]; tp!=NULL; tp=tp->next)
        writeNameValuePair(stream, indent, tp->key, tp->data);
    }
  }
  writeBlockEnd(stream, indent, title);
}

static void writeHashTableInline(FILE *stream, int indent, char *name, hashTableObj* table)
{
  struct hashObj *tp = NULL;
  int i;

  if(!table) return;
  if(msHashIsEmpty(table)) return;

  ++indent;
  for (i=0; i<MS_HASHSIZE; ++i) {
    if (table->items[i] != NULL) {
      for (tp=table->items[i]; tp!=NULL; tp=tp->next) {
        writeIndent(stream, indent);
        msIO_fprintf(stream, "%s \"%s\" \"%s\"\n", name, tp->key, tp->data);
      }
    }
  }
}

/*
** Initialize, load and free a cluster object
*/
void initCluster(clusterObj *cluster)
{
  cluster->maxdistance = 10;
  cluster->buffer = 0;
  cluster->region = NULL;
  initExpression(&(cluster->group));
  initExpression(&(cluster->filter));
}

void freeCluster(clusterObj *cluster)
{
  msFree(cluster->region);
  freeExpression(&(cluster->group));
  freeExpression(&(cluster->filter));
}

int loadCluster(clusterObj *cluster)
{
  for(;;) {
    switch(msyylex()) {
      case(CLUSTER):
        break; /* for string loads */
      case(MAXDISTANCE):
        if(getDouble(&(cluster->maxdistance)) == -1) return(-1);
        break;
      case(BUFFER):
        if(getDouble(&(cluster->buffer)) == -1) return(-1);
        break;
      case(REGION):
        if(getString(&cluster->region) == MS_FAILURE) return(-1);
        break;
      case(END):
        return(0);
        break;
      case(GROUP):
        if(loadExpression(&(cluster->group)) == -1) return(-1);
        break;
      case(FILTER):
        if(loadExpression(&(cluster->filter)) == -1) return(-1);
        break;
      default:
        if(strlen(msyystring_buffer) > 0) {
          msSetError(MS_IDENTERR, "Parsing error near (%s):(line %d)", "loadCluster()", msyystring_buffer, msyylineno);
          return(-1);
        } else {
          return(0); /* end of a string, not an error */
        }

    }
  }
  return(MS_SUCCESS);
}

int msUpdateClusterFromString(clusterObj *cluster, char *string)
{
  if(!cluster || !string) return MS_FAILURE;

  msAcquireLock( TLOCK_PARSER );

  msyystate = MS_TOKENIZE_STRING;
  msyystring = string;
  msyylex(); /* sets things up, but doesn't process any tokens */

  msyylineno = 1; /* start at line 1 */

  if(loadCluster(cluster) == -1) {
    msReleaseLock( TLOCK_PARSER );
    return MS_FAILURE; /* parse error */;
  }
  msReleaseLock( TLOCK_PARSER );

  msyylex_destroy();
  return MS_SUCCESS;
}

static void writeCluster(FILE *stream, int indent, clusterObj *cluster)
{

  if (cluster->maxdistance == 10 &&
      cluster->buffer == 0.0 &&
      cluster->region == NULL &&
      cluster->group.string == NULL &&
      cluster->filter.string == NULL)
    return;  /* Nothing to write */

  indent++;
  writeBlockBegin(stream, indent, "CLUSTER");
  writeNumber(stream, indent, "MAXDISTANCE", 10, cluster->maxdistance);
  writeNumber(stream, indent, "BUFFER", 0, cluster->buffer);
  writeString(stream, indent, "REGION", NULL, cluster->region);
  writeExpression(stream, indent, "GROUP", &(cluster->group));
  writeExpression(stream, indent, "FILTER", &(cluster->filter));
  writeBlockEnd(stream, indent, "CLUSTER");
}

char* msWriteClusterToString(clusterObj *cluster)
{
  msIOContext  context;
  msIOBuffer buffer;

  context.label = NULL;
  context.write_channel = MS_TRUE;
  context.readWriteFunc = msIO_bufferWrite;
  context.cbData = &buffer;
  buffer.data = NULL;
  buffer.data_len = 0;
  buffer.data_offset = 0;

  msIO_installHandlers( NULL, &context, NULL );

  writeCluster(stdout, -1, cluster);
  msIO_bufferWrite( &buffer, "", 1 );

  msIO_installHandlers( NULL, NULL, NULL );

  return buffer.data;
}

/*
** Initialize, load and free a single style
*/
int initStyle(styleObj *style)
{
  int i;
  MS_REFCNT_INIT(style);
  MS_INIT_COLOR(style->color, -1,-1,-1,255); /* must explictly set colors */
  MS_INIT_COLOR(style->backgroundcolor, -1,-1,-1,255);
  MS_INIT_COLOR(style->outlinecolor, -1,-1,-1,255);
  /* New Color Range fields*/
  MS_INIT_COLOR(style->mincolor, -1,-1,-1,255);
  MS_INIT_COLOR(style->maxcolor, -1,-1,-1,255);
  style->minvalue = 0.0;
  style->maxvalue = 1.0;
  style->rangeitem = NULL;
  /* End Color Range fields*/
  style->symbol = 0; /* there is always a default symbol*/
  style->symbolname = NULL;
  style->size = -1; /* in SIZEUNITS (layerObj) */
  style->minsize = MS_MINSYMBOLSIZE;
  style->maxsize = MS_MAXSYMBOLSIZE;
  style->width = 1; /* in pixels */
  style->outlinewidth = 0; /* in pixels */
  style->minwidth = MS_MINSYMBOLWIDTH;
  style->maxwidth = MS_MAXSYMBOLWIDTH;
  style->minscaledenom=style->maxscaledenom = -1.0;
  style->offsetx = style->offsety = 0; /* no offset */
  style->polaroffsetpixel = style->polaroffsetangle = 0; /* no polar offset */
  style->antialias = MS_FALSE;
  style->angle = 0;
  style->autoangle= MS_FALSE;
  style->opacity = 100; /* fully opaque */

  initExpression(&(style->_geomtransform));
  style->_geomtransform.type = MS_GEOMTRANSFORM_NONE;

  style->patternlength = 0; /* solid line */
  style->gap = 0;
  style->initialgap = -1;
  style->position = MS_CC;
  style->linecap = MS_CJC_DEFAULT_CAPS;
  style->linejoin = MS_CJC_DEFAULT_JOINS;
  style->linejoinmaxsize = MS_CJC_DEFAULT_JOIN_MAXSIZE;

  style->numbindings = 0;
  for(i=0; i<MS_STYLE_BINDING_LENGTH; i++) {
    style->bindings[i].item = NULL;
    style->bindings[i].index = -1;
  }

  return MS_SUCCESS;
}

int loadStyle(styleObj *style)
{
  int symbol;

  for(;;) {
    switch(msyylex()) {
        /* New Color Range fields*/
      case (COLORRANGE):
        /*These are both in one line now*/
        if(loadColor(&(style->mincolor), NULL) != MS_SUCCESS) return(MS_FAILURE);
        if(loadColor(&(style->maxcolor), NULL) != MS_SUCCESS) return(MS_FAILURE);
        break;
      case(DATARANGE):
        /*These are both in one line now*/
        if(getDouble(&(style->minvalue)) == -1) return(-1);
        if(getDouble(&(style->maxvalue)) == -1) return(-1);
        break;
      case(RANGEITEM):
        if(getString(&style->rangeitem) == MS_FAILURE) return(-1);
        break;
        /* End Range fields*/
      case(ANGLE):
        if((symbol = getSymbol(3, MS_NUMBER,MS_BINDING,MS_AUTO)) == -1) return(MS_FAILURE);

        if(symbol == MS_NUMBER)
          style->angle = (double) msyynumber;
        else if(symbol==MS_BINDING) {
          if (style->bindings[MS_STYLE_BINDING_ANGLE].item != NULL)
            msFree(style->bindings[MS_STYLE_BINDING_ANGLE].item);
          style->bindings[MS_STYLE_BINDING_ANGLE].item = msStrdup(msyystring_buffer);
          style->numbindings++;
        } else {
          style->autoangle=MS_TRUE;
        }
        break;
      case(ANTIALIAS):
        if((style->antialias = getSymbol(2, MS_TRUE,MS_FALSE)) == -1)
          return(MS_FAILURE);
        break;
      case(BACKGROUNDCOLOR):
        if(loadColor(&(style->backgroundcolor), NULL) != MS_SUCCESS) return(MS_FAILURE);
        break;
      case(COLOR):
        if(loadColor(&(style->color), &(style->bindings[MS_STYLE_BINDING_COLOR])) != MS_SUCCESS) return(MS_FAILURE);
        if(style->bindings[MS_STYLE_BINDING_COLOR].item) style->numbindings++;
        break;
      case(EOF):
        msSetError(MS_EOFERR, NULL, "loadStyle()");
        return(MS_FAILURE); /* missing END (probably) */
      case(END): {
        int alpha;

        /* apply opacity as the alpha channel color(s) */
        if(style->opacity < 100) {
          alpha = MS_NINT(style->opacity*2.55);

          style->color.alpha = alpha;
          style->outlinecolor.alpha = alpha;
          style->backgroundcolor.alpha = alpha;

          style->mincolor.alpha = alpha;
          style->maxcolor.alpha = alpha;
        }

        return(MS_SUCCESS);
      }
      break;
      case(GAP):
        if((getDouble(&style->gap)) == -1) return(MS_FAILURE);
        break;
      case(INITIALGAP):
        if((getDouble(&style->initialgap)) == -1) return(MS_FAILURE);
        if(style->initialgap < 0) {
          msSetError(MS_MISCERR, "INITIALGAP requires a positive values", "loadStyle()");
          return(MS_FAILURE);
        }
        break;
      case(MAXSCALEDENOM):
        if(getDouble(&(style->maxscaledenom)) == -1) return(MS_FAILURE);
        break;
      case(MINSCALEDENOM):
        if(getDouble(&(style->minscaledenom)) == -1) return(MS_FAILURE);
        break;
      case(GEOMTRANSFORM): {
        int s;
        if((s = getSymbol(2, MS_STRING, MS_EXPRESSION)) == -1) return(MS_FAILURE);
        if(s == MS_STRING)
          msStyleSetGeomTransform(style, msyystring_buffer);
        else {
          /* handle expression case here for the moment */
          msFree(style->_geomtransform.string);
          style->_geomtransform.string = msStrdup(msyystring_buffer);
          style->_geomtransform.type = MS_GEOMTRANSFORM_EXPRESSION;
        }
      }
      break;
      case(LINECAP):
        if((style->linecap = getSymbol(4,MS_CJC_BUTT, MS_CJC_ROUND, MS_CJC_SQUARE, MS_CJC_TRIANGLE)) == -1) return(MS_FAILURE);
        break;
      case(LINEJOIN):
        if((style->linejoin = getSymbol(4,MS_CJC_NONE, MS_CJC_ROUND, MS_CJC_MITER, MS_CJC_BEVEL)) == -1) return(MS_FAILURE);
        break;
      case(LINEJOINMAXSIZE):
        if((getDouble(&style->linejoinmaxsize)) == -1) return(MS_FAILURE);
        break;
      case(MAXSIZE):
        if(getDouble(&(style->maxsize)) == -1) return(MS_FAILURE);
        break;
      case(MINSIZE):
        if(getDouble(&(style->minsize)) == -1) return(MS_FAILURE);
        break;
      case(MAXWIDTH):
        if(getDouble(&(style->maxwidth)) == -1) return(MS_FAILURE);
        break;
      case(MINWIDTH):
        if(getDouble(&(style->minwidth)) == -1) return(MS_FAILURE);
        break;
      case(OFFSET):
        if((symbol = getSymbol(2, MS_NUMBER,MS_BINDING)) == -1) return(MS_FAILURE);
        if(symbol == MS_NUMBER)
          style->offsetx = (double) msyynumber;
        else {
          if (style->bindings[MS_STYLE_BINDING_OFFSET_X].item != NULL)
            msFree(style->bindings[MS_STYLE_BINDING_OFFSET_X].item);
          style->bindings[MS_STYLE_BINDING_OFFSET_X].item = msStrdup(msyystring_buffer);
          style->numbindings++;
        }

        if((symbol = getSymbol(2, MS_NUMBER,MS_BINDING)) == -1) return(MS_FAILURE);
        if(symbol == MS_NUMBER)
          style->offsety = (double) msyynumber;
        else {
          if (style->bindings[MS_STYLE_BINDING_OFFSET_Y].item != NULL)
            msFree(style->bindings[MS_STYLE_BINDING_OFFSET_Y].item);
          style->bindings[MS_STYLE_BINDING_OFFSET_Y].item = msStrdup(msyystring_buffer);
          style->numbindings++;
        }
        break;
      case(OPACITY):
        if((symbol = getSymbol(2, MS_NUMBER,MS_BINDING)) == -1) return(MS_FAILURE);
        if(symbol == MS_NUMBER)
          style->opacity = MS_MAX(MS_MIN((int) msyynumber, 100), 0); /* force opacity to between 0 and 100 */
        else {
          if (style->bindings[MS_STYLE_BINDING_OPACITY].item != NULL)
            msFree(style->bindings[MS_STYLE_BINDING_OPACITY].item);
          style->bindings[MS_STYLE_BINDING_OPACITY].item = msStrdup(msyystring_buffer);
          style->numbindings++;
        }
        break;
      case(OUTLINECOLOR):
        if(loadColor(&(style->outlinecolor), &(style->bindings[MS_STYLE_BINDING_OUTLINECOLOR])) != MS_SUCCESS) return(MS_FAILURE);
        if(style->bindings[MS_STYLE_BINDING_OUTLINECOLOR].item) style->numbindings++;
        break;
      case(PATTERN): {
        int done = MS_FALSE;
        for(;;) { /* read till the next END */
          switch(msyylex()) {
            case(END):
              if(style->patternlength < 2) {
                msSetError(MS_SYMERR, "Not enough pattern elements. A minimum of 2 are required", "loadStyle()");
                return(MS_FAILURE);
              }
              done = MS_TRUE;
              break;
            case(MS_NUMBER): /* read the pattern values */
              if(style->patternlength == MS_MAXPATTERNLENGTH) {
                msSetError(MS_SYMERR, "Pattern too long.", "loadStyle()");
                return(-1);
              }
              style->pattern[style->patternlength] = atof(msyystring_buffer);
              style->patternlength++;
              break;
            default:
              msSetError(MS_TYPEERR, "Parsing error near (%s):(line %d)", "loadStyle()", msyystring_buffer, msyylineno);
              return(-1);
          }
          if(done == MS_TRUE)
            break;
        }
        break;
      }
      case(POSITION):
        /* if((s->position = getSymbol(3, MS_UC,MS_CC,MS_LC)) == -1)  */
        /* return(-1); */
        if((style->position = getSymbol(9, MS_UL,MS_UC,MS_UR,MS_CL,MS_CC,MS_CR,MS_LL,MS_LC,MS_LR)) == -1)
          return(-1);
        break;
      case(OUTLINEWIDTH):
        if((symbol = getSymbol(2, MS_NUMBER,MS_BINDING)) == -1) return(MS_FAILURE);
        if(symbol == MS_NUMBER) {
          style->outlinewidth = (double) msyynumber;
          if(style->outlinewidth < 0) {
            msSetError(MS_MISCERR, "Invalid OUTLINEWIDTH, must be greater than 0" , "loadStyle()");
            return(MS_FAILURE);
          }
        } else {
          if (style->bindings[MS_STYLE_BINDING_OUTLINEWIDTH].item != NULL)
            msFree(style->bindings[MS_STYLE_BINDING_OUTLINEWIDTH].item);
          style->bindings[MS_STYLE_BINDING_OUTLINEWIDTH].item = msStrdup(msyystring_buffer);
          style->numbindings++;
        }
        break;
      case(SIZE):
        if((symbol = getSymbol(2, MS_NUMBER,MS_BINDING)) == -1) return(MS_FAILURE);
        if(symbol == MS_NUMBER)
          style->size = (double) msyynumber;
        else {
          if (style->bindings[MS_STYLE_BINDING_SIZE].item != NULL)
            msFree(style->bindings[MS_STYLE_BINDING_SIZE].item);
          style->bindings[MS_STYLE_BINDING_SIZE].item = msStrdup(msyystring_buffer);
          style->numbindings++;
        }
        break;
      case(STYLE):
        break; /* for string loads */
      case(SYMBOL):
        if((symbol = getSymbol(3, MS_NUMBER,MS_STRING,MS_BINDING)) == -1) return(MS_FAILURE);
        if(symbol == MS_NUMBER) {
          if (style->symbolname != NULL) {
            msFree(style->symbolname);
            style->symbolname = NULL;
          }
          style->symbol = (int) msyynumber;
        } else if(symbol == MS_STRING) {
          if (style->symbolname != NULL)
            msFree(style->symbolname);
          style->symbolname = msStrdup(msyystring_buffer);
        } else {
          if (style->bindings[MS_STYLE_BINDING_SYMBOL].item != NULL)
            msFree(style->bindings[MS_STYLE_BINDING_SYMBOL].item);
          style->bindings[MS_STYLE_BINDING_SYMBOL].item = msStrdup(msyystring_buffer);
          style->numbindings++;
        }
        break;
      case(WIDTH):
        if((symbol = getSymbol(2, MS_NUMBER,MS_BINDING)) == -1) return(MS_FAILURE);
        if(symbol == MS_NUMBER)
          style->width = (double) msyynumber;
        else {
          if (style->bindings[MS_STYLE_BINDING_WIDTH].item != NULL)
            msFree(style->bindings[MS_STYLE_BINDING_WIDTH].item);
          style->bindings[MS_STYLE_BINDING_WIDTH].item = msStrdup(msyystring_buffer);
          style->numbindings++;
        }
        break;
      case(POLAROFFSET):
        if((symbol = getSymbol(2, MS_NUMBER,MS_BINDING)) == -1) return(MS_FAILURE);
        if(symbol == MS_NUMBER)
          style->polaroffsetpixel = (double) msyynumber;
        else {
          if (style->bindings[MS_STYLE_BINDING_POLAROFFSET_PIXEL].item != NULL)
            msFree(style->bindings[MS_STYLE_BINDING_POLAROFFSET_PIXEL].item);
          style->bindings[MS_STYLE_BINDING_POLAROFFSET_PIXEL].item = msStrdup(msyystring_buffer);
          style->numbindings++;
        }

        if((symbol = getSymbol(2, MS_NUMBER,MS_BINDING)) == -1) return(MS_FAILURE);
        if(symbol == MS_NUMBER)
          style->polaroffsetangle = (double) msyynumber;
        else {
          if (style->bindings[MS_STYLE_BINDING_POLAROFFSET_ANGLE].item != NULL)
            msFree(style->bindings[MS_STYLE_BINDING_POLAROFFSET_ANGLE].item);
          style->bindings[MS_STYLE_BINDING_POLAROFFSET_ANGLE].item = msStrdup(msyystring_buffer);
          style->numbindings++;
        }
        break;
      default:
        if(strlen(msyystring_buffer) > 0) {
          msSetError(MS_IDENTERR, "Parsing error near (%s):(line %d)", "loadStyle()", msyystring_buffer, msyylineno);
          return(MS_FAILURE);
        } else {
          return(MS_SUCCESS); /* end of a string, not an error */
        }
    }
  }
}

int msUpdateStyleFromString(styleObj *style, char *string, int url_string)
{
  if(!style || !string) return MS_FAILURE;

  msAcquireLock( TLOCK_PARSER );

  if(url_string)
    msyystate = MS_TOKENIZE_URL_STRING;
  else
    msyystate = MS_TOKENIZE_STRING;
  msyystring = string;
  msyylex(); /* sets things up, but doesn't process any tokens */

  msyylineno = 1; /* start at line 1 */

  if(loadStyle(style) == -1) {
    msReleaseLock( TLOCK_PARSER );
    return MS_FAILURE; /* parse error */;
  }
  msReleaseLock( TLOCK_PARSER );

  msyylex_destroy();
  return MS_SUCCESS;
}

int freeStyle(styleObj *style)
{
  int i;

  if( MS_REFCNT_DECR_IS_NOT_ZERO(style) ) {
    return MS_FAILURE;
  }

  msFree(style->symbolname);
  freeExpression(&style->_geomtransform);
  msFree(style->rangeitem);

  for(i=0; i<MS_STYLE_BINDING_LENGTH; i++)
    msFree(style->bindings[i].item);

  return MS_SUCCESS;
}

void writeStyle(FILE *stream, int indent, styleObj *style)
{

  indent++;
  writeBlockBegin(stream, indent, "STYLE");

  if(style->numbindings > 0 && style->bindings[MS_STYLE_BINDING_ANGLE].item)
    writeAttributeBinding(stream, indent, "ANGLE", &(style->bindings[MS_STYLE_BINDING_ANGLE]));
  else writeNumberOrKeyword(stream, indent, "ANGLE", 0, style->angle, style->autoangle, 1, MS_TRUE, "AUTO");

  writeKeyword(stream, indent, "ANTIALIAS", style->antialias, 1, MS_TRUE, "TRUE");
  writeColor(stream, indent, "BACKGROUNDCOLOR", NULL, &(style->backgroundcolor));

  if(style->numbindings > 0 && style->bindings[MS_STYLE_BINDING_COLOR].item)
    writeAttributeBinding(stream, indent, "COLOR", &(style->bindings[MS_STYLE_BINDING_COLOR]));
  else writeColor(stream, indent, "COLOR", NULL, &(style->color));

  writeNumber(stream, indent, "GAP", 0, style->gap);
  writeNumber(stream, indent, "INITIALGAP", -1, style->initialgap);

  if(style->_geomtransform.type == MS_GEOMTRANSFORM_EXPRESSION) {
    writeIndent(stream, indent + 1);
    msIO_fprintf(stream, "GEOMTRANSFORM (%s)\n", style->_geomtransform.string);
  }
  else if(style->_geomtransform.type != MS_GEOMTRANSFORM_NONE) {
    writeKeyword(stream, indent, "GEOMTRANSFORM", style->_geomtransform.type, 7,
                 MS_GEOMTRANSFORM_BBOX, "\"bbox\"",
                 MS_GEOMTRANSFORM_END, "\"end\"",
                 MS_GEOMTRANSFORM_LABELPOINT, "\"labelpnt\"",
                 MS_GEOMTRANSFORM_LABELPOLY, "\"labelpoly\"",
                 MS_GEOMTRANSFORM_START, "\"start\"",
                 MS_GEOMTRANSFORM_VERTICES, "\"vertices\"",
                 MS_GEOMTRANSFORM_CENTROID, "\"centroid\""
                );
  }

  if(style->linecap != MS_CJC_DEFAULT_CAPS) {
    writeKeyword(stream,indent,"LINECAP",(int)style->linecap,5,
                 MS_CJC_NONE,"NONE",
                 MS_CJC_ROUND, "ROUND",
                 MS_CJC_SQUARE, "SQUARE",
                 MS_CJC_BUTT, "BUTT",
                 MS_CJC_TRIANGLE, "TRIANGLE");
  }
  if(style->linejoin != MS_CJC_DEFAULT_JOINS) {
    writeKeyword(stream,indent,"LINEJOIN",(int)style->linejoin,5,
                 MS_CJC_NONE,"NONE",
                 MS_CJC_ROUND, "ROUND",
                 MS_CJC_BEVEL, "BEVEL",
                 MS_CJC_MITER, "MITER");
  }
  writeNumber(stream, indent, "LINEJOINMAXSIZE", MS_CJC_DEFAULT_JOIN_MAXSIZE , style->linejoinmaxsize);


  writeNumber(stream, indent, "MAXSCALEDENOM", -1, style->maxscaledenom);
  writeNumber(stream, indent, "MAXSIZE", MS_MAXSYMBOLSIZE, style->maxsize);
  writeNumber(stream, indent, "MAXWIDTH", MS_MAXSYMBOLWIDTH, style->maxwidth);
  writeNumber(stream, indent, "MINSCALEDENOM", -1, style->minscaledenom);
  writeNumber(stream, indent, "MINSIZE", MS_MINSYMBOLSIZE, style->minsize);
  writeNumber(stream, indent, "MINWIDTH", MS_MINSYMBOLWIDTH, style->minwidth);
  if((style->numbindings > 0 && (style->bindings[MS_STYLE_BINDING_OFFSET_X].item||style->bindings[MS_STYLE_BINDING_OFFSET_Y].item))||style->offsetx!=0||style->offsety!=0)
    writeDimension(stream, indent, "OFFSET", style->offsetx, style->offsety, style->bindings[MS_STYLE_BINDING_OFFSET_X].item, style->bindings[MS_STYLE_BINDING_OFFSET_Y].item);
  if((style->numbindings > 0 && (style->bindings[MS_STYLE_BINDING_POLAROFFSET_PIXEL].item||style->bindings[MS_STYLE_BINDING_POLAROFFSET_ANGLE].item))||style->polaroffsetangle!=0||style->polaroffsetpixel!=0)
    writeDimension(stream, indent, "POLAROFFSET", style->polaroffsetpixel, style->polaroffsetangle,
                 style->bindings[MS_STYLE_BINDING_POLAROFFSET_PIXEL].item, style->bindings[MS_STYLE_BINDING_POLAROFFSET_ANGLE].item);

  if(style->numbindings > 0 && style->bindings[MS_STYLE_BINDING_OPACITY].item)
    writeAttributeBinding(stream, indent, "OPACITY", &(style->bindings[MS_STYLE_BINDING_OPACITY]));
  else writeNumber(stream, indent, "OPACITY", 100, style->opacity);

  if(style->numbindings > 0 && style->bindings[MS_STYLE_BINDING_OUTLINECOLOR].item)
    writeAttributeBinding(stream, indent, "OUTLINECOLOR", &(style->bindings[MS_STYLE_BINDING_OUTLINECOLOR]));
  else  writeColor(stream, indent, "OUTLINECOLOR", NULL, &(style->outlinecolor));

  if(style->numbindings > 0 && style->bindings[MS_STYLE_BINDING_OUTLINEWIDTH].item)
    writeAttributeBinding(stream, indent, "OUTLINEWIDTH", &(style->bindings[MS_STYLE_BINDING_OUTLINEWIDTH]));
  else writeNumber(stream, indent, "OUTLINEWIDTH", 0, style->outlinewidth);

  /* PATTERN */
  if(style->patternlength != 0) {
    int i;
    indent++;
    writeBlockBegin(stream,indent,"PATTERN");
    writeIndent(stream, indent);
    for(i=0; i<style->patternlength; i++)
      msIO_fprintf(stream, " %.2f", style->pattern[i]);
    msIO_fprintf(stream,"\n");
    writeBlockEnd(stream,indent,"PATTERN");
    indent--;
  }

  if(style->position != MS_CC) {
    writeKeyword(stream, indent, "POSITION", style->position, 9,
                 MS_UL, "UL", MS_UC, "UC", MS_UR, "UR", MS_CL, "CL",
                 MS_CC, "CC", MS_CR, "CR", MS_LL, "LL", MS_LC, "LC",
                 MS_LR, "LR");
  }

  if(style->numbindings > 0 && style->bindings[MS_STYLE_BINDING_SIZE].item)
    writeAttributeBinding(stream, indent, "SIZE", &(style->bindings[MS_STYLE_BINDING_SIZE]));
  else writeNumber(stream, indent, "SIZE", -1, style->size);

  if(style->numbindings > 0 && style->bindings[MS_STYLE_BINDING_SYMBOL].item)
    writeAttributeBinding(stream, indent, "SYMBOL", &(style->bindings[MS_STYLE_BINDING_SYMBOL]));
  else writeNumberOrString(stream, indent, "SYMBOL", 0, style->symbol, style->symbolname);

  if(style->numbindings > 0 && style->bindings[MS_STYLE_BINDING_WIDTH].item)
    writeAttributeBinding(stream, indent, "WIDTH", &(style->bindings[MS_STYLE_BINDING_WIDTH]));
  else writeNumber(stream, indent, "WIDTH", 1, style->width);

  if(style->rangeitem) {
    writeString(stream, indent, "RANGEITEM", NULL, style->rangeitem);
    writeColorRange(stream, indent, "COLORRANGE", &(style->mincolor), &(style->maxcolor));
    writeDimension(stream, indent, "DATARANGE", style->minvalue, style->maxvalue, NULL, NULL);
  }

  writeBlockEnd(stream, indent, "STYLE");
}

char* msWriteStyleToString(styleObj *style)
{
  msIOContext  context;
  msIOBuffer buffer;

  context.label = NULL;
  context.write_channel = MS_TRUE;
  context.readWriteFunc = msIO_bufferWrite;
  context.cbData = &buffer;
  buffer.data = NULL;
  buffer.data_len = 0;
  buffer.data_offset = 0;

  msIO_installHandlers( NULL, &context, NULL );

  writeStyle(stdout, -1, style);
  msIO_bufferWrite( &buffer, "", 1 );

  msIO_installHandlers( NULL, NULL, NULL );

  return buffer.data;
}

/*
** Initialize, load and free a single class
*/
int initClass(classObj *class)
{
  class->status = MS_ON;
  class->debug = MS_OFF;
  MS_REFCNT_INIT(class);

  initExpression(&(class->expression));
  class->name = NULL;
  class->title = NULL;
  initExpression(&(class->text));

  class->template = NULL;

  class->type = -1;

  initHashTable(&(class->metadata));
  initHashTable(&(class->validation));

  class->maxscaledenom = class->minscaledenom = -1.0;
  class->minfeaturesize = -1; /* no limit */

  /* Set maxstyles = 0, styles[] will be allocated as needed on first call
   * to msGrowClassStyles()
   */
  class->numstyles = class->maxstyles = 0;
  class->styles = NULL;

  class->numlabels = class->maxlabels = 0;
  class->labels = NULL;

  class->keyimage = NULL;

  class->group = NULL;

  initLeader(&(class->leader));

  return(0);
}

int freeClass(classObj *class)
{
  int i;

  if( MS_REFCNT_DECR_IS_NOT_ZERO(class) ) {
    return MS_FAILURE;
  }

  freeExpression(&(class->expression));
  freeExpression(&(class->text));
  msFree(class->name);
  msFree(class->title);
  msFree(class->template);
  msFree(class->group);

  if (&(class->metadata)) msFreeHashItems(&(class->metadata));
  if (&(class->validation)) msFreeHashItems(&(class->validation));

  for(i=0; i<class->numstyles; i++) { /* each style */
    if(class->styles[i]!=NULL) {
      if(freeStyle(class->styles[i]) == MS_SUCCESS) {
        msFree(class->styles[i]);
      }
    }
  }
  msFree(class->styles);

  for(i=0; i<class->numlabels; i++) { /* each label */
    if(class->labels[i]!=NULL) {
      if(freeLabel(class->labels[i]) == MS_SUCCESS) {
        msFree(class->labels[i]);
      }
    }
  }
  msFree(class->labels);

  msFree(class->keyimage);
  freeLabelLeader(&(class->leader));

  return MS_SUCCESS;
}

/*
** Ensure there is at least one free entry in the sttyles array of this
** classObj. Grow the allocated styles array if necessary and allocate
** a new style for styles[numstyles] if there is not already one,
** setting its contents to all zero bytes (i.e. does not call initStyle()
** on it).
**
** This function is safe to use for the initial allocation of the styles[]
** array as well (i.e. when maxstyles==0 and styles==NULL)
**
** Returns a reference to the new styleObj on success, NULL on error.
*/
styleObj *msGrowClassStyles( classObj *class )
{
  /* Do we need to increase the size of styles[] by  MS_STYLE_ALLOCSIZE?
   */
  if (class->numstyles == class->maxstyles) {
    styleObj **newStylePtr;
    int i, newsize;

    newsize = class->maxstyles + MS_STYLE_ALLOCSIZE;

    /* Alloc/realloc styles */
    newStylePtr = (styleObj**)realloc(class->styles, newsize*sizeof(styleObj*));
    MS_CHECK_ALLOC(newStylePtr, newsize*sizeof(styleObj*), NULL);

    class->styles = newStylePtr;
    class->maxstyles = newsize;
    for(i=class->numstyles; i<class->maxstyles; i++) {
      class->styles[i] = NULL;
    }
  }

  if (class->styles[class->numstyles]==NULL) {
    class->styles[class->numstyles]=(styleObj*)calloc(1,sizeof(styleObj));
    MS_CHECK_ALLOC(class->styles[class->numstyles], sizeof(styleObj), NULL);
  }

  return class->styles[class->numstyles];
}

/* exactly the same as for a classObj */
styleObj *msGrowLabelStyles( labelObj *label )
{
  /* Do we need to increase the size of styles[] by  MS_STYLE_ALLOCSIZE?
   */
  if (label->numstyles == label->maxstyles) {
    styleObj **newStylePtr;
    int i, newsize;

    newsize = label->maxstyles + MS_STYLE_ALLOCSIZE;

    /* Alloc/realloc styles */
    newStylePtr = (styleObj**)realloc(label->styles, newsize*sizeof(styleObj*));
    MS_CHECK_ALLOC(newStylePtr, newsize*sizeof(styleObj*), NULL);

    label->styles = newStylePtr;
    label->maxstyles = newsize;
    for(i=label->numstyles; i<label->maxstyles; i++) {
      label->styles[i] = NULL;
    }
  }

  if (label->styles[label->numstyles]==NULL) {
    label->styles[label->numstyles]=(styleObj*)calloc(1,sizeof(styleObj));
    MS_CHECK_ALLOC(label->styles[label->numstyles], sizeof(styleObj), NULL);
  }

  return label->styles[label->numstyles];
}

/* exactly the same as for a labelLeaderObj, needs refactoring */
styleObj *msGrowLeaderStyles( labelLeaderObj *leader )
{
  /* Do we need to increase the size of styles[] by  MS_STYLE_ALLOCSIZE?
   */
  if (leader->numstyles == leader->maxstyles) {
    styleObj **newStylePtr;
    int i, newsize;

    newsize = leader->maxstyles + MS_STYLE_ALLOCSIZE;

    /* Alloc/realloc styles */
    newStylePtr = (styleObj**)realloc(leader->styles,
                                      newsize*sizeof(styleObj*));
    MS_CHECK_ALLOC(newStylePtr, newsize*sizeof(styleObj*), NULL);

    leader->styles = newStylePtr;
    leader->maxstyles = newsize;
    for(i=leader->numstyles; i<leader->maxstyles; i++) {
      leader->styles[i] = NULL;
    }
  }

  if (leader->styles[leader->numstyles]==NULL) {
    leader->styles[leader->numstyles]=(styleObj*)calloc(1,sizeof(styleObj));
    MS_CHECK_ALLOC(leader->styles[leader->numstyles], sizeof(styleObj), NULL);
  }

  return leader->styles[leader->numstyles];
}

/* msMaybeAllocateClassStyle()
**
** Ensure that requested style index exists and has been initialized.
**
** Returns MS_SUCCESS/MS_FAILURE.
*/
int msMaybeAllocateClassStyle(classObj* c, int idx)
{
  if (c==NULL) return MS_FAILURE;

  if ( idx < 0 ) {
    msSetError(MS_MISCERR, "Invalid style index: %d", "msMaybeAllocateClassStyle()", idx);
    return MS_FAILURE;
  }

  /* Alloc empty styles as needed up to idx.
   * Nothing to do if requested style already exists
   */
  while(c->numstyles <= idx) {
    if (msGrowClassStyles(c) == NULL)
      return MS_FAILURE;

    if ( initStyle(c->styles[c->numstyles]) == MS_FAILURE ) {
      msSetError(MS_MISCERR, "Failed to init new styleObj",
                 "msMaybeAllocateClassStyle()");
      return(MS_FAILURE);
    }
    c->numstyles++;
  }
  return MS_SUCCESS;
}



/*
 * Reset style info in the class to defaults
 * the only members we don't touch are name, expression, and join/query stuff
 * This is used with STYLEITEM before overwriting the contents of a class.
 */
void resetClassStyle(classObj *class)
{
  int i;

  /* reset labels */
  for(i=0; i<class->numlabels; i++) {
    if(class->styles[i] != NULL) {
      if(freeLabel(class->labels[i]) == MS_SUCCESS ) {
        msFree(class->labels[i]);
      }
      class->labels[i] = NULL;
    }
  }
  class->numlabels = 0;

  freeExpression(&(class->text));
  initExpression(&(class->text));

  /* reset styles */
  for(i=0; i<class->numstyles; i++) {
    if(class->styles[i] != NULL) {
      if( freeStyle(class->styles[i]) == MS_SUCCESS ) {
        msFree(class->styles[i]);
      }
      class->styles[i] = NULL;
    }
  }
  class->numstyles = 0;

  class->type = -1;
  class->layer = NULL;
}

labelObj *msGrowClassLabels( classObj *class )
{

  /* Do we need to increase the size of labels[] by MS_LABEL_ALLOCSIZE?
   */
  if (class->numlabels == class->maxlabels) {
    labelObj **newLabelPtr;
    int i, newsize;

    newsize = class->maxlabels + MS_LABEL_ALLOCSIZE;

    /* Alloc/realloc labels */
    newLabelPtr = (labelObj**)realloc(class->labels, newsize*sizeof(labelObj*));
    MS_CHECK_ALLOC(newLabelPtr, newsize*sizeof(labelObj*), NULL);

    class->labels = newLabelPtr;
    class->maxlabels = newsize;
    for(i=class->numlabels; i<class->maxlabels; i++) {
      class->labels[i] = NULL;
    }
  }

  if (class->labels[class->numlabels]==NULL) {
    class->labels[class->numlabels]=(labelObj*)calloc(1,sizeof(labelObj));
    MS_CHECK_ALLOC(class->labels[class->numlabels], sizeof(labelObj), NULL);
  }

  return class->labels[class->numlabels];
}

int loadClass(classObj *class, layerObj *layer)
{
  int state;
  mapObj *map=NULL;

  class->layer = (layerObj *) layer;
  if(layer && layer->map) map = layer->map;

  for(;;) {
    switch(msyylex()) {
      case(CLASS):
        break; /* for string loads */
      case(DEBUG):
        if((class->debug = getSymbol(3, MS_ON,MS_OFF, MS_NUMBER)) == -1) return(-1);
        if(class->debug == MS_NUMBER) class->debug = (int) msyynumber;
        break;
      case(EOF):
        msSetError(MS_EOFERR, NULL, "loadClass()");
        return(-1);
      case(END):
        return(0);
        break;
      case(EXPRESSION):
        if(loadExpression(&(class->expression)) == -1) return(-1); /* loadExpression() cleans up previously allocated expression */
        if(msyysource == MS_URL_TOKENS) {
          if(msValidateParameter(class->expression.string, msLookupHashTable(&(class->validation), "expression"), msLookupHashTable(&(layer->validation), "expression"), msLookupHashTable(&(map->web.validation), "expression"), NULL) != MS_SUCCESS) {
            msSetError(MS_MISCERR, "URL-based EXPRESSION configuration failed pattern validation." , "loadClass()");
            freeExpression(&(class->expression));
            return(-1);
          }
        }
        break;
      case(GROUP):
        if(getString(&class->group) == MS_FAILURE) return(-1); /* getString() cleans up previously allocated string */
        if(msyysource == MS_URL_TOKENS) {
          if(msValidateParameter(class->group, msLookupHashTable(&(class->validation), "group"), msLookupHashTable(&(layer->validation), "group"), msLookupHashTable(&(map->web.validation), "group"), NULL) != MS_SUCCESS) {
            msSetError(MS_MISCERR, "URL-based GROUP configuration failed pattern validation." , "loadClass()");
            msFree(class->group);
            class->group=NULL;
            return(-1);
          }
        }
        break;
      case(KEYIMAGE):
        if(getString(&class->keyimage) == MS_FAILURE) return(-1); /* getString() cleans up previously allocated string */
        if(msyysource == MS_URL_TOKENS) {
          if(msValidateParameter(class->keyimage, msLookupHashTable(&(class->validation), "keyimage"), msLookupHashTable(&(layer->validation), "keyimage"), msLookupHashTable(&(map->web.validation), "keyimage"), NULL) != MS_SUCCESS) {
            msSetError(MS_MISCERR, "URL-based KEYIMAGE configuration failed pattern validation." , "loadClass()");
            msFree(class->keyimage);
            class->keyimage=NULL;
            return(-1);
          }
        }
        break;
      case(LABEL):
        if(msGrowClassLabels(class) == NULL) return(-1);
        initLabel(class->labels[class->numlabels]);
        class->labels[class->numlabels]->size = MS_MEDIUM; /* only set a default if the LABEL section is present */
        if(loadLabel(class->labels[class->numlabels]) == -1) return(-1);
        class->numlabels++;
        break;
      case(LEADER):
        if(loadLeader(&(class->leader)) == -1) return(-1);
        break;
      case(MAXSCALE):
      case(MAXSCALEDENOM):
        if(getDouble(&(class->maxscaledenom)) == -1) return(-1);
        break;
      case(METADATA):
        if(loadHashTable(&(class->metadata)) != MS_SUCCESS) return(-1);
        break;
      case(MINSCALE):
      case(MINSCALEDENOM):
        if(getDouble(&(class->minscaledenom)) == -1) return(-1);
        break;
      case(MINFEATURESIZE):
        if(getInteger(&(class->minfeaturesize)) == -1) return(-1);
        break;
      case(NAME):
        if(getString(&class->name) == MS_FAILURE) return(-1);
        break;
      case(STATUS):
        if((class->status = getSymbol(2, MS_ON,MS_OFF)) == -1) return(-1);
        break;
      case(STYLE):
        if(msGrowClassStyles(class) == NULL)
          return(-1);
        initStyle(class->styles[class->numstyles]);
        if(loadStyle(class->styles[class->numstyles]) != MS_SUCCESS) return(-1);
        class->numstyles++;
        break;
      case(TEMPLATE):
        if(getString(&class->template) == MS_FAILURE) return(-1); /* getString() cleans up previously allocated string */
        if(msyysource == MS_URL_TOKENS) {
          if(msValidateParameter(class->template, msLookupHashTable(&(class->validation), "template"), msLookupHashTable(&(layer->validation), "template"), msLookupHashTable(&(map->web.validation), "template"), map->templatepattern) != MS_SUCCESS) {
            msSetError(MS_MISCERR, "URL-based TEMPLATE configuration failed pattern validation." , "loadClass()");
            msFree(class->template);
            class->template=NULL;
            return(-1);
          }
        }
        break;
      case(TEXT):
        if(loadExpression(&(class->text)) == -1) return(-1); /* loadExpression() cleans up previously allocated expression */
        if(msyysource == MS_URL_TOKENS) {
          if(msValidateParameter(class->text.string, msLookupHashTable(&(class->validation), "text"), msLookupHashTable(&(layer->validation), "text"), msLookupHashTable(&(map->web.validation), "text"), NULL) != MS_SUCCESS) {
            msSetError(MS_MISCERR, "URL-based TEXT configuration failed pattern validation." , "loadClass()");
            freeExpression(&(class->text));
            return(-1);
          }
        }
        if((class->text.type != MS_STRING) && (class->text.type != MS_EXPRESSION)) {
          msSetError(MS_MISCERR, "Text expressions support constant or tagged replacement strings." , "loadClass()");
          return(-1);
        }
        break;
      case(TITLE):
        if(getString(&class->title) == MS_FAILURE) return(-1); /* getString() cleans up previously allocated string */
        if(msyysource == MS_URL_TOKENS) {
          if(msValidateParameter(class->title, msLookupHashTable(&(class->validation), "title"), msLookupHashTable(&(layer->validation), "title"), msLookupHashTable(&(map->web.validation), "title"), NULL) != MS_SUCCESS) {
            msSetError(MS_MISCERR, "URL-based TITLE configuration failed pattern validation." , "loadClass()");
            msFree(class->title);
            class->title=NULL;
            return(-1);
          }
        }
        break;
      case(TYPE):
        if((class->type = getSymbol(6, MS_LAYER_POINT,MS_LAYER_LINE,MS_LAYER_RASTER,MS_LAYER_POLYGON,MS_LAYER_ANNOTATION,MS_LAYER_CIRCLE)) == -1) return(-1);
        break;

        /*
        ** for backwards compatability, these are shortcuts for style 0
        */
      case(BACKGROUNDCOLOR):
        if (msMaybeAllocateClassStyle(class, 0)) return MS_FAILURE;
        if(loadColor(&(class->styles[0]->backgroundcolor), NULL) != MS_SUCCESS) return(-1);
        break;
      case(COLOR):
        if (msMaybeAllocateClassStyle(class, 0)) return MS_FAILURE;
        if(loadColor(&(class->styles[0]->color), NULL) != MS_SUCCESS) return(-1);
        class->numstyles = 1; /* must *always* set a color or outlinecolor */
        break;
      case(MAXSIZE):
        if (msMaybeAllocateClassStyle(class, 0)) return MS_FAILURE;
        if(getDouble(&(class->styles[0]->maxsize)) == -1) return(-1);
        break;
      case(MINSIZE):
        if (msMaybeAllocateClassStyle(class, 0)) return MS_FAILURE;
        if(getDouble(&(class->styles[0]->minsize)) == -1) return(-1);
        break;
      case(OUTLINECOLOR):
        if (msMaybeAllocateClassStyle(class, 0)) return MS_FAILURE;
        if(loadColor(&(class->styles[0]->outlinecolor), NULL) != MS_SUCCESS) return(-1);
        class->numstyles = 1; /* must *always* set a color, symbol or outlinecolor */
        break;
      case(SIZE):
        if (msMaybeAllocateClassStyle(class, 0)) return MS_FAILURE;
        if(getDouble(&(class->styles[0]->size)) == -1) return(-1);
        break;
      case(SYMBOL):
        if (msMaybeAllocateClassStyle(class, 0)) return MS_FAILURE;
        if((state = getSymbol(2, MS_NUMBER,MS_STRING)) == -1) return(-1);
        if(state == MS_NUMBER)
          class->styles[0]->symbol = (int) msyynumber;
        else {
          if (class->styles[0]->symbolname != NULL)
            msFree(class->styles[0]->symbolname);
          class->styles[0]->symbolname = msStrdup(msyystring_buffer);
          class->numstyles = 1;
        }
        break;

        /*
        ** for backwards compatability, these are shortcuts for style 1
        */
      case(OVERLAYBACKGROUNDCOLOR):
        if (msMaybeAllocateClassStyle(class, 1)) return MS_FAILURE;
        if(loadColor(&(class->styles[1]->backgroundcolor), NULL) != MS_SUCCESS) return(-1);
        break;
      case(OVERLAYCOLOR):
        if (msMaybeAllocateClassStyle(class, 1)) return MS_FAILURE;
        if(loadColor(&(class->styles[1]->color), NULL) != MS_SUCCESS) return(-1);
        class->numstyles = 2; /* must *always* set a color, symbol or outlinecolor */
        break;
      case(OVERLAYMAXSIZE):
        if (msMaybeAllocateClassStyle(class, 1)) return MS_FAILURE;
        if(getDouble(&(class->styles[1]->maxsize)) == -1) return(-1);
        break;
      case(OVERLAYMINSIZE):
        if (msMaybeAllocateClassStyle(class, 1)) return MS_FAILURE;
        if(getDouble(&(class->styles[1]->minsize)) == -1) return(-1);
        break;
      case(OVERLAYOUTLINECOLOR):
        if (msMaybeAllocateClassStyle(class, 1)) return MS_FAILURE;
        if(loadColor(&(class->styles[1]->outlinecolor), NULL) != MS_SUCCESS) return(-1);
        class->numstyles = 2; /* must *always* set a color, symbol or outlinecolor */
        break;
      case(OVERLAYSIZE):
        if (msMaybeAllocateClassStyle(class, 1)) return MS_FAILURE;
        if(getDouble(&(class->styles[1]->size)) == -1) return(-1);
        break;
      case(OVERLAYSYMBOL):
        if (msMaybeAllocateClassStyle(class, 1)) return MS_FAILURE;
        if((state = getSymbol(2, MS_NUMBER,MS_STRING)) == -1) return(-1);
        if(state == MS_NUMBER)
          class->styles[1]->symbol = (int) msyynumber;
        else  {
          if (class->styles[1]->symbolname != NULL)
            msFree(class->styles[1]->symbolname);
          class->styles[1]->symbolname = msStrdup(msyystring_buffer);
        }
        class->numstyles = 2;
        break;

      case(VALIDATION):
        if(loadHashTable(&(class->validation)) != MS_SUCCESS) return(-1);
        break;
      default:
        if(strlen(msyystring_buffer) > 0) {
          msSetError(MS_IDENTERR, "Parsing error near (%s):(line %d)", "loadClass()", msyystring_buffer, msyylineno);
          return(-1);
        } else {
          return(0); /* end of a string, not an error */
        }
    }
  }
}

static int classResolveSymbolNames(classObj *class)
{
  int i,j;

  /* step through styles and labels to resolve symbol names */
  /* class styles */
  for(i=0; i<class->numstyles; i++) {
    if(class->styles[i]->symbolname) {
      if((class->styles[i]->symbol =  msGetSymbolIndex(&(class->layer->map->symbolset), class->styles[i]->symbolname, MS_TRUE)) == -1) {
        msSetError(MS_MISCERR, "Undefined symbol \"%s\" in class, style %d of layer %s.", "classResolveSymbolNames()", class->styles[i]->symbolname, i, class->layer->name);
        return MS_FAILURE;
      }
    }
  }

  /* label styles */
  for(i=0; i<class->numlabels; i++) {
    for(j=0; j<class->labels[i]->numstyles; j++) {
      if(class->labels[i]->styles[j]->symbolname) {
        if((class->labels[i]->styles[j]->symbol =  msGetSymbolIndex(&(class->layer->map->symbolset), class->labels[i]->styles[j]->symbolname, MS_TRUE)) == -1) {
          msSetError(MS_MISCERR, "Undefined symbol \"%s\" in class, label style %d of layer %s.", "classResolveSymbolNames()", class->labels[i]->styles[j]->symbolname, j, class->layer->name);
          return MS_FAILURE;
        }
      }
    }
  }

  return MS_SUCCESS;
}

int msUpdateClassFromString(classObj *class, char *string, int url_string)
{
  if(!class || !string) return MS_FAILURE;

  msAcquireLock( TLOCK_PARSER );

  if(url_string)
    msyystate = MS_TOKENIZE_URL_STRING;
  else
    msyystate = MS_TOKENIZE_STRING;
  msyystring = string;
  msyylex(); /* sets things up, but doesn't process any tokens */

  msyylineno = 1; /* start at line 1 */

  if(loadClass(class, class->layer) == -1) {
    msReleaseLock( TLOCK_PARSER );
    return MS_FAILURE; /* parse error */;
  }
  msReleaseLock( TLOCK_PARSER );

  msyylex_destroy();

  if(classResolveSymbolNames(class) != MS_SUCCESS) return MS_FAILURE;

  return MS_SUCCESS;
}

static void writeClass(FILE *stream, int indent, classObj *class)
{
  int i;

  if(class->status == MS_DELETE) return;

  indent++;
  writeBlockBegin(stream, indent, "CLASS");
  writeString(stream, indent, "NAME", NULL, class->name);
  writeString(stream, indent, "GROUP", NULL, class->group);
  writeNumber(stream, indent, "DEBUG", 0, class->debug);
  writeExpression(stream, indent, "EXPRESSION", &(class->expression));
  writeString(stream, indent, "KEYIMAGE", NULL, class->keyimage);
  for(i=0; i<class->numlabels; i++) writeLabel(stream, indent, class->labels[i]);
  writeLeader(stream,indent,&(class->leader));
  writeNumber(stream, indent, "MAXSCALEDENOM", -1, class->maxscaledenom);
  writeHashTable(stream, indent, "METADATA", &(class->metadata));
  writeNumber(stream, indent, "MINSCALEDENOM", -1, class->minscaledenom);
  writeNumber(stream, indent, "MINFEATURESIZE", -1, class->minfeaturesize);
  writeKeyword(stream, indent, "STATUS", class->status, 1, MS_OFF, "OFF");
  for(i=0; i<class->numstyles; i++) writeStyle(stream, indent, class->styles[i]);
  writeString(stream, indent, "TEMPLATE", NULL, class->template);
  writeExpression(stream, indent, "TEXT", &(class->text));
  writeString(stream, indent, "TITLE", NULL, class->title);
  writeHashTable(stream, indent, "VALIDATION", &(class->validation));
  writeBlockEnd(stream, indent, "CLASS");
}

char* msWriteClassToString(classObj *class)
{
  msIOContext  context;
  msIOBuffer buffer;

  context.label = NULL;
  context.write_channel = MS_TRUE;
  context.readWriteFunc = msIO_bufferWrite;
  context.cbData = &buffer;
  buffer.data = NULL;
  buffer.data_len = 0;
  buffer.data_offset = 0;

  msIO_installHandlers( NULL, &context, NULL );

  writeClass(stdout, -1, class);
  msIO_bufferWrite( &buffer, "", 1 );

  msIO_installHandlers( NULL, NULL, NULL );

  return buffer.data;
}

/*
** Initialize, load and free a single layer structure
*/
int initLayer(layerObj *layer, mapObj *map)
{
  if (layer==NULL) {
    msSetError(MS_MEMERR, "Layer is null", "initLayer()");
    return(-1);
  }
  layer->debug = (int)msGetGlobalDebugLevel();
  MS_REFCNT_INIT(layer);

  /* Set maxclasses = 0, class[] will be allocated as needed on first call
   * to msGrowLayerClasses()
   */
  layer->numclasses = 0;
  layer->maxclasses = 0;
  layer->class = NULL;

  layer->name = NULL;
  layer->group = NULL;
  layer->status = MS_OFF;
  layer->data = NULL;

  layer->map = map; /* point back to the encompassing structure */

  layer->type = -1;

  layer->annotate = MS_FALSE;

  layer->toleranceunits = MS_PIXELS;
  layer->tolerance = -1; /* perhaps this should have a different value based on type */

  layer->symbolscaledenom = -1.0; /* -1 means nothing is set */
  layer->scalefactor = 1.0;
  layer->maxscaledenom = -1.0;
  layer->minscaledenom = -1.0;
  layer->minfeaturesize = -1; /* no limit */
  layer->maxgeowidth = -1.0;
  layer->mingeowidth = -1.0;

  layer->sizeunits = MS_PIXELS;

  layer->maxfeatures = -1; /* no quota */
  layer->startindex = -1; /*used for pagination*/

  layer->scaletokens = NULL;
  layer->numscaletokens = 0;

  layer->template = layer->header = layer->footer = NULL;

  layer->transform = MS_TRUE;

  layer->classitem = NULL;
  layer->classitemindex = -1;

  layer->units = MS_METERS;
  if(msInitProjection(&(layer->projection)) == -1) return(-1);
  layer->project = MS_TRUE;

  initCluster(&layer->cluster);

  MS_INIT_COLOR(layer->offsite, -1,-1,-1, 255);

  layer->labelcache = MS_ON;
  layer->postlabelcache = MS_FALSE;

  layer->labelitem = NULL;
  layer->labelitemindex = -1;

  layer->labelmaxscaledenom = -1;
  layer->labelminscaledenom = -1;

  layer->tileitem = msStrdup("location");
  layer->tileitemindex = -1;
  layer->tileindex = NULL;

  layer->bandsitem = NULL;
  layer->bandsitemindex = -1;

  layer->currentfeature = layer->features = NULL;

  layer->connection = NULL;
  layer->plugin_library = NULL;
  layer->plugin_library_original = NULL;
  layer->connectiontype = MS_SHAPEFILE;
  layer->vtable = NULL;
  layer->classgroup = NULL;

  layer->layerinfo = NULL;
  layer->wfslayerinfo = NULL;

  layer->items = NULL;
  layer->iteminfo = NULL;
  layer->numitems = 0;

  layer->resultcache= NULL;

  initExpression(&(layer->filter));
  layer->filteritem = NULL;
  layer->filteritemindex = -1;

  layer->requires = layer->labelrequires = NULL;

  initHashTable(&(layer->metadata));
  initHashTable(&(layer->bindvals));
  initHashTable(&(layer->validation));

  layer->dump = MS_FALSE;

  layer->styleitem = NULL;
  layer->styleitemindex = -1;

  layer->opacity = 100; /* fully opaque */

  layer->numprocessing = 0;
  layer->processing = NULL;
  layer->numjoins = 0;
  layer->joins = (joinObj *) malloc(MS_MAXJOINS*sizeof(joinObj));
  MS_CHECK_ALLOC(layer->joins, MS_MAXJOINS*sizeof(joinObj), -1);

  layer->extent.minx = -1.0;
  layer->extent.miny = -1.0;
  layer->extent.maxx = -1.0;
  layer->extent.maxy = -1.0;

  layer->mask = NULL;
  layer->maskimage = NULL;

  initExpression(&(layer->_geomtransform));
  layer->_geomtransform.type = MS_GEOMTRANSFORM_NONE;
  
  return(0);
}

int initScaleToken(scaleTokenObj* token) {
  token->n_entries = 0;
  token->name = NULL;
  token->tokens = NULL;
  return MS_SUCCESS;
}

int freeScaleTokenEntry( scaleTokenEntryObj *token) {
  msFree(token->value);
  return MS_SUCCESS;
}

int freeScaleToken(scaleTokenObj *scaletoken) {
  int i;
  msFree(scaletoken->name);
  for(i=0;i<scaletoken->n_entries;i++) {
    freeScaleTokenEntry(&scaletoken->tokens[i]);
  }
  msFree(scaletoken->tokens);
  return MS_SUCCESS;
}

int freeLayer(layerObj *layer)
{
  int i;
  if (!layer) return MS_FAILURE;
  if( MS_REFCNT_DECR_IS_NOT_ZERO(layer) ) {
    return MS_FAILURE;
  }

  if (layer->debug >= MS_DEBUGLEVEL_VVV)
    msDebug("freeLayer(): freeing layer at %p.\n",layer);

  if(msLayerIsOpen(layer))
    msLayerClose(layer);

  msFree(layer->name);
  msFree(layer->group);
  msFree(layer->data);
  msFree(layer->classitem);
  msFree(layer->labelitem);
  msFree(layer->header);
  msFree(layer->footer);
  msFree(layer->template);
  msFree(layer->tileindex);
  msFree(layer->tileitem);
  msFree(layer->bandsitem);
  msFree(layer->plugin_library);
  msFree(layer->plugin_library_original);
  msFree(layer->connection);
  msFree(layer->vtable);
  msFree(layer->classgroup);

  msFreeProjection(&(layer->projection));
  freeExpression(&layer->_geomtransform);
  
  freeCluster(&layer->cluster);

  for(i=0; i<layer->maxclasses; i++) {
    if (layer->class[i] != NULL) {
      layer->class[i]->layer=NULL;
      if ( freeClass(layer->class[i]) == MS_SUCCESS ) {
        msFree(layer->class[i]);
      }
    }
  }
  msFree(layer->class);

  if(layer->numscaletokens>0) {
    for(i=0;i<layer->numscaletokens;i++) {
      freeScaleToken(&layer->scaletokens[i]);
    }
    msFree(layer->scaletokens);
  }

  if(layer->features)
    freeFeatureList(layer->features);

  if(layer->resultcache) {
    if(layer->resultcache->results) free(layer->resultcache->results);
    msFree(layer->resultcache);
  }

  msFree(layer->styleitem);

  msFree(layer->filteritem);
  freeExpression(&(layer->filter));

  msFree(layer->requires);
  msFree(layer->labelrequires);

  if(&(layer->metadata)) msFreeHashItems(&(layer->metadata));
  if(&(layer->validation)) msFreeHashItems(&(layer->validation));
  if(&(layer->bindvals))  msFreeHashItems(&layer->bindvals);

  if(layer->numprocessing > 0)
    msFreeCharArray(layer->processing, layer->numprocessing);

  for(i=0; i<layer->numjoins; i++) /* each join */
    freeJoin(&(layer->joins[i]));
  msFree(layer->joins);
  layer->numjoins = 0;

  layer->classgroup = NULL;

  msFree(layer->mask);
  if(layer->maskimage) {
    msFreeImage(layer->maskimage);
  }

  return MS_SUCCESS;
}

/*
** Ensure there is at least one free entry in the class array of this
** layerObj. Grow the allocated class array if necessary and allocate
** a new class for class[numclasses] if there is not already one,
** setting its contents to all zero bytes (i.e. does not call initClass()
** on it).
**
** This function is safe to use for the initial allocation of the class[]
** array as well (i.e. when maxclasses==0 and class==NULL)
**
** Returns a reference to the new classObj on success, NULL on error.
*/
classObj *msGrowLayerClasses( layerObj *layer )
{
  /* Do we need to increase the size of class[] by  MS_CLASS_ALLOCSIZE?
   */
  if (layer->numclasses == layer->maxclasses) {
    classObj **newClassPtr;
    int i, newsize;

    newsize = layer->maxclasses + MS_CLASS_ALLOCSIZE;

    /* Alloc/realloc classes */
    newClassPtr = (classObj**)realloc(layer->class,
                                      newsize*sizeof(classObj*));
    MS_CHECK_ALLOC(newClassPtr, newsize*sizeof(classObj*), NULL);

    layer->class = newClassPtr;
    layer->maxclasses = newsize;
    for(i=layer->numclasses; i<layer->maxclasses; i++) {
      layer->class[i] = NULL;
    }
  }

  if (layer->class[layer->numclasses]==NULL) {
    layer->class[layer->numclasses]=(classObj*)calloc(1,sizeof(classObj));
    MS_CHECK_ALLOC(layer->class[layer->numclasses], sizeof(classObj), NULL);
  }

  return layer->class[layer->numclasses];
}

scaleTokenObj *msGrowLayerScaletokens( layerObj *layer )
{
  layer->scaletokens = msSmallRealloc(layer->scaletokens,(layer->numscaletokens+1)*sizeof(scaleTokenObj));
  memset(&layer->scaletokens[layer->numscaletokens],0,sizeof(scaleTokenObj));
  return &layer->scaletokens[layer->numscaletokens];
}

int loadScaletoken(scaleTokenObj *token, layerObj *layer) {
  for(;;) {
    int stop = 0;
    switch(msyylex()) {
      case(EOF):
        msSetError(MS_EOFERR, NULL, "loadScaletoken()");
        return(MS_FAILURE);
      case(NAME):
        if(getString(&token->name) == MS_FAILURE) return(MS_FAILURE);
        break;
      case(VALUES):
         for(;;) {
           if(stop) break;
           switch(msyylex()) {
             case(EOF):
               msSetError(MS_EOFERR, NULL, "loadScaletoken()");
               return(MS_FAILURE);
             case(END): 
               stop = 1;
               if(token->n_entries == 0) {
                 msSetError(MS_PARSEERR,"Scaletoken (line:%d) has no VALUES defined","loadScaleToken()",msyylineno);
                 return(MS_FAILURE);
               }
               token->tokens[token->n_entries-1].maxscale = DBL_MAX;
               break;
             case(MS_STRING):
               /* we have a key */
               token->tokens = msSmallRealloc(token->tokens,(token->n_entries+1)*sizeof(scaleTokenEntryObj));
               
               if(1 != sscanf(msyystring_buffer,"%lf",&token->tokens[token->n_entries].minscale)) {
                 msSetError(MS_PARSEERR, "failed to parse SCALETOKEN VALUE (%s):(line %d), expecting \"minscale\"", "loadScaletoken()",
                         msyystring_buffer,msyylineno);
                 return(MS_FAILURE);
               }
               if(token->n_entries == 0) {
                 /* check supplied value was 0*/
                 if(token->tokens[0].minscale != 0) {
                  msSetError(MS_PARSEERR, "First SCALETOKEN VALUE (%s):(line %d) must be zero, expecting \"0\"", "loadScaletoken()",
                         msyystring_buffer,msyylineno);
                  return(MS_FAILURE);
                 }
               } else {
                 /* set max scale of previous token */
                 token->tokens[token->n_entries-1].maxscale = token->tokens[token->n_entries].minscale;
               }
               token->tokens[token->n_entries].value = NULL;
               if(getString(&(token->tokens[token->n_entries].value)) == MS_FAILURE) return(MS_FAILURE);
               token->n_entries++;
               break;
             default:
               msSetError(MS_IDENTERR, "Parsing error near (%s):(line %d)", "loadScaletoken()",  msyystring_buffer, msyylineno );
               return(MS_FAILURE);
           }
         }
         break;
      case(END):
        if(!token->name || !*(token->name)) {
          msSetError(MS_PARSEERR,"ScaleToken missing mandatory NAME entry (line %d)","loadScaleToken()",msyylineno);
          return MS_FAILURE;
        }
        if(token->n_entries == 0) {
          msSetError(MS_PARSEERR,"ScaleToken missing at least one VALUES entry (line %d)","loadScaleToken()",msyylineno);
          return MS_FAILURE;
        }
        return MS_SUCCESS;
      default:
        msSetError(MS_IDENTERR, "Parsing error 2 near (%s):(line %d)", "loadScaletoken()",  msyystring_buffer, msyylineno );
        return(MS_FAILURE);
    }
  } /* next token*/
}

int loadLayer(layerObj *layer, mapObj *map)
{
  int type;

  layer->map = (mapObj *)map;

  for(;;) {
    switch(msyylex()) {
      case(BINDVALS):
        if(loadHashTable(&(layer->bindvals)) != MS_SUCCESS) return(-1);
        break;
      case(CLASS):
        if (msGrowLayerClasses(layer) == NULL)
          return(-1);
        initClass(layer->class[layer->numclasses]);
        if(loadClass(layer->class[layer->numclasses], layer) == -1) return(-1);
        if(layer->class[layer->numclasses]->type == -1) layer->class[layer->numclasses]->type = layer->type;
        layer->numclasses++;
        break;
      case(CLUSTER):
        initCluster(&layer->cluster);
        if(loadCluster(&layer->cluster) == -1) return(-1);
        break;
      case(CLASSGROUP):
        if(getString(&layer->classgroup) == MS_FAILURE) return(-1); /* getString() cleans up previously allocated string */
        if(msyysource == MS_URL_TOKENS) {
          if(msValidateParameter(layer->classgroup, msLookupHashTable(&(layer->validation), "classgroup"), msLookupHashTable(&(map->web.validation), "classgroup"), NULL, NULL) != MS_SUCCESS) {
            msSetError(MS_MISCERR, "URL-based CLASSGROUP configuration failed pattern validation." , "loadLayer()");
            msFree(layer->classgroup);
            layer->classgroup=NULL;
            return(-1);
          }
        }
        break;
      case(CLASSITEM):
        if(getString(&layer->classitem) == MS_FAILURE) return(-1); /* getString() cleans up previously allocated string */
        if(msyysource == MS_URL_TOKENS) {
          if(msValidateParameter(layer->classitem, msLookupHashTable(&(layer->validation), "classitem"), msLookupHashTable(&(map->web.validation), "classitem"), NULL, NULL) != MS_SUCCESS) {
            msSetError(MS_MISCERR, "URL-based CLASSITEM configuration failed pattern validation." , "loadLayer()");
            msFree(layer->classitem);
            layer->classitem=NULL;
            return(-1);
          }
        }
        break;
      case(CONNECTION):
        if(getString(&layer->connection) == MS_FAILURE) return(-1); /* getString() cleans up previously allocated string */
        if(msyysource == MS_URL_TOKENS) {
          if(msValidateParameter(layer->connection, msLookupHashTable(&(layer->validation), "connection"), msLookupHashTable(&(map->web.validation), "connection"), NULL, NULL) != MS_SUCCESS) {
            msSetError(MS_MISCERR, "URL-based CONNECTION configuration failed pattern validation." , "loadLayer()");
            msFree(layer->connection);
            layer->connection=NULL;
            return(-1);
          }
        }
        break;
      case(CONNECTIONTYPE):
        if((layer->connectiontype = getSymbol(11, MS_SDE, MS_OGR, MS_POSTGIS, MS_WMS, MS_ORACLESPATIAL, MS_WFS, MS_GRATICULE, MS_PLUGIN, MS_UNION, MS_UVRASTER, MS_CONTOUR)) == -1) return(-1);
        break;
      case(DATA):
        if(getString(&layer->data) == MS_FAILURE) return(-1); /* getString() cleans up previously allocated string */
        if(msyysource == MS_URL_TOKENS) {
          if(msValidateParameter(layer->data, msLookupHashTable(&(layer->validation), "data"), msLookupHashTable(&(map->web.validation), "data"), map->datapattern, NULL) != MS_SUCCESS) {
            msSetError(MS_MISCERR, "URL-based DATA configuration failed pattern validation." , "loadLayer()");
            msFree(layer->data);
            layer->data=NULL;
            return(-1);
          }
        }
        break;
      case(DEBUG):
        if((layer->debug = getSymbol(3, MS_ON,MS_OFF, MS_NUMBER)) == -1) return(-1);
        if(layer->debug == MS_NUMBER) layer->debug = (int) msyynumber;
        break;
      case(DUMP):
        if((layer->dump = getSymbol(2, MS_TRUE,MS_FALSE)) == -1) return(-1);
        break;
      case(EOF):
        msSetError(MS_EOFERR, NULL, "loadLayer()");
        return(-1);
        break;
      case(END):
        if(layer->type == -1) {
          msSetError(MS_MISCERR, "Layer type not set.", "loadLayer()");
          return(-1);
        }

        return(0);
        break;
      case(EXTENT): {
        if(getDouble(&(layer->extent.minx)) == -1) return(-1);
        if(getDouble(&(layer->extent.miny)) == -1) return(-1);
        if(getDouble(&(layer->extent.maxx)) == -1) return(-1);
        if(getDouble(&(layer->extent.maxy)) == -1) return(-1);
        if (!MS_VALID_EXTENT(layer->extent)) {
          msSetError(MS_MISCERR, "Given layer extent is invalid. Check that it is in the form: minx, miny, maxx, maxy", "loadLayer()");
          return(-1);
        }
        break;
      }
      case(FEATURE):
        if(layer->type == -1) {
          msSetError(MS_MISCERR, "Layer type must be set before defining inline features.", "loadLayer()");
          return(-1);
        }

        if(layer->type == MS_LAYER_POLYGON)
          type = MS_SHAPE_POLYGON;
        else if(layer->type == MS_LAYER_LINE)
          type = MS_SHAPE_LINE;
        else
          type = MS_SHAPE_POINT;

        layer->connectiontype = MS_INLINE;

        if(loadFeature(layer, type) == MS_FAILURE) return(-1);
        break;
      case(FILTER):
        if(loadExpression(&(layer->filter)) == -1) return(-1); /* loadExpression() cleans up previously allocated expression */
        if(msyysource == MS_URL_TOKENS) {
          if(msValidateParameter(layer->filter.string, msLookupHashTable(&(layer->validation), "filter"), msLookupHashTable(&(map->web.validation), "filter"), NULL, NULL) != MS_SUCCESS) {
            msSetError(MS_MISCERR, "URL-based FILTER configuration failed pattern validation." , "loadLayer()");
            freeExpression(&(layer->filter));
            return(-1);
          }
        }
        break;
      case(FILTERITEM):
        if(getString(&layer->filteritem) == MS_FAILURE) return(-1); /* getString() cleans up previously allocated string */
        if(msyysource == MS_URL_TOKENS) {
          if(msValidateParameter(layer->filteritem, msLookupHashTable(&(layer->validation), "filteritem"), msLookupHashTable(&(map->web.validation), "filteritem"), NULL, NULL) != MS_SUCCESS) {
            msSetError(MS_MISCERR, "URL-based FILTERITEM configuration failed pattern validation." , "loadLayer()");
            msFree(layer->filteritem);
            layer->filteritem=NULL;
            return(-1);
          }
        }
        break;
      case(FOOTER):
        if(getString(&layer->footer) == MS_FAILURE) return(-1); /* getString() cleans up previously allocated string */
        if(msyysource == MS_URL_TOKENS) {
          if(msValidateParameter(layer->footer, msLookupHashTable(&(layer->validation), "footer"), msLookupHashTable(&(map->web.validation), "footer"), map->templatepattern, NULL) != MS_SUCCESS) {
            msSetError(MS_MISCERR, "URL-based FOOTER configuration failed pattern validation." , "loadLayer()");
            msFree(layer->footer);
            layer->footer=NULL;
            return(-1);
          }
        }
        break;
      case(GRID):
        layer->connectiontype = MS_GRATICULE;
        layer->layerinfo = (void *) malloc(sizeof(graticuleObj));
        MS_CHECK_ALLOC(layer->layerinfo, sizeof(graticuleObj), -1);

        initGrid((graticuleObj *) layer->layerinfo);
        loadGrid(layer);
        break;
      case(GROUP):
        if(getString(&layer->group) == MS_FAILURE) return(-1); /* getString() cleans up previously allocated string */
        if(msyysource == MS_URL_TOKENS) {
          if(msValidateParameter(layer->group, msLookupHashTable(&(layer->validation), "group"), msLookupHashTable(&(map->web.validation), "group"), NULL, NULL) != MS_SUCCESS) {
            msSetError(MS_MISCERR, "URL-based GROUP configuration failed pattern validation." , "loadLayer()");
            msFree(layer->group);
            layer->group=NULL;
            return(-1);
          }
        }
        break;
      case(GEOMTRANSFORM): {
        int s;
        if((s = getSymbol(1, MS_EXPRESSION)) == -1) return(MS_FAILURE);
        /* handle expression case here for the moment */
        msFree(layer->_geomtransform.string);
        layer->_geomtransform.string = msStrdup(msyystring_buffer);
        layer->_geomtransform.type = MS_GEOMTRANSFORM_EXPRESSION;
      }
      break;
      case(HEADER):
        if(getString(&layer->header) == MS_FAILURE) return(-1); /* getString() cleans up previously allocated string */
        if(msyysource == MS_URL_TOKENS) {
          if(msValidateParameter(layer->header, msLookupHashTable(&(layer->validation), "header"), msLookupHashTable(&(map->web.validation), "header"), map->templatepattern, NULL) != MS_SUCCESS) {
            msSetError(MS_MISCERR, "URL-based HEADER configuration failed pattern validation." , "loadLayer()");
            msFree(layer->header);
            layer->header=NULL;
            return(-1);
          }
        }
        break;
      case(JOIN):
        if(layer->numjoins == MS_MAXJOINS) { /* no room */
          msSetError(MS_IDENTERR, "Maximum number of joins reached.", "loadLayer()");
          return(-1);
        }

        if(loadJoin(&(layer->joins[layer->numjoins])) == -1) return(-1);
        layer->numjoins++;
        break;
      case(LABELCACHE):
        if((layer->labelcache = getSymbol(2, MS_ON, MS_OFF)) == -1) return(-1);
        break;
      case(LABELITEM):
        if(getString(&layer->labelitem) == MS_FAILURE) return(-1); /* getString() cleans up previously allocated string */
        if(msyysource == MS_URL_TOKENS) {
          if(msValidateParameter(layer->labelitem, msLookupHashTable(&(layer->validation), "labelitem"), msLookupHashTable(&(map->web.validation), "labelitem"), NULL, NULL) != MS_SUCCESS) {
            msSetError(MS_MISCERR, "URL-based LABELITEM configuration failed pattern validation." , "loadLayer()");
            msFree(layer->labelitem);
            layer->labelitem=NULL;
            return(-1);
          }
        }
        break;
      case(LABELMAXSCALE):
      case(LABELMAXSCALEDENOM):
        if(getDouble(&(layer->labelmaxscaledenom)) == -1) return(-1);
        break;
      case(LABELMINSCALE):
      case(LABELMINSCALEDENOM):
        if(getDouble(&(layer->labelminscaledenom)) == -1) return(-1);
        break;
      case(LABELREQUIRES):
        if(getString(&layer->labelrequires) == MS_FAILURE) return(-1); /* getString() cleans up previously allocated string */
        if(msyysource == MS_URL_TOKENS) {
          if(msValidateParameter(layer->labelrequires, msLookupHashTable(&(layer->validation), "labelrequires"), msLookupHashTable(&(map->web.validation), "labelrequires"), NULL, NULL) != MS_SUCCESS) {
            msSetError(MS_MISCERR, "URL-based LABELREQUIRES configuration failed pattern validation." , "loadLayer()");
            msFree(layer->labelrequires);
            layer->labelrequires=NULL;
            return(-1);
          }
        }
        break;
      case(LAYER):
        break; /* for string loads */
      case(MASK):
        if(getString(&layer->mask) == MS_FAILURE) return(-1); /* getString() cleans up previously allocated string */
        if(msyysource == MS_URL_TOKENS) {
          if(msValidateParameter(layer->mask, msLookupHashTable(&(layer->validation), "mask"), msLookupHashTable(&(map->web.validation), "mask"), NULL, NULL) != MS_SUCCESS) {
            msSetError(MS_MISCERR, "URL-based MASK configuration failed pattern validation." , "loadLayer()");
            msFree(layer->mask);
            layer->mask=NULL;
            return(-1);
          }
        }
        break;
      case(MAXFEATURES):
        if(getInteger(&(layer->maxfeatures)) == -1) return(-1);
        break;
      case(MAXSCALE):
      case(MAXSCALEDENOM):
        if(getDouble(&(layer->maxscaledenom)) == -1) return(-1);
        break;
      case(MAXGEOWIDTH):
        if(getDouble(&(layer->maxgeowidth)) == -1) return(-1);
        break;
      case(METADATA):
        if(loadHashTable(&(layer->metadata)) != MS_SUCCESS) return(-1);
        break;
      case(MINSCALE):
      case(MINSCALEDENOM):
        if(getDouble(&(layer->minscaledenom)) == -1) return(-1);
        break;
      case(MINGEOWIDTH):
        if(getDouble(&(layer->mingeowidth)) == -1) return(-1);
        break;
      case(MINFEATURESIZE):
        if(getInteger(&(layer->minfeaturesize)) == -1) return(-1);
        break;
      case(NAME):
        if(getString(&layer->name) == MS_FAILURE) return(-1);
        break;
      case(OFFSITE):
        if(loadColor(&(layer->offsite), NULL) != MS_SUCCESS) return(-1);
        break;
      case(OPACITY):
      case(TRANSPARENCY): /* keyword supported for mapfile backwards compatability */
        if (getIntegerOrSymbol(&(layer->opacity), 1, MS_GD_ALPHA) == -1)
          return(-1);
        break;
      case(MS_PLUGIN): {
        int rv;
        if(getString(&layer->plugin_library_original) == MS_FAILURE) return(-1);
        rv = msBuildPluginLibraryPath(&layer->plugin_library,
                                      layer->plugin_library_original,
                                      map);
        if (rv == MS_FAILURE) return(-1);
      }
      break;
      case(PROCESSING): {
        /* NOTE: processing array maintained as size+1 with NULL terminator.
                 This ensure that CSL (GDAL string list) functions can be
                 used on the list for easy processing. */
        char *value=NULL;
        if(getString(&value) == MS_FAILURE) return(-1);
        if(msyysource == MS_URL_TOKENS) {
          if(msValidateParameter(value, msLookupHashTable(&(layer->validation), "processing"), msLookupHashTable(&(map->web.validation), "processing"), NULL, NULL) != MS_SUCCESS) {
            msSetError(MS_MISCERR, "URL-based PROCESSING configuration failed pattern validation." , "loadLayer()");
            free(value);
            value=NULL;
            return(-1);
          }
        }
        msLayerAddProcessing( layer, value );
        free(value);
        value=NULL;
      }
      break;
      case(POSTLABELCACHE):
        if((layer->postlabelcache = getSymbol(2, MS_TRUE, MS_FALSE)) == -1) return(-1);
        if(layer->postlabelcache)
          layer->labelcache = MS_OFF;
        break;
      case(PROJECTION):
        if(loadProjection(&(layer->projection)) == -1) return(-1);
        layer->project = MS_TRUE;
        break;
      case(REQUIRES):
        if(getString(&layer->requires) == MS_FAILURE) return(-1); /* getString() cleans up previously allocated string */
        if(msyysource == MS_URL_TOKENS) {
          if(msValidateParameter(layer->requires, msLookupHashTable(&(layer->validation), "requires"), msLookupHashTable(&(map->web.validation), "requires"), NULL, NULL) != MS_SUCCESS) {
            msSetError(MS_MISCERR, "URL-based REQUIRES configuration failed pattern validation." , "loadLayer()");
            msFree(layer->requires);
            layer->requires=NULL;
            return(-1);
          }
        }
        break;
      case(SCALETOKEN):
        if (msGrowLayerScaletokens(layer) == NULL)
          return(-1);
        initScaleToken(&layer->scaletokens[layer->numscaletokens]);
        if(loadScaletoken(&layer->scaletokens[layer->numscaletokens], layer) == -1) return(-1);
        layer->numscaletokens++;
        break;
      case(SIZEUNITS):
        if((layer->sizeunits = getSymbol(8, MS_INCHES,MS_FEET,MS_MILES,MS_METERS,MS_KILOMETERS,MS_NAUTICALMILES,MS_DD,MS_PIXELS)) == -1) return(-1);
        break;
      case(STATUS):
        if((layer->status = getSymbol(3, MS_ON,MS_OFF,MS_DEFAULT)) == -1) return(-1);
        break;
      case(STYLEITEM):
        if(getString(&layer->styleitem) == MS_FAILURE) return(-1); /* getString() cleans up previously allocated string */
        if(msyysource == MS_URL_TOKENS) {
          if(msValidateParameter(layer->styleitem, msLookupHashTable(&(layer->validation), "styleitem"), msLookupHashTable(&(map->web.validation), "styleitem"), NULL, NULL) != MS_SUCCESS) {
            msSetError(MS_MISCERR, "URL-based STYLEITEM configuration failed pattern validation." , "loadLayer()");
            msFree(layer->styleitem);
            layer->styleitem=NULL;
            return(-1);
          }
        }
        break;
      case(SYMBOLSCALE):
      case(SYMBOLSCALEDENOM):
        if(getDouble(&(layer->symbolscaledenom)) == -1) return(-1);
        break;
      case(TEMPLATE):
        if(getString(&layer->template) == MS_FAILURE) return(-1); /* getString() cleans up previously allocated string */
        if(msyysource == MS_URL_TOKENS) {
          if(msValidateParameter(layer->template, msLookupHashTable(&(layer->validation), "template"), msLookupHashTable(&(map->web.validation), "template"), map->templatepattern, NULL) != MS_SUCCESS) {
            msSetError(MS_MISCERR, "URL-based TEMPLATE configuration failed pattern validation." , "loadLayer()");
            msFree(layer->template);
            layer->template=NULL;
            return(-1);
          }
        }
        break;
      case(TILEINDEX):
        if(getString(&layer->tileindex) == MS_FAILURE) return(-1); /* getString() cleans up previously allocated string */
        if(msyysource == MS_URL_TOKENS) {
          if(msValidateParameter(layer->tileindex, msLookupHashTable(&(layer->validation), "tileindex"), msLookupHashTable(&(map->web.validation), "tileindex"), NULL, NULL) != MS_SUCCESS) {
            msSetError(MS_MISCERR, "URL-based TILEINDEX configuration failed pattern validation." , "loadLayer()");
            msFree(layer->tileindex);
            layer->tileindex=NULL;
            return(-1);
          }
        }
        break;
      case(TILEITEM):
        if(getString(&layer->tileitem) == MS_FAILURE) return(-1); /* getString() cleans up previously allocated string */
        if(msyysource == MS_URL_TOKENS) {
          if(msValidateParameter(layer->tileitem, msLookupHashTable(&(layer->validation), "tileitem"), msLookupHashTable(&(map->web.validation), "tileitem"), NULL, NULL) != MS_SUCCESS) {
            msSetError(MS_MISCERR, "URL-based TILEITEM configuration failed pattern validation." , "loadLayer()");
            msFree(layer->tileitem);
            layer->tileitem=NULL;
            return(-1);
          }
        }
        break;
      case(TOLERANCE):
        if(getDouble(&(layer->tolerance)) == -1) return(-1);
        break;
      case(TOLERANCEUNITS):
        if((layer->toleranceunits = getSymbol(8, MS_INCHES,MS_FEET,MS_MILES,MS_METERS,MS_KILOMETERS,MS_NAUTICALMILES,MS_DD,MS_PIXELS)) == -1) return(-1);
        break;
      case(TRANSFORM):
        if((layer->transform = getSymbol(11, MS_TRUE,MS_FALSE, MS_UL,MS_UC,MS_UR,MS_CL,MS_CC,MS_CR,MS_LL,MS_LC,MS_LR)) == -1) return(-1);
        break;
      case(TYPE):
        if((layer->type = getSymbol(9, MS_LAYER_POINT,MS_LAYER_LINE,MS_LAYER_RASTER,MS_LAYER_POLYGON,MS_LAYER_ANNOTATION,MS_LAYER_QUERY,MS_LAYER_CIRCLE,MS_LAYER_CHART,TILEINDEX)) == -1) return(-1);
        if(layer->type == TILEINDEX) layer->type = MS_LAYER_TILEINDEX; /* TILEINDEX is also a parameter */
        break;
      case(UNITS):
        if((layer->units = getSymbol(9, MS_INCHES,MS_FEET,MS_MILES,MS_METERS,MS_KILOMETERS,MS_NAUTICALMILES,MS_DD,MS_PIXELS,MS_PERCENTAGES)) == -1) return(-1);
        break;
      case(VALIDATION):
        if(loadHashTable(&(layer->validation)) != MS_SUCCESS) return(-1);
        break;
      default:
        if(strlen(msyystring_buffer) > 0) {
          msSetError(MS_IDENTERR, "Parsing error near (%s):(line %d)", "loadLayer()", msyystring_buffer, msyylineno);
          return(-1);
        } else {
          return(0); /* end of a string, not an error */
        }
    }
  } /* next token */
}

int msUpdateLayerFromString(layerObj *layer, char *string, int url_string)
{
  int i;

  if(!layer || !string) return MS_FAILURE;

  msAcquireLock( TLOCK_PARSER );

  if(url_string)
    msyystate = MS_TOKENIZE_URL_STRING;
  else
    msyystate = MS_TOKENIZE_STRING;
  msyystring = string;
  msyylex(); /* sets things up, but doesn't process any tokens */

  msyylineno = 1; /* start at line 1 */

  if(loadLayer(layer, layer->map) == -1) {
    msReleaseLock( TLOCK_PARSER );
    return MS_FAILURE; /* parse error */;
  }
  msReleaseLock( TLOCK_PARSER );

  msyylex_destroy();

  /* step through classes to resolve symbol names */
  for(i=0; i<layer->numclasses; i++) {
    if(classResolveSymbolNames(layer->class[i]) != MS_SUCCESS) return MS_FAILURE;
  }

  return MS_SUCCESS;
}

static void writeLayer(FILE *stream, int indent, layerObj *layer)
{
  int i;
  featureListNodeObjPtr current=NULL;

  if(layer->status == MS_DELETE)
    return;

  indent++;
  writeBlockBegin(stream, indent, "LAYER");
  /* bindvals */
  /* class - see below */
  writeString(stream, indent, "CLASSGROUP", NULL, layer->classgroup);
  writeString(stream, indent, "CLASSITEM", NULL, layer->classitem);
  writeCluster(stream, indent, &(layer->cluster));
  writeString(stream, indent, "CONNECTION", NULL, layer->connection);
<<<<<<< HEAD
  writeKeyword(stream, indent, "CONNECTIONTYPE", layer->connectiontype, 11, MS_SDE, "SDE", MS_OGR, "OGR", MS_POSTGIS, "POSTGIS", MS_WMS, "WMS", MS_ORACLESPATIAL, "ORACLESPATIAL", MS_WFS, "WFS", MS_GRATICULE, "GRATICULE", MS_PLUGIN, "PLUGIN", MS_UNION, "UNION", MS_UVRASTER, "UVRASTER", MS_CONTOUR, "CONTOUR");
=======
  writeKeyword(stream, indent, "CONNECTIONTYPE", layer->connectiontype, 9, MS_SDE, "SDE", MS_OGR, "OGR", MS_POSTGIS, "POSTGIS", MS_WMS, "WMS", MS_ORACLESPATIAL, "ORACLESPATIAL", MS_WFS, "WFS", MS_PLUGIN, "PLUGIN", MS_UNION, "UNION", MS_UVRASTER, "UVRASTER");
>>>>>>> aabaf45c
  writeString(stream, indent, "DATA", NULL, layer->data);
  writeNumber(stream, indent, "DEBUG", 0, layer->debug); /* is this right? see loadLayer() */
  writeExtent(stream, indent, "EXTENT", layer->extent);
  writeExpression(stream, indent, "FILTER", &(layer->filter));
  writeString(stream, indent, "FILTERITEM", NULL, layer->filteritem);
  writeString(stream, indent, "FOOTER", NULL, layer->footer);
  writeString(stream, indent, "GROUP", NULL, layer->group);

  if(layer->_geomtransform.type == MS_GEOMTRANSFORM_EXPRESSION) {
    writeIndent(stream, indent + 1);
    fprintf(stream, "GEOMTRANSFORM (%s)\n", layer->_geomtransform.string);
  }
  
  writeString(stream, indent, "HEADER", NULL, layer->header);
  /* join - see below */
  writeKeyword(stream, indent, "LABELCACHE", layer->labelcache, 1, MS_OFF, "OFF");
  writeString(stream, indent, "LABELITEM", NULL, layer->labelitem);
  writeNumber(stream, indent, "LABELMAXSCALEDENOM", -1, layer->labelmaxscaledenom);
  writeNumber(stream, indent, "LABELMINSCALEDENOM", -1, layer->labelminscaledenom);
  writeString(stream, indent, "LABELREQUIRES", NULL, layer->labelrequires);
  writeNumber(stream, indent, "MAXFEATURES", -1, layer->maxfeatures);
  writeNumber(stream, indent, "MAXGEOWIDTH", -1, layer->maxgeowidth);
  writeNumber(stream, indent, "MAXSCALEDENOM", -1, layer->maxscaledenom);
  writeString(stream, indent, "MASK", NULL, layer->mask);
  writeHashTable(stream, indent, "METADATA", &(layer->metadata));
  writeNumber(stream, indent, "MINGEOWIDTH", -1, layer->mingeowidth);
  writeNumber(stream, indent, "MINSCALEDENOM", -1, layer->minscaledenom);
  writeNumber(stream, indent, "MINFEATURESIZE", -1, layer->minfeaturesize);
  writeString(stream, indent, "NAME", NULL, layer->name);
  writeColor(stream, indent, "OFFSITE", NULL, &(layer->offsite));
  writeString(stream, indent, "PLUGIN", NULL, layer->plugin_library_original);
  writeKeyword(stream, indent, "POSTLABELCACHE", layer->postlabelcache, 1, MS_TRUE, "TRUE");
  for(i=0; i<layer->numprocessing; i++)
    writeString(stream, indent, "PROCESSING", NULL, layer->processing[i]);
  writeProjection(stream, indent, &(layer->projection));
  writeString(stream, indent, "REQUIRES", NULL, layer->requires);
  writeKeyword(stream, indent, "SIZEUNITS", layer->sizeunits, 7, MS_INCHES, "INCHES", MS_FEET ,"FEET", MS_MILES, "MILES", MS_METERS, "METERS", MS_KILOMETERS, "KILOMETERS", MS_NAUTICALMILES, "NAUTICALMILES", MS_DD, "DD");
  writeKeyword(stream, indent, "STATUS", layer->status, 3, MS_ON, "ON", MS_OFF, "OFF", MS_DEFAULT, "DEFAULT");
  writeString(stream, indent, "STYLEITEM", NULL, layer->styleitem);
  writeNumber(stream, indent, "SYMBOLSCALEDENOM", -1, layer->symbolscaledenom);
  writeString(stream, indent, "TEMPLATE", NULL, layer->template);
  writeString(stream, indent, "TILEINDEX", NULL, layer->tileindex);
  writeString(stream, indent, "TILEITEM", NULL, layer->tileitem);
  writeNumber(stream, indent, "TOLERANCE", -1, layer->tolerance);
  writeKeyword(stream, indent, "TOLERANCEUNITS", layer->toleranceunits, 7, MS_INCHES, "INCHES", MS_FEET ,"FEET", MS_MILES, "MILES", MS_METERS, "METERS", MS_KILOMETERS, "KILOMETERS", MS_NAUTICALMILES, "NAUTICALMILES", MS_DD, "DD");
  writeKeyword(stream, indent, "TRANSFORM", layer->transform, 10, MS_FALSE, "FALSE", MS_UL, "UL", MS_UC, "UC", MS_UR, "UR", MS_CL, "CL", MS_CC, "CC", MS_CR, "CR", MS_LL, "LL", MS_LC, "LC", MS_LR, "LR");
  writeNumberOrKeyword(stream, indent, "OPACITY", 100, layer->opacity, (int)layer->opacity, 1, MS_GD_ALPHA, "ALPHA");
  writeKeyword(stream, indent, "TYPE", layer->type, 9, MS_LAYER_POINT, "POINT", MS_LAYER_LINE, "LINE", MS_LAYER_POLYGON, "POLYGON", MS_LAYER_RASTER, "RASTER", MS_LAYER_ANNOTATION, "ANNOTATION", MS_LAYER_QUERY, "QUERY", MS_LAYER_CIRCLE, "CIRCLE", MS_LAYER_TILEINDEX, "TILEINDEX", MS_LAYER_CHART, "CHART");
  writeKeyword(stream, indent, "UNITS", layer->units, 9, MS_INCHES, "INCHES", MS_FEET ,"FEET", MS_MILES, "MILES", MS_METERS, "METERS", MS_KILOMETERS, "KILOMETERS", MS_NAUTICALMILES, "NAUTICALMILES", MS_DD, "DD", MS_PIXELS, "PIXELS", MS_PERCENTAGES, "PERCENTATGES");
  writeHashTable(stream, indent, "VALIDATION", &(layer->validation));

  /* write potentially multiply occuring objects last */
  for(i=0; i<layer->numscaletokens; i++)  writeScaleToken(stream, indent, &(layer->scaletokens[i]));
  for(i=0; i<layer->numjoins; i++)  writeJoin(stream, indent, &(layer->joins[i]));
  for(i=0; i<layer->numclasses; i++) writeClass(stream, indent, layer->class[i]);

  if( layer->layerinfo &&  layer->connectiontype == MS_GRATICULE)
    writeGrid(stream, indent, (graticuleObj *) layer->layerinfo);
  else {
    current = layer->features;
    while(current != NULL) {
      writeFeature(stream, indent, &(current->shape));
      current = current->next;
    }
  }

  writeBlockEnd(stream, indent, "LAYER");
  writeLineFeed(stream);
}

char* msWriteLayerToString(layerObj *layer)
{
  msIOContext  context;
  msIOBuffer buffer;

  context.label = NULL;
  context.write_channel = MS_TRUE;
  context.readWriteFunc = msIO_bufferWrite;
  context.cbData = &buffer;
  buffer.data = NULL;
  buffer.data_len = 0;
  buffer.data_offset = 0;

  msIO_installHandlers( NULL, &context, NULL );

  writeLayer(stdout, -1, layer);
  msIO_bufferWrite( &buffer, "", 1 );

  msIO_installHandlers( NULL, NULL, NULL );

  return buffer.data;
}

/*
** Initialize, load and free a referenceMapObj structure
*/
void initReferenceMap(referenceMapObj *ref)
{
  ref->height = ref->width = 0;
  ref->extent.minx = ref->extent.miny = ref->extent.maxx = ref->extent.maxy = -1.0;
  ref->image = NULL;
  MS_INIT_COLOR(ref->color, 255, 0, 0, 255);
  MS_INIT_COLOR(ref->outlinecolor, 0, 0, 0, 255);
  ref->status = MS_OFF;
  ref->marker = 0;
  ref->markername = NULL;
  ref->markersize = 0;
  ref->minboxsize = 3;
  ref->maxboxsize = 0;
  ref->map = NULL;
}

void freeReferenceMap(referenceMapObj *ref)
{
  msFree(ref->image);
  msFree(ref->markername);
}

int loadReferenceMap(referenceMapObj *ref, mapObj *map)
{
  int state;

  ref->map = (mapObj *)map;

  for(;;) {
    switch(msyylex()) {
      case(EOF):
        msSetError(MS_EOFERR, NULL, "loadReferenceMap()");
        return(-1);
      case(END):
        if(!ref->image) {
          msSetError(MS_MISCERR, "No image defined for the reference map.", "loadReferenceMap()");
          return(-1);
        }
        if(ref->width == 0 || ref->height == 0) {
          msSetError(MS_MISCERR, "No image size defined for the reference map.", "loadReferenceMap()");
          return(-1);
        }
        return(0);
        break;
      case(COLOR):
        if(loadColor(&(ref->color), NULL) != MS_SUCCESS) return(-1);
        break;
      case(EXTENT):
        if(getDouble(&(ref->extent.minx)) == -1) return(-1);
        if(getDouble(&(ref->extent.miny)) == -1) return(-1);
        if(getDouble(&(ref->extent.maxx)) == -1) return(-1);
        if(getDouble(&(ref->extent.maxy)) == -1) return(-1);
        if (!MS_VALID_EXTENT(ref->extent)) {
          msSetError(MS_MISCERR, "Given reference extent is invalid. Check that it " \
                     "is in the form: minx, miny, maxx, maxy", "loadReferenceMap()");
          return(-1);
        }
        break;
      case(IMAGE):
        if(getString(&ref->image) == MS_FAILURE) return(-1);
        break;
      case(OUTLINECOLOR):
        if(loadColor(&(ref->outlinecolor), NULL) != MS_SUCCESS) return(-1);
        break;
      case(SIZE):
        if(getInteger(&(ref->width)) == -1) return(-1);
        if(getInteger(&(ref->height)) == -1) return(-1);
        break;
      case(STATUS):
        if((ref->status = getSymbol(2, MS_ON,MS_OFF)) == -1) return(-1);
        break;
      case(MARKER):
        if((state = getSymbol(2, MS_NUMBER,MS_STRING)) == -1) return(-1);

        if(state == MS_NUMBER)
          ref->marker = (int) msyynumber;
        else {
          if (ref->markername != NULL)
            msFree(ref->markername);
          ref->markername = msStrdup(msyystring_buffer);
        }
        break;
      case(MARKERSIZE):
        if(getInteger(&(ref->markersize)) == -1) return(-1);
        break;
      case(MINBOXSIZE):
        if(getInteger(&(ref->minboxsize)) == -1) return(-1);
        break;
      case(MAXBOXSIZE):
        if(getInteger(&(ref->maxboxsize)) == -1) return(-1);
        break;
      case(REFERENCE):
        break; /* for string loads */
      default:
        if(strlen(msyystring_buffer) > 0) {
          msSetError(MS_IDENTERR, "Parsing error near (%s):(line %d)", "loadReferenceMap()", msyystring_buffer, msyylineno);
          return(-1);
        } else {
          return(0); /* end of a string, not an error */
        }
    }
  } /* next token */
}

int msUpdateReferenceMapFromString(referenceMapObj *ref, char *string, int url_string)
{
  if(!ref || !string) return MS_FAILURE;

  msAcquireLock( TLOCK_PARSER );

  if(url_string)
    msyystate = MS_TOKENIZE_URL_STRING;
  else
    msyystate = MS_TOKENIZE_STRING;
  msyystring = string;
  msyylex(); /* sets things up, but doesn't process any tokens */

  msyylineno = 1; /* start at line 1 */

  if(loadReferenceMap(ref, ref->map) == -1) {
    msReleaseLock( TLOCK_PARSER );
    return MS_FAILURE; /* parse error */;
  }
  msReleaseLock( TLOCK_PARSER );

  msyylex_destroy();
  return MS_SUCCESS;
}

static void writeReferenceMap(FILE *stream, int indent, referenceMapObj *ref)
{
  colorObj c;

  if(!ref->image) return;

  indent++;
  writeBlockBegin(stream, indent, "REFERENCE");
  MS_INIT_COLOR(c,255,0,0,255);
  writeColor(stream, indent, "COLOR", &c, &(ref->color));
  writeExtent(stream, indent, "EXTENT", ref->extent);
  writeString(stream, indent, "IMAGE", NULL, ref->image);
  MS_INIT_COLOR(c,0,0,0,255);
  writeColor(stream, indent, "OUTLINECOLOR", &c, &(ref->outlinecolor));
  writeDimension(stream, indent, "SIZE", ref->width, ref->height, NULL, NULL);
  writeKeyword(stream, indent, "STATUS", ref->status, 2, MS_ON, "ON", MS_OFF, "OFF");
  writeNumberOrString(stream, indent, "MARKER", 0, ref->marker, ref->markername);
  writeNumber(stream, indent, "MARKERSIZE", -1, ref->markersize);
  writeNumber(stream, indent, "MAXBOXSIZE", -1, ref->maxboxsize);
  writeNumber(stream, indent, "MINBOXSIZE", -1, ref->minboxsize);
  writeBlockEnd(stream, indent, "REFERENCE");
  writeLineFeed(stream);
}

char* msWriteReferenceMapToString(referenceMapObj *ref)
{
  msIOContext  context;
  msIOBuffer buffer;

  context.label = NULL;
  context.write_channel = MS_TRUE;
  context.readWriteFunc = msIO_bufferWrite;
  context.cbData = &buffer;
  buffer.data = NULL;
  buffer.data_len = 0;
  buffer.data_offset = 0;

  msIO_installHandlers( NULL, &context, NULL );

  writeReferenceMap(stdout, -1, ref);
  msIO_bufferWrite( &buffer, "", 1 );

  msIO_installHandlers( NULL, NULL, NULL );

  return buffer.data;
}

#define MAX_FORMATOPTIONS 100

static int loadOutputFormat(mapObj *map)
{
  char *name = NULL;
  char *mimetype = NULL;
  char *driver = NULL;
  char *extension = NULL;
  int imagemode = MS_NOOVERRIDE;
  int transparent = MS_NOOVERRIDE;
  char *formatoptions[MAX_FORMATOPTIONS];
  int  numformatoptions = 0;
  char *value = NULL;

  for(;;) {
    switch(msyylex()) {
      case(EOF):
        msSetError(MS_EOFERR, NULL, "loadOutputFormat()");
        return(-1);

      case(END): {
        outputFormatObj *format;

        if( driver == NULL ) {
          msSetError(MS_MISCERR,
                     "OUTPUTFORMAT clause lacks DRIVER keyword near (%s):(%d)",
                     "loadOutputFormat()",
                     msyystring_buffer, msyylineno );
          return -1;
        }

        format = msCreateDefaultOutputFormat( map, driver, name );
        msFree( name );
        name = NULL;
        if( format == NULL ) {
          msSetError(MS_MISCERR,
                     "OUTPUTFORMAT clause references driver %s, but this driver isn't configured.",
                     "loadOutputFormat()", driver );
          return -1;
        }
        msFree( driver );

        if( transparent != MS_NOOVERRIDE )
          format->transparent = transparent;
        if( extension != NULL ) {
          msFree( format->extension );
          format->extension = extension;
        }
        if( mimetype != NULL ) {
          msFree( format->mimetype );
          format->mimetype = mimetype;
        }
        if( imagemode != MS_NOOVERRIDE ) {
#ifndef USE_GD
          /* don't override a GD format if GD isn't configured in */
          if(imagemode != MS_IMAGEMODE_PC256)
#endif
            format->imagemode = imagemode;

          if( transparent == MS_NOOVERRIDE ) {
            if( imagemode == MS_IMAGEMODE_RGB  )
              format->transparent = MS_FALSE;
            else if( imagemode == MS_IMAGEMODE_RGBA  )
              format->transparent = MS_TRUE;
          }
          if( format->imagemode == MS_IMAGEMODE_INT16
              || format->imagemode == MS_IMAGEMODE_FLOAT32
              || format->imagemode == MS_IMAGEMODE_BYTE )
            format->renderer = MS_RENDER_WITH_RAWDATA;
#ifdef USE_GD
          if( format->imagemode == MS_IMAGEMODE_PC256 )
            format->renderer = MS_RENDER_WITH_GD;
#endif
        }

        format->numformatoptions = numformatoptions;
        if( numformatoptions > 0 ) {
          format->formatoptions = (char **)
          msSmallMalloc(sizeof(char *)*numformatoptions );
          memcpy( format->formatoptions, formatoptions,
                  sizeof(char *)*numformatoptions );
        }

        format->inmapfile = MS_TRUE;

        msOutputFormatValidate( format, MS_FALSE );
        return(0);
      }
      case(NAME):
        msFree( name );
        if((name = getToken()) == NULL) return(-1);
        break;
      case(MIMETYPE):
        if(getString(&mimetype) == MS_FAILURE) return(-1);
        break;
      case(DRIVER): {
        int s;
        if((s = getSymbol(2, MS_STRING, TEMPLATE)) == -1) return -1; /* allow the template to be quoted or not in the mapfile */
        if(s == MS_STRING)
          driver = msStrdup(msyystring_buffer);
        else
          driver = msStrdup("TEMPLATE");
      }
      break;
      case(EXTENSION):
        if(getString(&extension) == MS_FAILURE) return(-1);
        if( extension[0] == '.' ) {
          char *temp = msStrdup(extension+1);
          free( extension );
          extension = temp;
        }
        break;
      case(FORMATOPTION):
        if(getString(&value) == MS_FAILURE) return(-1);
        if( numformatoptions < MAX_FORMATOPTIONS )
          formatoptions[numformatoptions++] = msStrdup(value);
        free(value);
        value=NULL;
        break;
      case(IMAGEMODE):
        value = getToken();
        if( strcasecmp(value,"PC256") == 0 )
          imagemode = MS_IMAGEMODE_PC256;
        else if( strcasecmp(value,"RGB") == 0 )
          imagemode = MS_IMAGEMODE_RGB;
        else if( strcasecmp(value,"RGBA") == 0)
          imagemode = MS_IMAGEMODE_RGBA;
        else if( strcasecmp(value,"INT16") == 0)
          imagemode = MS_IMAGEMODE_INT16;
        else if( strcasecmp(value,"FLOAT32") == 0)
          imagemode = MS_IMAGEMODE_FLOAT32;
        else if( strcasecmp(value,"BYTE") == 0)
          imagemode = MS_IMAGEMODE_BYTE;
        else if( strcasecmp(value,"FEATURE") == 0)
          imagemode = MS_IMAGEMODE_FEATURE;
        else {
          msSetError(MS_IDENTERR,
                     "Parsing error near (%s):(line %d), expected PC256, RGB, RGBA, FEATURE, BYTE, INT16, or FLOAT32 for IMAGEMODE.", "loadOutputFormat()",
                     msyystring_buffer, msyylineno);
          return -1;
        }
        free(value);
        value=NULL;
        break;
      case(TRANSPARENT):
        if((transparent = getSymbol(2, MS_ON,MS_OFF)) == -1) return(-1);
        break;
      default:
        msSetError(MS_IDENTERR, "Parsing error near (%s):(line %d)", "loadOutputFormat()",
                   msyystring_buffer, msyylineno);
        return(-1);
    }
  } /* next token */
}

/*
** utility function to write an output format structure to file
*/
static void writeOutputformatobject(FILE *stream, int indent, outputFormatObj *outputformat)
{
  int i = 0;
  if(!outputformat) return;

  indent++;
  writeBlockBegin(stream, indent, "OUTPUTFORMAT");
  writeString(stream, indent, "NAME", NULL, outputformat->name);
  writeString(stream, indent, "MIMETYPE", NULL, outputformat->mimetype);
  writeString(stream, indent, "DRIVER", NULL, outputformat->driver);
  writeString(stream, indent, "EXTENSION", NULL, outputformat->extension);
  writeKeyword(stream, indent, "IMAGEMODE", outputformat->imagemode, 7, MS_IMAGEMODE_PC256, "PC256", MS_IMAGEMODE_RGB, "RGB", MS_IMAGEMODE_RGBA, "RGBA", MS_IMAGEMODE_INT16, "INT16", MS_IMAGEMODE_FLOAT32, "FLOAT32", MS_IMAGEMODE_BYTE, "BYTE", MS_IMAGEMODE_FEATURE, "FEATURE");
  writeKeyword(stream, indent, "TRANSPARENT", outputformat->transparent, 2, MS_TRUE, "TRUE", MS_FALSE, "FALSE");
  for (i=0; i<outputformat->numformatoptions; i++)
    writeString(stream, indent, "FORMATOPTION", NULL, outputformat->formatoptions[i]);
  writeBlockEnd(stream, indent, "OUTPUTFORMAT");
  writeLineFeed(stream);
}


/*
** Write the output formats to file
*/
static void writeOutputformat(FILE *stream, int indent, mapObj *map)
{
  int i=0;
  if(!map->outputformat) return;

  writeOutputformatobject(stream, indent, map->outputformat);
  for(i=0; i<map->numoutputformats; i++) {
    if(map->outputformatlist[i]->inmapfile == MS_TRUE && strcmp(map->outputformatlist[i]->name, map->outputformat->name) != 0)
      writeOutputformatobject(stream, indent, map->outputformatlist[i]);
  }
}

/*
** Initialize, load and free a legendObj structure
*/
void initLegend(legendObj *legend)
{
  legend->height = legend->width = 0;
  MS_INIT_COLOR(legend->imagecolor, 255,255,255,255); /* white */
  MS_INIT_COLOR(legend->outlinecolor, -1,-1,-1,255);
  initLabel(&legend->label);
  legend->label.position = MS_XY; /* override */
  legend->keysizex = 20;
  legend->keysizey = 10;
  legend->keyspacingx = 5;
  legend->keyspacingy = 5;
  legend->status = MS_OFF;
  legend->transparent = MS_NOOVERRIDE;
  legend->interlace = MS_NOOVERRIDE;
  legend->position = MS_LL;
  legend->postlabelcache = MS_FALSE; /* draw with labels */
  legend->template = NULL;
  legend->map = NULL;
}

void freeLegend(legendObj *legend)
{
  if (legend->template)
    free(legend->template);
  freeLabel(&(legend->label));
}

int loadLegend(legendObj *legend, mapObj *map)
{
  legend->map = (mapObj *)map;

  for(;;) {
    switch(msyylex()) {
      case(EOF):
        msSetError(MS_EOFERR, NULL, "loadLegend()");
        return(-1);
      case(END):
        legend->label.position = MS_XY; /* overrides go here */
        return(0);
        break;
      case(IMAGECOLOR):
        if(loadColor(&(legend->imagecolor), NULL) != MS_SUCCESS) return(-1);
        break;
      case(INTERLACE):
        if((legend->interlace = getSymbol(2, MS_ON,MS_OFF)) == -1) return(-1);
        break;
      case(KEYSIZE):
        if(getInteger(&(legend->keysizex)) == -1) return(-1);
        if(getInteger(&(legend->keysizey)) == -1) return(-1);
        break;
      case(KEYSPACING):
        if(getInteger(&(legend->keyspacingx)) == -1) return(-1);
        if(getInteger(&(legend->keyspacingy)) == -1) return(-1);
        break;
      case(LABEL):
        if(loadLabel(&(legend->label)) == -1) return(-1);
        legend->label.angle = 0; /* force */
        break;
      case(LEGEND):
        break; /* for string loads */
      case(OUTLINECOLOR):
        if(loadColor(&(legend->outlinecolor), NULL) != MS_SUCCESS) return(-1);
        break;
      case(POSITION):
        if((legend->position = getSymbol(6, MS_UL,MS_UR,MS_LL,MS_LR,MS_UC,MS_LC)) == -1) return(-1);
        break;
      case(POSTLABELCACHE):
        if((legend->postlabelcache = getSymbol(2, MS_TRUE,MS_FALSE)) == -1) return(-1);
        break;
      case(STATUS):
        if((legend->status = getSymbol(3, MS_ON,MS_OFF,MS_EMBED)) == -1) return(-1);
        break;
      case(TRANSPARENT):
        if((legend->transparent = getSymbol(2, MS_ON,MS_OFF)) == -1) return(-1);
        break;
      case(TEMPLATE):
        if(getString(&legend->template) == MS_FAILURE) return(-1);
        break;
      default:
        if(strlen(msyystring_buffer) > 0) {
          msSetError(MS_IDENTERR, "Parsing error near (%s):(line %d)", "loadLegend()", msyystring_buffer, msyylineno);
          return(-1);
        } else {
          return(0); /* end of a string, not an error */
        }
    }
  } /* next token */
}

int msUpdateLegendFromString(legendObj *legend, char *string, int url_string)
{
  if(!legend || !string) return MS_FAILURE;

  msAcquireLock( TLOCK_PARSER );

  if(url_string)
    msyystate = MS_TOKENIZE_URL_STRING;
  else
    msyystate = MS_TOKENIZE_STRING;
  msyystring = string;
  msyylex(); /* sets things up, but doesn't process any tokens */

  msyylineno = 1; /* start at line 1 */

  if(loadLegend(legend, legend->map) == -1) {
    msReleaseLock( TLOCK_PARSER );
    return MS_FAILURE; /* parse error */;
  }
  msReleaseLock( TLOCK_PARSER );

  msyylex_destroy();
  return MS_SUCCESS;
}

static void writeLegend(FILE *stream, int indent, legendObj *legend)
{
  colorObj c;

  indent++;
  writeBlockBegin(stream, indent, "LEGEND");
  MS_INIT_COLOR(c,255,255,255,255);
  writeColor(stream, indent, "IMAGECOLOR", &c, &(legend->imagecolor));
  writeKeyword(stream, indent, "INTERLACE", legend->interlace, 2, MS_TRUE, "TRUE", MS_FALSE, "FALSE");
  writeDimension(stream, indent, "KEYSIZE", legend->keysizex, legend->keysizey, NULL, NULL);
  writeDimension(stream, indent, "KEYSPACING", legend->keyspacingx, legend->keyspacingy, NULL, NULL);
  writeLabel(stream, indent, &(legend->label));
  writeColor(stream, indent, "OUTLINECOLOR", NULL, &(legend->outlinecolor));
  if(legend->status == MS_EMBED) writeKeyword(stream, indent, "POSITION", legend->position, 6, MS_LL, "LL", MS_UL, "UL", MS_UR, "UR", MS_LR, "LR", MS_UC, "UC", MS_LC, "LC");
  writeKeyword(stream, indent, "POSTLABELCACHE", legend->postlabelcache, 1, MS_TRUE, "TRUE");
  writeKeyword(stream, indent, "STATUS", legend->status, 3, MS_ON, "ON", MS_OFF, "OFF", MS_EMBED, "EMBED");
  writeKeyword(stream, indent, "TRANSPARENT", legend->transparent, 2, MS_TRUE, "TRUE", MS_FALSE, "FALSE");
  writeString(stream, indent, "TEMPLATE", NULL, legend->template);
  writeBlockEnd(stream, indent, "LEGEND");
  writeLineFeed(stream);
}

char* msWriteLegendToString(legendObj *legend)
{
  msIOContext  context;
  msIOBuffer buffer;

  context.label = NULL;
  context.write_channel = MS_TRUE;
  context.readWriteFunc = msIO_bufferWrite;
  context.cbData = &buffer;
  buffer.data = NULL;
  buffer.data_len = 0;
  buffer.data_offset = 0;

  msIO_installHandlers( NULL, &context, NULL );

  writeLegend(stdout, -1, legend);
  msIO_bufferWrite( &buffer, "", 1 );

  msIO_installHandlers( NULL, NULL, NULL );

  return buffer.data;
}

/*
** Initialize, load and free a scalebarObj structure
*/
void initScalebar(scalebarObj *scalebar)
{
  MS_INIT_COLOR(scalebar->imagecolor, -1,-1,-1,255);
  scalebar->width = 200;
  scalebar->height = 3;
  scalebar->style = 0; /* only 2 styles at this point */
  scalebar->intervals = 4;
  initLabel(&scalebar->label);
  scalebar->label.position = MS_XY; /* override */
  MS_INIT_COLOR(scalebar->backgroundcolor, -1,-1,-1,255);  /* if not set, scalebar creation needs to set this to match the background color */
  MS_INIT_COLOR(scalebar->color, 0,0,0,255); /* default to black */
  MS_INIT_COLOR(scalebar->outlinecolor, -1,-1,-1,255);
  scalebar->units = MS_MILES;
  scalebar->status = MS_OFF;
  scalebar->position = MS_LL;
  scalebar->transparent = MS_NOOVERRIDE; /* no transparency */
  scalebar->interlace = MS_NOOVERRIDE;
  scalebar->postlabelcache = MS_FALSE; /* draw with labels */
  scalebar->align = MS_ALIGN_CENTER;
}

void freeScalebar(scalebarObj *scalebar)
{
  freeLabel(&(scalebar->label));
}

int loadScalebar(scalebarObj *scalebar)
{
  for(;;) {
    switch(msyylex()) {
      case(ALIGN):
        if((scalebar->align = getSymbol(3, MS_ALIGN_LEFT,MS_ALIGN_CENTER,MS_ALIGN_RIGHT)) == -1) return(-1);
        break;
      case(BACKGROUNDCOLOR):
        if(loadColor(&(scalebar->backgroundcolor), NULL) != MS_SUCCESS) return(-1);
        break;
      case(COLOR):
        if(loadColor(&(scalebar->color), NULL) != MS_SUCCESS) return(-1);
        break;
      case(EOF):
        msSetError(MS_EOFERR, NULL, "loadScalebar()");
        return(-1);
      case(END):
        return(0);
        break;
      case(IMAGECOLOR):
        if(loadColor(&(scalebar->imagecolor), NULL) != MS_SUCCESS) return(-1);
        break;
      case(INTERLACE):
        if((scalebar->interlace = getSymbol(2, MS_ON,MS_OFF)) == -1) return(-1);
        break;
      case(INTERVALS):
        if(getInteger(&(scalebar->intervals)) == -1) return(-1);
        break;
      case(LABEL):
        if(loadLabel(&(scalebar->label)) == -1) return(-1);
        scalebar->label.angle = 0;
        break;
      case(OUTLINECOLOR):
        if(loadColor(&(scalebar->outlinecolor), NULL) != MS_SUCCESS) return(-1);
        break;
      case(POSITION):
        if((scalebar->position = getSymbol(6, MS_UL,MS_UR,MS_LL,MS_LR,MS_UC,MS_LC)) == -1)
          return(-1);
        break;
      case(POSTLABELCACHE):
        if((scalebar->postlabelcache = getSymbol(2, MS_TRUE,MS_FALSE)) == -1) return(-1);
        break;
      case(SCALEBAR):
        break; /* for string loads */
      case(SIZE):
        if(getInteger(&(scalebar->width)) == -1) return(-1);
        if(getInteger(&(scalebar->height)) == -1) return(-1);
        break;
      case(STATUS):
        if((scalebar->status = getSymbol(3, MS_ON,MS_OFF,MS_EMBED)) == -1) return(-1);
        break;
      case(STYLE):
        if(getInteger(&(scalebar->style)) == -1) return(-1);
        break;
      case(TRANSPARENT):
        if((scalebar->transparent = getSymbol(2, MS_ON,MS_OFF)) == -1) return(-1);
        break;
      case(UNITS):
        if((scalebar->units = getSymbol(6, MS_INCHES,MS_FEET,MS_MILES,MS_METERS,MS_KILOMETERS,MS_NAUTICALMILES)) == -1) return(-1);
        break;
      default:
        if(strlen(msyystring_buffer) > 0) {
          msSetError(MS_IDENTERR, "Parsing error near (%s):(line %d)", "loadScalebar()", msyystring_buffer, msyylineno);
          return(-1);
        } else {
          return(0); /* end of a string, not an error */
        }
    }
  } /* next token */
}

int msUpdateScalebarFromString(scalebarObj *scalebar, char *string, int url_string)
{
  if(!scalebar || !string) return MS_FAILURE;

  msAcquireLock( TLOCK_PARSER );

  if(url_string)
    msyystate = MS_TOKENIZE_URL_STRING;
  else
    msyystate = MS_TOKENIZE_STRING;
  msyystring = string;
  msyylex(); /* sets things up, but doesn't process any tokens */

  msyylineno = 1; /* start at line 1 */

  if(loadScalebar(scalebar) == -1) {
    msReleaseLock( TLOCK_PARSER );
    return MS_FAILURE; /* parse error */;
  }
  msReleaseLock( TLOCK_PARSER );

  msyylex_destroy();
  return MS_SUCCESS;
}

static void writeScalebar(FILE *stream, int indent, scalebarObj *scalebar)
{
  colorObj c;

  indent++;
  writeBlockBegin(stream, indent, "SCALEBAR");
  writeKeyword(stream, indent, "ALIGN", scalebar->align, 2, MS_ALIGN_LEFT, "LEFT", MS_ALIGN_RIGHT, "RIGHT");
  writeColor(stream, indent, "BACKGROUNDCOLOR", NULL, &(scalebar->backgroundcolor));
  MS_INIT_COLOR(c,0,0,0,255);
  writeColor(stream, indent, "COLOR", &c, &(scalebar->color));
  writeColor(stream, indent, "IMAGECOLOR", NULL, &(scalebar->imagecolor));
  writeKeyword(stream, indent, "INTERLACE", scalebar->interlace, 2, MS_TRUE, "TRUE", MS_FALSE, "FALSE");
  writeNumber(stream, indent, "INTERVALS", -1, scalebar->intervals);
  writeLabel(stream, indent, &(scalebar->label));
  writeColor(stream, indent, "OUTLINECOLOR", NULL, &(scalebar->outlinecolor));
  if(scalebar->status == MS_EMBED) writeKeyword(stream, indent, "POSITION", scalebar->position, 6, MS_LL, "LL", MS_UL, "UL", MS_UR, "UR", MS_LR, "LR", MS_UC, "UC", MS_LC, "LC");
  writeKeyword(stream, indent, "POSTLABELCACHE", scalebar->postlabelcache, 1, MS_TRUE, "TRUE");
  writeDimension(stream, indent, "SIZE", scalebar->width, scalebar->height, NULL, NULL);
  writeKeyword(stream, indent, "STATUS", scalebar->status, 3, MS_ON, "ON", MS_OFF, "OFF", MS_EMBED, "EMBED");
  writeNumber(stream, indent, "STYLE", 0, scalebar->style);
  writeKeyword(stream, indent, "TRANSPARENT", scalebar->transparent, 2, MS_TRUE, "TRUE", MS_FALSE, "FALSE");
  writeKeyword(stream, indent, "UNITS", scalebar->units, 6, MS_INCHES, "INCHES", MS_FEET ,"FEET", MS_MILES, "MILES", MS_METERS, "METERS", MS_KILOMETERS, "KILOMETERS", MS_NAUTICALMILES, "NAUTICALMILES");
  writeBlockEnd(stream, indent, "SCALEBAR");
  writeLineFeed(stream);
}

char* msWriteScalebarToString(scalebarObj *scalebar)
{
  msIOContext  context;
  msIOBuffer buffer;

  context.label = NULL;
  context.write_channel = MS_TRUE;
  context.readWriteFunc = msIO_bufferWrite;
  context.cbData = &buffer;
  buffer.data = NULL;
  buffer.data_len = 0;
  buffer.data_offset = 0;

  msIO_installHandlers( NULL, &context, NULL );

  writeScalebar(stdout, -1, scalebar);
  msIO_bufferWrite( &buffer, "", 1 );

  msIO_installHandlers( NULL, NULL, NULL );

  return buffer.data;
}

/*
** Initialize a queryMapObj structure
*/
void initQueryMap(queryMapObj *querymap)
{
  querymap->width = querymap->height = -1;
  querymap->style = MS_HILITE;
  querymap->status = MS_OFF;
  MS_INIT_COLOR(querymap->color, 255,255,0,255); /* yellow */
}

int loadQueryMap(queryMapObj *querymap)
{
  for(;;) {
    switch(msyylex()) {
      case(QUERYMAP):
        break; /* for string loads */
      case(COLOR):
        loadColor(&(querymap->color), NULL);
        break;
      case(EOF):
        msSetError(MS_EOFERR, NULL, "loadQueryMap()");
        return(-1);
      case(END):
        return(0);
        break;
      case(SIZE):
        if(getInteger(&(querymap->width)) == -1) return(-1);
        if(getInteger(&(querymap->height)) == -1) return(-1);
        break;
      case(STATUS):
        if((querymap->status = getSymbol(2, MS_ON,MS_OFF)) == -1) return(-1);
        break;
      case(STYLE):
      case(TYPE):
        if((querymap->style = getSymbol(3, MS_NORMAL,MS_HILITE,MS_SELECTED)) == -1) return(-1);
        break;
      default:
        if(strlen(msyystring_buffer) > 0) {
          msSetError(MS_IDENTERR, "Parsing error near (%s):(line %d)", "loadQueryMap()", msyystring_buffer, msyylineno);
          return(-1);
        } else {
          return(0); /* end of a string, not an error */
        }
    }
  }
}

int msUpdateQueryMapFromString(queryMapObj *querymap, char *string, int url_string)
{
  if(!querymap || !string) return MS_FAILURE;

  msAcquireLock( TLOCK_PARSER );

  if(url_string)
    msyystate = MS_TOKENIZE_URL_STRING;
  else
    msyystate = MS_TOKENIZE_STRING;
  msyystring = string;
  msyylex(); /* sets things up, but doesn't process any tokens */

  msyylineno = 1; /* start at line 1 */

  if(loadQueryMap(querymap) == -1) {
    msReleaseLock( TLOCK_PARSER );
    return MS_FAILURE; /* parse error */;
  }
  msReleaseLock( TLOCK_PARSER );

  msyylex_destroy();
  return MS_SUCCESS;
}

static void writeQueryMap(FILE *stream, int indent, queryMapObj *querymap)
{
  colorObj c;

  indent++;
  writeBlockBegin(stream, indent, "QUERYMAP");
  MS_INIT_COLOR(c,255,255,0,255);
  writeColor(stream, indent, "COLOR",  &c, &(querymap->color));
  writeDimension(stream, indent, "SIZE", querymap->width, querymap->height, NULL, NULL);
  writeKeyword(stream, indent, "STATUS", querymap->status, 2, MS_ON, "ON", MS_OFF, "OFF");
  writeKeyword(stream, indent, "STYLE", querymap->style, 3, MS_NORMAL, "NORMAL", MS_HILITE, "HILITE", MS_SELECTED, "SELECTED");
  writeBlockEnd(stream, indent, "QUERYMAP");
  writeLineFeed(stream);
}

char* msWriteQueryMapToString(queryMapObj *querymap)
{
  msIOContext  context;
  msIOBuffer buffer;

  context.label = NULL;
  context.write_channel = MS_TRUE;
  context.readWriteFunc = msIO_bufferWrite;
  context.cbData = &buffer;
  buffer.data = NULL;
  buffer.data_len = 0;
  buffer.data_offset = 0;

  msIO_installHandlers( NULL, &context, NULL );

  writeQueryMap(stdout, -1, querymap);
  msIO_bufferWrite( &buffer, "", 1 );

  msIO_installHandlers( NULL, NULL, NULL );

  return buffer.data;
}

/*
** Initialize a webObj structure
*/
void initWeb(webObj *web)
{
  web->extent.minx = web->extent.miny = web->extent.maxx = web->extent.maxy = -1.0;
  web->template = NULL;
  web->header = web->footer = NULL;
  web->error =  web->empty = NULL;
  web->mintemplate = web->maxtemplate = NULL;
  web->minscaledenom = web->maxscaledenom = -1;
  web->log = NULL;
  web->imagepath = msStrdup("");
  web->temppath = NULL;
  web->imageurl = msStrdup("");

  initHashTable(&(web->metadata));
  initHashTable(&(web->validation));

  web->map = NULL;
  web->queryformat = msStrdup("text/html");
  web->legendformat = msStrdup("text/html");
  web->browseformat = msStrdup("text/html");
}

void freeWeb(webObj *web)
{
  msFree(web->template);
  msFree(web->header);
  msFree(web->footer);
  msFree(web->error);
  msFree(web->empty);
  msFree(web->maxtemplate);
  msFree(web->mintemplate);
  msFree(web->log);
  msFree(web->imagepath);
  msFree(web->temppath);
  msFree(web->imageurl);
  msFree(web->queryformat);
  msFree(web->legendformat);
  msFree(web->browseformat);
  if(&(web->metadata)) msFreeHashItems(&(web->metadata));
  if(&(web->validation)) msFreeHashItems(&(web->validation));
}

static void writeWeb(FILE *stream, int indent, webObj *web)
{
  indent++;
  writeBlockBegin(stream, indent, "WEB");
  writeString(stream, indent, "BROWSEFORMAT", "text/html", web->browseformat);
  writeString(stream, indent, "EMPTY", NULL, web->empty);
  writeString(stream, indent, "ERROR", NULL, web->error);
  writeExtent(stream, indent, "EXTENT", web->extent);
  writeString(stream, indent, "FOOTER", NULL, web->footer);
  writeString(stream, indent, "HEADER", NULL, web->header);
  writeString(stream, indent, "IMAGEPATH", "", web->imagepath);
  writeString(stream, indent, "TEMPPATH", NULL, web->temppath);
  writeString(stream, indent, "IMAGEURL", "", web->imageurl);
  writeString(stream, indent, "LEGENDFORMAT", "text/html", web->legendformat);
  writeString(stream, indent, "LOG", NULL, web->log);
  writeNumber(stream, indent, "MAXSCALEDENOM", -1, web->maxscaledenom);
  writeString(stream, indent, "MAXTEMPLATE", NULL, web->maxtemplate);
  writeHashTable(stream, indent, "METADATA", &(web->metadata));
  writeNumber(stream, indent, "MINSCALEDENOM", -1, web->minscaledenom);
  writeString(stream, indent, "MINTEMPLATE", NULL, web->mintemplate);
  writeString(stream, indent, "QUERYFORMAT", "text/html", web->queryformat);
  writeString(stream, indent, "TEMPLATE", NULL, web->template);
  writeHashTable(stream, indent, "VALIDATION", &(web->validation));
  writeBlockEnd(stream, indent, "WEB");
  writeLineFeed(stream);
}

char* msWriteWebToString(webObj *web)
{
  msIOContext  context;
  msIOBuffer buffer;

  context.label = NULL;
  context.write_channel = MS_TRUE;
  context.readWriteFunc = msIO_bufferWrite;
  context.cbData = &buffer;
  buffer.data = NULL;
  buffer.data_len = 0;
  buffer.data_offset = 0;

  msIO_installHandlers( NULL, &context, NULL );

  writeWeb(stdout, -1, web);
  msIO_bufferWrite( &buffer, "", 1 );

  msIO_installHandlers( NULL, NULL, NULL );

  return buffer.data;
}

int loadWeb(webObj *web, mapObj *map)
{
  web->map = (mapObj *)map;

  for(;;) {
    switch(msyylex()) {
      case(BROWSEFORMAT): /* change to use validation in 6.0 */
        free(web->browseformat);
        web->browseformat = NULL; /* there is a default */
        if(getString(&web->browseformat) == MS_FAILURE) return(-1);
        break;
      case(EMPTY):
        if(getString(&web->empty) == MS_FAILURE) return(-1);
        break;
      case(WEB):
        break; /* for string loads */
      case(EOF):
        msSetError(MS_EOFERR, NULL, "loadWeb()");
        return(-1);
      case(END):
        return(0);
        break;
      case(ERROR):
        if(getString(&web->error) == MS_FAILURE) return(-1);
        break;
      case(EXTENT):
        if(getDouble(&(web->extent.minx)) == -1) return(-1);
        if(getDouble(&(web->extent.miny)) == -1) return(-1);
        if(getDouble(&(web->extent.maxx)) == -1) return(-1);
        if(getDouble(&(web->extent.maxy)) == -1) return(-1);
        if (!MS_VALID_EXTENT(web->extent)) {
          msSetError(MS_MISCERR, "Given web extent is invalid. Check that it is in the form: minx, miny, maxx, maxy", "loadWeb()");
          return(-1);
        }
        break;
      case(FOOTER):
        if(getString(&web->footer) == MS_FAILURE) return(-1); /* getString() cleans up previously allocated string */
        if(msyysource == MS_URL_TOKENS) {
          if(msValidateParameter(web->footer, msLookupHashTable(&(web->validation), "footer"), map->templatepattern, NULL, NULL) != MS_SUCCESS) {
            msSetError(MS_MISCERR, "URL-based FOOTER configuration failed pattern validation." , "loadWeb()");
            msFree(web->footer);
            web->footer=NULL;
            return(-1);
          }
        }
        break;
      case(HEADER):
        if(getString(&web->header) == MS_FAILURE) return(-1); /* getString() cleans up previously allocated string */
        if(msyysource == MS_URL_TOKENS) {
          if(msValidateParameter(web->header, msLookupHashTable(&(web->validation), "header"), map->templatepattern, NULL, NULL) != MS_SUCCESS) {
            msSetError(MS_MISCERR, "URL-based HEADER configuration failed pattern validation." , "loadWeb()");
            msFree(web->header);
            web->header=NULL;
            return(-1);
          }
        }
        break;
      case(IMAGEPATH):
        if(getString(&web->imagepath) == MS_FAILURE) return(-1);
        break;
      case(TEMPPATH):
        if(getString(&web->temppath) == MS_FAILURE) return(-1);
        break;
      case(IMAGEURL):
        if(getString(&web->imageurl) == MS_FAILURE) return(-1);
        break;
      case(LEGENDFORMAT): /* change to use validation in 6.0 */
        free(web->legendformat);
        web->legendformat = NULL; /* there is a default */
        if(getString(&web->legendformat) == MS_FAILURE) return(-1);
        break;
      case(LOG):
        if(getString(&web->log) == MS_FAILURE) return(-1);
        break;
      case(MAXSCALE):
      case(MAXSCALEDENOM):
        if(getDouble(&web->maxscaledenom) == -1) return(-1);
        break;
      case(MAXTEMPLATE):
        if(getString(&web->maxtemplate) == MS_FAILURE) return(-1);
        break;
      case(METADATA):
        if(loadHashTable(&(web->metadata)) != MS_SUCCESS) return(-1);
        break;
      case(MINSCALE):
      case(MINSCALEDENOM):
        if(getDouble(&web->minscaledenom) == -1) return(-1);
        break;
      case(MINTEMPLATE):
        if(getString(&web->mintemplate) == MS_FAILURE) return(-1);
        break;
      case(QUERYFORMAT): /* change to use validation in 6.0 */
        free(web->queryformat);
        web->queryformat = NULL; /* there is a default */
        if(getString(&web->queryformat) == MS_FAILURE) return(-1);
        break;
      case(TEMPLATE):
        if(getString(&web->template) == MS_FAILURE) return(-1); /* getString() cleans up previously allocated string */
        if(msyysource == MS_URL_TOKENS) {
          if(msValidateParameter(web->template, msLookupHashTable(&(web->validation), "template"), map->templatepattern, NULL, NULL) != MS_SUCCESS) {
            msSetError(MS_MISCERR, "URL-based TEMPLATE configuration failed pattern validation." , "loadWeb()");
            msFree(web->template);
            web->template=NULL;
            return(-1);
          }
        }
        break;
      case(VALIDATION):
        if(loadHashTable(&(web->validation)) != MS_SUCCESS) return(-1);
        break;
      default:
        if(strlen(msyystring_buffer) > 0) {
          msSetError(MS_IDENTERR, "Parsing error near (%s):(line %d)", "loadWeb()", msyystring_buffer, msyylineno);
          return(-1);
        } else {
          return(0); /* end of a string, not an error */
        }
    }
  }
}

int msUpdateWebFromString(webObj *web, char *string, int url_string)
{
  if(!web || !string) return MS_FAILURE;

  msAcquireLock( TLOCK_PARSER );

  if(url_string)
    msyystate = MS_TOKENIZE_URL_STRING;
  else
    msyystate = MS_TOKENIZE_STRING;
  msyystring = string;
  msyylex(); /* sets things up, but doesn't process any tokens */

  msyylineno = 1; /* start at line 1 */

  if(loadWeb(web, web->map) == -1) {
    msReleaseLock( TLOCK_PARSER );
    return MS_FAILURE; /* parse error */;
  }
  msReleaseLock( TLOCK_PARSER );

  msyylex_destroy();
  return MS_SUCCESS;
}

/*
** Initialize, load and free a mapObj structure
**
** This really belongs in mapobject.c, but currently it also depends on
** lots of other init methods in this file.
*/
int initMap(mapObj *map)
{
  int i=0;
  MS_REFCNT_INIT(map);

  map->debug = (int)msGetGlobalDebugLevel();

  /* Set maxlayers = 0, layers[] and layerorder[] will be allocated as needed,
   * on the first call to msGrowMapLayers()
   */
  map->numlayers = 0;
  map->maxlayers = 0;
  map->layers = NULL;
  map->layerorder = NULL; /* used to modify the order in which the layers are drawn */

  map->status = MS_ON;
  map->name = msStrdup("MS");
  map->extent.minx = map->extent.miny = map->extent.maxx = map->extent.maxy = -1.0;

  map->scaledenom = -1.0;
  map->resolution = MS_DEFAULT_RESOLUTION; /* pixels per inch */
  map->defresolution = MS_DEFAULT_RESOLUTION; /* pixels per inch */

  map->height = map->width = -1;
  map->maxsize = MS_MAXIMAGESIZE_DEFAULT;

  map->gt.need_geotransform = MS_FALSE;
  map->gt.rotation_angle = 0.0;

  map->units = MS_METERS;
  map->cellsize = 0;
  map->shapepath = NULL;
  map->mappath = NULL;

  MS_INIT_COLOR(map->imagecolor, 255,255,255,255); /* white */

  map->numoutputformats = 0;
  map->outputformatlist = NULL;
  map->outputformat = NULL;

  /* map->configoptions = msCreateHashTable();; */
  initHashTable(&(map->configoptions));

  map->imagetype = NULL;

  map->palette.numcolors = 0;

  map->transparent = MS_NOOVERRIDE;
  map->interlace = MS_NOOVERRIDE;
  map->imagequality = MS_NOOVERRIDE;

  for(i=0; i<MS_MAX_LABEL_PRIORITY; i++) {
    map->labelcache.slots[i].labels = NULL; /* cache is initialize at draw time */
    map->labelcache.slots[i].cachesize = 0;
    map->labelcache.slots[i].numlabels = 0;
    map->labelcache.slots[i].markers = NULL;
    map->labelcache.slots[i].markercachesize = 0;
    map->labelcache.slots[i].nummarkers = 0;
  }
  map->labelcache.numlabels = 0;

  map->fontset.filename = NULL;
  map->fontset.numfonts = 0;

  /* map->fontset.fonts = NULL; */
  initHashTable(&(map->fontset.fonts));

  msInitSymbolSet(&map->symbolset);
  map->symbolset.fontset =  &(map->fontset);
  map->symbolset.map = map;

  initLegend(&map->legend);
  initScalebar(&map->scalebar);
  initWeb(&map->web);
  initReferenceMap(&map->reference);
  initQueryMap(&map->querymap);

#ifdef USE_PROJ
  if(msInitProjection(&(map->projection)) == -1)
    return(-1);
  if(msInitProjection(&(map->latlon)) == -1)
    return(-1);

  /* initialize a default "geographic" projection */
  map->latlon.numargs = 2;
  map->latlon.args[0] = msStrdup("proj=latlong");
  map->latlon.args[1] = msStrdup("ellps=WGS84"); /* probably want a different ellipsoid */
  if(msProcessProjection(&(map->latlon)) == -1) return(-1);
#endif

  map->templatepattern = map->datapattern = NULL;

  /* Encryption key information - see mapcrypto.c */
  map->encryption_key_loaded = MS_FALSE;

  msInitQuery(&(map->query));

  return(0);
}

/*
** Ensure there is at least one free entry in the layers and layerorder
** arrays of this mapObj. Grow the allocated layers/layerorder arrays if
** necessary and allocate a new layer for layers[numlayers] if there is
** not already one, setting its contents to all zero bytes (i.e. does not
** call initLayer() on it).
**
** This function is safe to use for the initial allocation of the layers[]
** and layerorder[] arrays as well (i.e. when maxlayers==0 and layers==NULL)
**
** Returns a reference to the new layerObj on success, NULL on error.
*/
layerObj *msGrowMapLayers( mapObj *map )
{
  /* Do we need to increase the size of layers/layerorder by
   * MS_LAYER_ALLOCSIZE?
   */
  if (map->numlayers == map->maxlayers) {
    layerObj **newLayersPtr;
    int *newLayerorderPtr;
    int i, newsize;

    newsize = map->maxlayers + MS_LAYER_ALLOCSIZE;

    /* Alloc/realloc layers */
    newLayersPtr = (layerObj**)realloc(map->layers,
                                       newsize*sizeof(layerObj*));
    MS_CHECK_ALLOC(newLayersPtr, newsize*sizeof(layerObj*), NULL);

    map->layers = newLayersPtr;

    /* Alloc/realloc layerorder */
    newLayerorderPtr = (int *)realloc(map->layerorder,
                                      newsize*sizeof(int));
    MS_CHECK_ALLOC(newLayerorderPtr, newsize*sizeof(int), NULL);

    map->layerorder = newLayerorderPtr;

    map->maxlayers = newsize;
    for(i=map->numlayers; i<map->maxlayers; i++) {
      map->layers[i] = NULL;
      map->layerorder[i] = 0;
    }
  }

  if (map->layers[map->numlayers]==NULL) {
    map->layers[map->numlayers]=(layerObj*)calloc(1,sizeof(layerObj));
    MS_CHECK_ALLOC(map->layers[map->numlayers], sizeof(layerObj), NULL);
  }

  return map->layers[map->numlayers];
}


int msFreeLabelCacheSlot(labelCacheSlotObj *cacheslot)
{
  int i, j;

  /* free the labels */
  if (cacheslot->labels) {
    for(i=0; i<cacheslot->numlabels; i++) {
      if (cacheslot->labels[i].labelpath)
        msFreeLabelPathObj(cacheslot->labels[i].labelpath);

      for(j=0; j<cacheslot->labels[i].numlabels; j++) freeLabel(&(cacheslot->labels[i].labels[j]));
      msFree(cacheslot->labels[i].labels);

      if(cacheslot->labels[i].poly) {
        msFreeShape(cacheslot->labels[i].poly); /* empties the shape */
        msFree(cacheslot->labels[i].poly); /* free's the pointer */
      }

      for(j=0; j<cacheslot->labels[i].numstyles; j++) freeStyle(&(cacheslot->labels[i].styles[j]));
      msFree(cacheslot->labels[i].styles);
      if(cacheslot->labels[i].leaderline) {
        msFree(cacheslot->labels[i].leaderline->point);
        msFree(cacheslot->labels[i].leaderline);
        msFree(cacheslot->labels[i].leaderbbox);
      }
    }
  }
  msFree(cacheslot->labels);
  cacheslot->labels = NULL;
  cacheslot->cachesize = 0;
  cacheslot->numlabels = 0;

  /* free the markers */
  if (cacheslot->markers) {
    for(i=0; i<cacheslot->nummarkers; i++) {
      msFreeShape(cacheslot->markers[i].poly);
      msFree(cacheslot->markers[i].poly);
    }
  }
  msFree(cacheslot->markers);
  cacheslot->markers = NULL;
  cacheslot->markercachesize = 0;
  cacheslot->nummarkers = 0;

  return(MS_SUCCESS);
}

int msFreeLabelCache(labelCacheObj *cache)
{
  int p;

  for(p=0; p<MS_MAX_LABEL_PRIORITY; p++) {
    if (msFreeLabelCacheSlot(&(cache->slots[p])) != MS_SUCCESS)
      return MS_FAILURE;
  }

  cache->numlabels = 0;

  return MS_SUCCESS;
}

int msInitLabelCacheSlot(labelCacheSlotObj *cacheslot)
{

  if(cacheslot->labels || cacheslot->markers)
    msFreeLabelCacheSlot(cacheslot);

  cacheslot->labels = (labelCacheMemberObj *)malloc(sizeof(labelCacheMemberObj)*MS_LABELCACHEINITSIZE);
  MS_CHECK_ALLOC(cacheslot->labels, sizeof(labelCacheMemberObj)*MS_LABELCACHEINITSIZE, MS_FAILURE);

  cacheslot->cachesize = MS_LABELCACHEINITSIZE;
  cacheslot->numlabels = 0;

  cacheslot->markers = (markerCacheMemberObj *)malloc(sizeof(markerCacheMemberObj)*MS_LABELCACHEINITSIZE);
  MS_CHECK_ALLOC(cacheslot->markers, sizeof(markerCacheMemberObj)*MS_LABELCACHEINITSIZE, MS_FAILURE);

  cacheslot->markercachesize = MS_LABELCACHEINITSIZE;
  cacheslot->nummarkers = 0;

  return(MS_SUCCESS);
}

int msInitLabelCache(labelCacheObj *cache)
{
  int p;

  for(p=0; p<MS_MAX_LABEL_PRIORITY; p++) {
    if (msInitLabelCacheSlot(&(cache->slots[p])) != MS_SUCCESS)
      return MS_FAILURE;
  }
  cache->numlabels = 0;
  cache->gutter = 0;

  return MS_SUCCESS;
}

static void writeMap(FILE *stream, int indent, mapObj *map)
{
  int i;
  colorObj c;

  writeBlockBegin(stream, indent, "MAP");
  writeHashTableInline(stream, indent, "CONFIG", &(map->configoptions));
  writeString(stream, indent, "DATAPATTERN", NULL, map->datapattern); /* depricated */
  writeNumber(stream, indent, "DEBUG", 0, map->debug);
  writeNumber(stream, indent, "DEFRESOLUTION", 72.0, map->defresolution);
  writeExtent(stream, indent, "EXTENT", map->extent);
  writeString(stream, indent, "FONTSET", NULL, map->fontset.filename);
  MS_INIT_COLOR(c,255,255,255,255);
  writeColor(stream, indent, "IMAGECOLOR", &c, &(map->imagecolor));
  writeString(stream, indent, "IMAGETYPE", NULL, map->imagetype);
  writeKeyword(stream, indent, "INTERLACE", map->interlace, 2, MS_TRUE, "TRUE", MS_FALSE, "FALSE");
  writeNumber(stream, indent, "MAXSIZE", MS_MAXIMAGESIZE_DEFAULT, map->maxsize);
  writeString(stream, indent, "NAME", NULL, map->name);
  writeNumber(stream, indent, "RESOLUTION", 72.0, map->resolution);
  writeString(stream, indent, "SHAPEPATH", NULL, map->shapepath);
  writeDimension(stream, indent, "SIZE", map->width, map->height, NULL, NULL);
  writeKeyword(stream, indent, "STATUS", map->status, 2, MS_ON, "ON", MS_OFF, "OFF");
  writeString(stream, indent, "SYMBOLSET", NULL, map->symbolset.filename);
  writeString(stream, indent, "TEMPLATEPATTERN", NULL, map->templatepattern); /* depricated */
  writeKeyword(stream, indent, "TRANSPARENT", map->transparent, 2, MS_TRUE, "TRUE", MS_FALSE, "FALSE");
  writeKeyword(stream, indent, "UNITS", map->units, 7, MS_INCHES, "INCHES", MS_FEET ,"FEET", MS_MILES, "MILES", MS_METERS, "METERS", MS_KILOMETERS, "KILOMETERS", MS_NAUTICALMILES, "NAUTICALMILES", MS_DD, "DD");
  writeLineFeed(stream);

  writeOutputformat(stream, indent, map);

  /* write symbol with INLINE tag in mapfile */
  for(i=0; i<map->symbolset.numsymbols; i++) {
    if(map->symbolset.symbol[i]->inmapfile) writeSymbol(map->symbolset.symbol[i], stream);
  }

  writeProjection(stream, indent, &(map->projection));

  writeLegend(stream, indent, &(map->legend));
  writeQueryMap(stream, indent, &(map->querymap));
  writeReferenceMap(stream, indent, &(map->reference));
  writeScalebar(stream, indent, &(map->scalebar));
  writeWeb(stream, indent, &(map->web));

  for(i=0; i<map->numlayers; i++)
    writeLayer(stream, indent, GET_LAYER(map, map->layerorder[i]));

  writeBlockEnd(stream, indent, "MAP");
}

char* msWriteMapToString(mapObj *map)
{
  msIOContext  context;
  msIOBuffer buffer;

  context.label = NULL;
  context.write_channel = MS_TRUE;
  context.readWriteFunc = msIO_bufferWrite;
  context.cbData = &buffer;
  buffer.data = NULL;
  buffer.data_len = 0;
  buffer.data_offset = 0;

  msIO_installHandlers( NULL, &context, NULL );

  writeMap(stdout, 0, map);
  msIO_bufferWrite( &buffer, "", 1 );

  msIO_installHandlers( NULL, NULL, NULL );

  return buffer.data;
}

int msSaveMap(mapObj *map, char *filename)
{
  FILE *stream;
  char szPath[MS_MAXPATHLEN];
  
  if(!map) {
    msSetError(MS_MISCERR, "Map is undefined.", "msSaveMap()");
    return(-1);
  }

  if(!filename) {
    msSetError(MS_MISCERR, "Filename is undefined.", "msSaveMap()");
    return(-1);
  }

  stream = fopen(msBuildPath(szPath, map->mappath, filename), "w");
  if(!stream) {
    msSetError(MS_IOERR, "(%s)", "msSaveMap()", filename);
    return(-1);
  }

  writeMap(stream, 0, map);
  fclose(stream);

  return(0);
}

static int loadMapInternal(mapObj *map)
{
  int foundMapToken=MS_FALSE;
  int token;

  for(;;) {

    token = msyylex();

    if(!foundMapToken && token != MAP) {
      msSetError(MS_IDENTERR, "First token must be MAP, this doesn't look like a mapfile.", "msLoadMap()");
      return(MS_FAILURE);
    }

    switch(token) {

      case(CONFIG): {
        char *key=NULL, *value=NULL;

        if( getString(&key) == MS_FAILURE )
          return MS_FAILURE;

        if( getString(&value) == MS_FAILURE ) {
          free(key);
          return MS_FAILURE;
        }

        if (msSetConfigOption( map, key, value ) == MS_FAILURE) {
          free(key);
          free(value);
          return MS_FAILURE;
        }

        free( key );
        free( value );
      }
      break;

      case(DATAPATTERN):
        if(getString(&map->datapattern) == MS_FAILURE) return MS_FAILURE;
        break;
      case(DEBUG):
        if((map->debug = getSymbol(3, MS_ON,MS_OFF, MS_NUMBER)) == -1) return MS_FAILURE;
        if(map->debug == MS_NUMBER) map->debug = (int) msyynumber;
        break;
      case(END):
        if(msyyin) {
          fclose(msyyin);
          msyyin = NULL;
        }

        /*** Make config options current ***/
        msApplyMapConfigOptions( map );

        /*** Compute rotated extent info if applicable ***/
        msMapComputeGeotransform( map );

        /*** OUTPUTFORMAT related setup ***/
        if( msPostMapParseOutputFormatSetup( map ) == MS_FAILURE )
          return MS_FAILURE;

        if(loadSymbolSet(&(map->symbolset), map) == -1) return MS_FAILURE;

        if (resolveSymbolNames(map) == MS_FAILURE) return MS_FAILURE;


        if(msLoadFontSet(&(map->fontset), map) == -1) return MS_FAILURE;

        return MS_SUCCESS;
        break;
      case(EOF):
        msSetError(MS_EOFERR, NULL, "msLoadMap()");
        return MS_FAILURE;
      case(EXTENT): {
        if(getDouble(&(map->extent.minx)) == -1) return MS_FAILURE;
        if(getDouble(&(map->extent.miny)) == -1) return MS_FAILURE;
        if(getDouble(&(map->extent.maxx)) == -1) return MS_FAILURE;
        if(getDouble(&(map->extent.maxy)) == -1) return MS_FAILURE;
        if (!MS_VALID_EXTENT(map->extent)) {
          msSetError(MS_MISCERR, "Given map extent is invalid. Check that it " \
                     "is in the form: minx, miny, maxx, maxy", "loadMapInternal()");
          return MS_FAILURE;
        }
      }
      break;
      case(ANGLE): {
        double rotation_angle;
        if(getDouble(&(rotation_angle)) == -1) return MS_FAILURE;
        msMapSetRotation( map, rotation_angle );
      }
      break;
      case(TEMPLATEPATTERN):
        if(getString(&map->templatepattern) == MS_FAILURE) return MS_FAILURE;
        break;
      case(FONTSET):
        if(getString(&map->fontset.filename) == MS_FAILURE) return MS_FAILURE;
        break;
      case(IMAGECOLOR):
        if(loadColor(&(map->imagecolor), NULL) != MS_SUCCESS) return MS_FAILURE;
        break;
      case(IMAGEQUALITY):
        if(getInteger(&(map->imagequality)) == -1) return MS_FAILURE;
        break;
      case(IMAGETYPE):
        map->imagetype = getToken();
        break;
      case(INTERLACE):
        if((map->interlace = getSymbol(2, MS_ON,MS_OFF)) == -1) return MS_FAILURE;
        break;
      case(LATLON):
        msFreeProjection(&map->latlon);
        if(loadProjection(&map->latlon) == -1) return MS_FAILURE;
        break;
      case(LAYER):
        if(msGrowMapLayers(map) == NULL)
          return MS_FAILURE;
        if(initLayer((GET_LAYER(map, map->numlayers)), map) == -1) return MS_FAILURE;
        if(loadLayer((GET_LAYER(map, map->numlayers)), map) == -1) return MS_FAILURE;
        GET_LAYER(map, map->numlayers)->index = map->numlayers; /* save the index */
        /* Update the layer order list with the layer's index. */
        map->layerorder[map->numlayers] = map->numlayers;
        map->numlayers++;
        break;
      case(OUTPUTFORMAT):
        if(loadOutputFormat(map) == -1) return MS_FAILURE;
        break;
      case(LEGEND):
        if(loadLegend(&(map->legend), map) == -1) return MS_FAILURE;
        break;
      case(MAP):
        foundMapToken = MS_TRUE;
        break;
      case(MAXSIZE):
        if(getInteger(&(map->maxsize)) == -1) return MS_FAILURE;
        break;
      case(NAME):
        free(map->name);
        map->name = NULL; /* erase default */
        if(getString(&map->name) == MS_FAILURE) return MS_FAILURE;
        break;
      case(PROJECTION):
        if(loadProjection(&map->projection) == -1) return MS_FAILURE;
        break;
      case(QUERYMAP):
        if(loadQueryMap(&(map->querymap)) == -1) return MS_FAILURE;
        break;
      case(REFERENCE):
        if(loadReferenceMap(&(map->reference), map) == -1) return MS_FAILURE;
        break;
      case(RESOLUTION):
        if(getDouble(&(map->resolution)) == -1) return MS_FAILURE;
        break;
      case(DEFRESOLUTION):
        if(getDouble(&(map->defresolution)) == -1) return MS_FAILURE;
        break;
      case(SCALE):
      case(SCALEDENOM):
        if(getDouble(&(map->scaledenom)) == -1) return MS_FAILURE;
        break;
      case(SCALEBAR):
        if(loadScalebar(&(map->scalebar)) == -1) return MS_FAILURE;
        break;
      case(SHAPEPATH):
        if(getString(&map->shapepath) == MS_FAILURE) return MS_FAILURE;
        break;
      case(SIZE):
        if(getInteger(&(map->width)) == -1) return MS_FAILURE;
        if(getInteger(&(map->height)) == -1) return MS_FAILURE;
        break;
      case(STATUS):
        if((map->status = getSymbol(2, MS_ON,MS_OFF)) == -1) return MS_FAILURE;
        break;
      case(SYMBOL):
        if(msGrowSymbolSet(&(map->symbolset)) == NULL)
          return MS_FAILURE;
        if((loadSymbol(map->symbolset.symbol[map->symbolset.numsymbols], map->mappath) == -1)) return MS_FAILURE;
        map->symbolset.symbol[map->symbolset.numsymbols]->inmapfile = MS_TRUE;
        map->symbolset.numsymbols++;
        break;
      case(SYMBOLSET):
        if(getString(&map->symbolset.filename) == MS_FAILURE) return MS_FAILURE;
        break;
      case(TRANSPARENT):
        if((map->transparent = getSymbol(2, MS_ON,MS_OFF)) == -1) return MS_FAILURE;
        break;
      case(UNITS):
        if((map->units = getSymbol(7, MS_INCHES,MS_FEET,MS_MILES,MS_METERS,MS_KILOMETERS,MS_NAUTICALMILES,MS_DD)) == -1) return MS_FAILURE;
        break;
      case(WEB):
        if(loadWeb(&(map->web), map) == -1) return MS_FAILURE;
        break;
      default:
        msSetError(MS_IDENTERR, "Parsing error near (%s):(line %d)", "msLoadMap()", msyystring_buffer, msyylineno);
        return MS_FAILURE;
    }
  } /* next token */
}

/*
** Sets up string-based mapfile loading and calls loadMapInternal to do the work.
*/
mapObj *msLoadMapFromString(char *buffer, char *new_mappath)
{
  mapObj *map;
  struct mstimeval starttime, endtime;
  char szPath[MS_MAXPATHLEN], szCWDPath[MS_MAXPATHLEN];
  char *mappath=NULL;
  int debuglevel;

  debuglevel = (int)msGetGlobalDebugLevel();

  if (debuglevel >= MS_DEBUGLEVEL_TUNING) {
    /* In debug mode, track time spent loading/parsing mapfile. */
    msGettimeofday(&starttime, NULL);
  }

  if(!buffer) {
    msSetError(MS_MISCERR, "No buffer to load.", "msLoadMapFromString()");
    return(NULL);
  }

  /*
  ** Allocate mapObj structure
  */
  map = (mapObj *)calloc(sizeof(mapObj),1);
  MS_CHECK_ALLOC(map, sizeof(mapObj), NULL);

  if(initMap(map) == -1) { /* initialize this map */
    msFree(map);
    return(NULL);
  }

  msAcquireLock( TLOCK_PARSER ); /* might need to move this lock a bit higher, yup (bug 2108) */

  msyystate = MS_TOKENIZE_STRING;
  msyystring = buffer;
  msyylex(); /* sets things up, but doesn't process any tokens */

  msyylineno = 1; /* start at line 1 (do lines mean anything here?) */

  /* If new_mappath is provided then use it, otherwise use the CWD */
  if(NULL == getcwd(szCWDPath, MS_MAXPATHLEN)) {
    msSetError(MS_MISCERR, "getcwd() returned a too long path", "msLoadMapFromString()");
    msFreeMap(map);
    msReleaseLock( TLOCK_PARSER );
  }
  if (new_mappath) {
    mappath = msStrdup(new_mappath);
    map->mappath = msStrdup(msBuildPath(szPath, szCWDPath, mappath));
  } else
    map->mappath = msStrdup(szCWDPath);

  msyybasepath = map->mappath; /* for INCLUDEs */

  if(loadMapInternal(map) != MS_SUCCESS) {
    msFreeMap(map);
    msReleaseLock( TLOCK_PARSER );
    if(mappath != NULL) free(mappath);
    return NULL;
  }

  if (mappath != NULL) free(mappath);
  msyylex_destroy();

  msReleaseLock( TLOCK_PARSER );

  if (debuglevel >= MS_DEBUGLEVEL_TUNING) {
    /* In debug mode, report time spent loading/parsing mapfile. */
    msGettimeofday(&endtime, NULL);
    msDebug("msLoadMap(): %.3fs\n",
            (endtime.tv_sec+endtime.tv_usec/1.0e6)-
            (starttime.tv_sec+starttime.tv_usec/1.0e6) );
  }

  if (resolveSymbolNames(map) == MS_FAILURE) return NULL;

  return map;
}

/*
** Sets up file-based mapfile loading and calls loadMapInternal to do the work.
*/
mapObj *msLoadMap(char *filename, char *new_mappath)
{
  mapObj *map;
  struct mstimeval starttime, endtime;
  char szPath[MS_MAXPATHLEN], szCWDPath[MS_MAXPATHLEN];
  int debuglevel;

  debuglevel = (int)msGetGlobalDebugLevel();

  if (debuglevel >= MS_DEBUGLEVEL_TUNING) {
    /* In debug mode, track time spent loading/parsing mapfile. */
    msGettimeofday(&starttime, NULL);
  }

  if(!filename) {
    msSetError(MS_MISCERR, "Filename is undefined.", "msLoadMap()");
    return(NULL);
  }

  if(getenv("MS_MAPFILE_PATTERN")) { /* user override */
    if(msEvalRegex(getenv("MS_MAPFILE_PATTERN"), filename) != MS_TRUE) {
      msSetError(MS_REGEXERR, "MS_MAPFILE_PATTERN validation failed." , "msLoadMap()");
      return(NULL);
    }
  } else { /* check the default */
    if(msEvalRegex(MS_DEFAULT_MAPFILE_PATTERN, filename) != MS_TRUE) {
      msSetError(MS_REGEXERR, "MS_DEFAULT_MAPFILE_PATTERN validation failed." , "msLoadMap()");
      return(NULL);
    }
  }

  /*
  ** Allocate mapObj structure
  */
  map = (mapObj *)calloc(sizeof(mapObj),1);
  MS_CHECK_ALLOC(map, sizeof(mapObj), NULL);

  if(initMap(map) == -1) { /* initialize this map */
    msFree(map);
    return(NULL);
  }

  msAcquireLock( TLOCK_PARSER );  /* Steve: might need to move this lock a bit higher; Umberto: done */

#ifdef USE_XMLMAPFILE
  /* If the mapfile is an xml mapfile, transform it */
  if ((getenv("MS_XMLMAPFILE_XSLT")) &&
      (msEvalRegex(MS_DEFAULT_XMLMAPFILE_PATTERN, filename) == MS_TRUE)) {

    msyyin = tmpfile();
    if (msyyin == NULL) {
      msSetError(MS_IOERR, "tmpfile() failed to create temporary file", "msLoadMap()");
      msReleaseLock( TLOCK_PARSER );
    }

    if (msTransformXmlMapfile(getenv("MS_XMLMAPFILE_XSLT"), filename, msyyin) != MS_SUCCESS) {
      fclose(msyyin);
      return NULL;
    }
    fseek ( msyyin , 0 , SEEK_SET );
  } else {
#endif
    if((msyyin = fopen(filename,"r")) == NULL) {
      msSetError(MS_IOERR, "(%s)", "msLoadMap()", filename);
      msReleaseLock( TLOCK_PARSER );
      return NULL;
    }
#ifdef USE_XMLMAPFILE
  }
#endif

  msyystate = MS_TOKENIZE_FILE;
  msyylex(); /* sets things up, but doesn't process any tokens */

  msyyrestart(msyyin); /* start at line begining, line 1 */
  msyylineno = 1;

  /* If new_mappath is provided then use it, otherwise use the location */
  /* of the mapfile as the default path */
  if(NULL == getcwd(szCWDPath, MS_MAXPATHLEN)) {
    msSetError(MS_MISCERR, "getcwd() returned a too long path", "msLoadMap()");
    msFreeMap(map);
    msReleaseLock( TLOCK_PARSER );
  }

  if (new_mappath)
    map->mappath = msStrdup(msBuildPath(szPath, szCWDPath, msStrdup(new_mappath)));
  else {
    char *path = msGetPath(filename);
    map->mappath = msStrdup(msBuildPath(szPath, szCWDPath, path));
    if( path ) free( path );
  }

  msyybasepath = map->mappath; /* for INCLUDEs */

  if(loadMapInternal(map) != MS_SUCCESS) {
    msFreeMap(map);
    msReleaseLock( TLOCK_PARSER );
    if( msyyin ) {
      fclose(msyyin);
      msyyin = NULL;
    }
    return NULL;
  }
  msReleaseLock( TLOCK_PARSER );

  if (debuglevel >= MS_DEBUGLEVEL_TUNING) {
    /* In debug mode, report time spent loading/parsing mapfile. */
    msGettimeofday(&endtime, NULL);
    msDebug("msLoadMap(): %.3fs\n",
            (endtime.tv_sec+endtime.tv_usec/1.0e6)-
            (starttime.tv_sec+starttime.tv_usec/1.0e6) );
  }

  return map;
}

/*
** Loads mapfile snippets via a URL (only via the CGI so don't worry about thread locks)
*/
int msUpdateMapFromURL(mapObj *map, char *variable, char *string)
{
  int i, j, k, s;
  errorObj *ms_error;

  /* make sure this configuration can be modified */
  if(msLookupHashTable(&(map->web.validation), "immutable"))
    return(MS_SUCCESS); /* fail silently */

  msyystate = MS_TOKENIZE_URL_VARIABLE; /* set lexer state and input to tokenize */
  msyystring = variable;
  msyylineno = 1;

  ms_error = msGetErrorObj();
  ms_error->code = MS_NOERR; /* init error code */

  switch(msyylex()) {
    case(MAP):
      switch(msyylex()) {
        case(CONFIG): {
          char *key=NULL, *value=NULL;
          if((getString(&key) != MS_FAILURE) && (getString(&value) != MS_FAILURE)) {
            msSetConfigOption( map, key, value );
            free( key );
            key=NULL;
            free( value );
            value=NULL;
          }
        }
        break;
        case(EXTENT):
          msyystate = MS_TOKENIZE_URL_STRING;
          msyystring = string;
          msyylex();

          if(getDouble(&(map->extent.minx)) == -1) break;
          if(getDouble(&(map->extent.miny)) == -1) break;
          if(getDouble(&(map->extent.maxx)) == -1) break;
          if(getDouble(&(map->extent.maxy)) == -1) break;
          if (!MS_VALID_EXTENT(map->extent)) {
            msSetError(MS_MISCERR, "Given map extent is invalid. Check that it is in the form: minx, miny, maxx, maxy", "msLoadMapParameterFromUrl()");
            break;
          }
          msMapComputeGeotransform( map );
          break;
        case(ANGLE): {
          double rotation_angle;
          msyystate = MS_TOKENIZE_URL_STRING;
          msyystring = string;
          msyylex();

          if(getDouble(&(rotation_angle)) == -1) break;
          msMapSetRotation( map, rotation_angle );
        }
        break;
        case(IMAGECOLOR):
          msyystate = MS_TOKENIZE_URL_STRING;
          msyystring = string;
          msyylex();

          if(loadColor(&(map->imagecolor), NULL) != MS_SUCCESS) break;
          break;
        case(IMAGETYPE):
          msyystate = MS_TOKENIZE_URL_STRING;
          msyystring = string;
          msyylex();

          /* TODO: should validate or does msPostMapParseOutputFormatSetup() do enough? */

          map->imagetype = getToken();
          msPostMapParseOutputFormatSetup( map );
          break;
        case(LAYER):
          if((s = getSymbol(2, MS_NUMBER, MS_STRING)) == -1) {
            return MS_FAILURE;
          }
          if(s == MS_STRING)
            i = msGetLayerIndex(map, msyystring_buffer);
          else
            i = (int) msyynumber;

          if(i>=map->numlayers || i<0) {
            msSetError(MS_MISCERR, "Layer to be modified not valid.", "msUpdateMapFromURL()");
            return MS_FAILURE;
          }

          /* make sure this layer can be modified */
          if(msLookupHashTable(&(GET_LAYER(map, i)->validation), "immutable"))
            return(MS_SUCCESS); /* fail silently */

          if(msyylex() == CLASS) {
            if((s = getSymbol(2, MS_NUMBER, MS_STRING)) == -1) return MS_FAILURE;
            if(s == MS_STRING)
              j = msGetClassIndex(GET_LAYER(map, i), msyystring_buffer);
            else
              j = (int) msyynumber;

            if(j>=GET_LAYER(map, i)->numclasses || j<0) {
              msSetError(MS_MISCERR, "Class to be modified not valid.", "msUpdateMapFromURL()");
              return MS_FAILURE;
            }

            /* make sure this class can be modified */
            if(msLookupHashTable(&(GET_LAYER(map, i)->class[j]->validation), "immutable"))
              return(MS_SUCCESS); /* fail silently */

            if(msyylex() == STYLE) {
              if(getInteger(&k) == -1) return MS_FAILURE;

              if(k>=GET_LAYER(map, i)->class[j]->numstyles || k<0) {
                msSetError(MS_MISCERR, "Style to be modified not valid.", "msUpdateMapFromURL()");
                return MS_FAILURE;
              }

              if(msUpdateStyleFromString((GET_LAYER(map, i))->class[j]->styles[k], string, MS_TRUE) != MS_SUCCESS) return MS_FAILURE;
            } else {
              if(msUpdateClassFromString((GET_LAYER(map, i))->class[j], string, MS_TRUE) != MS_SUCCESS) return MS_FAILURE;
            }
          } else {
            if(msUpdateLayerFromString((GET_LAYER(map, i)), string, MS_TRUE) != MS_SUCCESS) return MS_FAILURE;
          }

          /* make sure any symbol names for this layer have been resolved (bug #2700) */
          for(j=0; j<GET_LAYER(map, i)->numclasses; j++) {
            for(k=0; k<GET_LAYER(map, i)->class[j]->numstyles; k++) {
              if(GET_LAYER(map, i)->class[j]->styles[k]->symbolname && GET_LAYER(map, i)->class[j]->styles[k]->symbol == 0) {
                if((GET_LAYER(map, i)->class[j]->styles[k]->symbol =  msGetSymbolIndex(&(map->symbolset), GET_LAYER(map, i)->class[j]->styles[k]->symbolname, MS_TRUE)) == -1) {
                  msSetError(MS_MISCERR, "Undefined symbol \"%s\" in class %d, style %d of layer %s.", "msUpdateMapFromURL()", GET_LAYER(map, i)->class[j]->styles[k]->symbolname, j, k, GET_LAYER(map, i)->name);
                  return MS_FAILURE;
                }
              }
              if(!MS_IS_VALID_ARRAY_INDEX(GET_LAYER(map, i)->class[j]->styles[k]->symbol, map->symbolset.numsymbols)) {
                msSetError(MS_MISCERR, "Invalid symbol index in class %d, style %d of layer %s.", "msUpdateMapFromURL()", j, k, GET_LAYER(map, i)->name);
                return MS_FAILURE;
              }
            }
          }

          break;
        case(LEGEND):
          return msUpdateLegendFromString(&(map->legend), string, MS_TRUE);
        case(PROJECTION):
          msLoadProjectionString(&(map->projection), string);
          break;
        case(QUERYMAP):
          return msUpdateQueryMapFromString(&(map->querymap), string, MS_TRUE);
        case(REFERENCE):
          return msUpdateReferenceMapFromString(&(map->reference), string, MS_TRUE);
        case(RESOLUTION):
          msyystate = MS_TOKENIZE_URL_STRING;
          msyystring = string;
          msyylex();

          if(getDouble(&(map->resolution)) == -1) break;
          break;
        case(DEFRESOLUTION):
          msyystate = MS_TOKENIZE_URL_STRING;
          msyystring = string;
          msyylex();

          if(getDouble(&(map->defresolution)) == -1) break;
          break;
        case(SCALEBAR):
          return msUpdateScalebarFromString(&(map->scalebar), string, MS_TRUE);
        case(SIZE):
          msyystate = MS_TOKENIZE_URL_STRING;
          msyystring = string;
          msyylex();

          if(getInteger(&(map->width)) == -1) break;
          if(getInteger(&(map->height)) == -1) break;

          if(map->width > map->maxsize || map->height > map->maxsize || map->width < 0 || map->height < 0) {
            msSetError(MS_WEBERR, "Image size out of range.", "msUpdateMapFromURL()");
            break;
          }
          msMapComputeGeotransform( map );
          break;
        case(TRANSPARENT):
          msyystate = MS_TOKENIZE_URL_STRING;
          msyystring = string;
          msyylex();

          if((map->transparent = getSymbol(2, MS_ON,MS_OFF)) == -1) break;
          msPostMapParseOutputFormatSetup( map );
          break;
        case(UNITS):
          msyystate = MS_TOKENIZE_URL_STRING;
          msyystring = string;
          msyylex();

          if((map->units = getSymbol(7, MS_INCHES,MS_FEET,MS_MILES,MS_METERS,MS_KILOMETERS,MS_NAUTICALMILES,MS_DD)) == -1) break;
          break;
        case(WEB):
          return msUpdateWebFromString(&(map->web), string, MS_TRUE);
        default:
          break; /* malformed string */
      }
      break;
    default:
      break;
  }

  /* msyystate = 3; */ /* restore lexer state */
  /* msyylex(); */

  if(ms_error->code != MS_NOERR) return(MS_FAILURE);

  return(MS_SUCCESS);
}

static int classNeedsSubstitutions(classObj *class, char *from) {
  if(class->expression.string && (strcasestr(class->expression.string, from) != NULL)) return MS_TRUE;
  if(class->text.string && (strcasestr(class->text.string, from) != NULL)) return MS_TRUE;
  if(class->title && (strcasestr(class->title, from) != NULL)) return MS_TRUE;

  return MS_FALSE;
}

static int layerNeedsSubstitutions(layerObj *layer, char *from)
{
  if(layer->data && (strcasestr(layer->data, from) != NULL)) return MS_TRUE;
  if(layer->tileindex && (strcasestr(layer->tileindex, from) != NULL)) return MS_TRUE;
  if(layer->connection && (strcasestr(layer->connection, from) != NULL)) return MS_TRUE;
  if(layer->filter.string && (strcasestr(layer->filter.string, from) != NULL)) return MS_TRUE;

  if(!msHashIsEmpty(&layer->bindvals)) return MS_TRUE;

  return MS_FALSE;
}

static void classSubstituteString(classObj *class, char *from, char *to) {
  if(class->expression.string) class->expression.string = msCaseReplaceSubstring(class->expression.string, from, to);
  if(class->text.string) class->text.string = msCaseReplaceSubstring(class->text.string, from, to);
  if(class->title) class->title = msCaseReplaceSubstring(class->title, from, to);
}

static void layerSubstituteString(layerObj *layer, char *from, char *to)
{
  char *bindvals_key, *bindvals_val;

  if(layer->data) layer->data = msCaseReplaceSubstring(layer->data, from, to);
  if(layer->tileindex) layer->tileindex = msCaseReplaceSubstring(layer->tileindex, from, to);
  if(layer->connection) layer->connection = msCaseReplaceSubstring(layer->connection, from, to);
  if(layer->filter.string) layer->filter.string = msCaseReplaceSubstring(layer->filter.string, from, to);

  /* The bindvalues are most useful when able to substitute values from the URL */
  bindvals_key = (char*)msFirstKeyFromHashTable(&layer->bindvals);
  while(bindvals_key != NULL) {
    bindvals_val = msStrdup((char*)msLookupHashTable(&layer->bindvals, bindvals_key));
    msInsertHashTable(&layer->bindvals, bindvals_key, msCaseReplaceSubstring(bindvals_val, from, to));
    bindvals_key = (char*)msNextKeyFromHashTable(&layer->bindvals, bindvals_key);
  }
}

static void applyOutputFormatDefaultSubstitutions(outputFormatObj *format, const char *option, hashTableObj *table)
{
  const char *filename;

  filename = msGetOutputFormatOption(format, option, NULL);
  if(filename && strlen(filename)>0) {
    char *tmpfilename = msStrdup(filename);
    const char *default_key = msFirstKeyFromHashTable(table);
    while(default_key) {
      if(!strncmp(default_key,"default_",8)) {
        char *new_filename = NULL;
        size_t buffer_size = (strlen(default_key)-5);
        char *tag = (char *)msSmallMalloc(buffer_size);
        snprintf(tag, buffer_size, "%%%s%%", &(default_key[8]));

        new_filename = msStrdup(tmpfilename);
        new_filename = msCaseReplaceSubstring(new_filename, tag, msLookupHashTable(table, default_key));
        free(tag);

        msSetOutputFormatOption(format, option, new_filename);
        free(new_filename);
      }
      default_key = msNextKeyFromHashTable(table, default_key);
    }
    msFree(tmpfilename);
  }
  return;
}

static void applyClassDefaultSubstitutions(classObj *class, hashTableObj *table)
{
  const char *default_key = msFirstKeyFromHashTable(table);
  while(default_key) {
    if(!strncmp(default_key,"default_",8)) {
      size_t buffer_size = (strlen(default_key)-5);
      char *tag = (char *)msSmallMalloc(buffer_size);
      snprintf(tag, buffer_size, "%%%s%%", &(default_key[8]));


      classSubstituteString(class, tag, msLookupHashTable(table, default_key));
      free(tag);
    }
    default_key = msNextKeyFromHashTable(table, default_key);
  }
  return;
}

static void applyLayerDefaultSubstitutions(layerObj *layer, hashTableObj *table)
{
  int i;
  const char *default_key = msFirstKeyFromHashTable(table);
  while(default_key) {
    if(!strncmp(default_key,"default_",8)) {
      size_t buffer_size = (strlen(default_key)-5);
      char *to = msLookupHashTable(table, default_key);
      char *tag = (char *)msSmallMalloc(buffer_size);
      snprintf(tag, buffer_size, "%%%s%%", &(default_key[8]));

      for(i=0; i<layer->numclasses; i++) {
        classSubstituteString(layer->class[i], tag, to);
      }
      layerSubstituteString(layer, tag, to);
      free(tag);
    }
    default_key = msNextKeyFromHashTable(table, default_key);
  }
  return;
}

/*
** Loop through layer metadata for keys that have a default_%key% pattern to replace
** remaining %key% entries by their default value.
*/
void msApplyDefaultSubstitutions(mapObj *map)
{
  int i,j;

  /* output formats (#3751) */
  for(i=0; i<map->numoutputformats; i++) {
    applyOutputFormatDefaultSubstitutions(map->outputformatlist[i], "filename", &(map->web.validation));
    applyOutputFormatDefaultSubstitutions(map->outputformatlist[i], "filename", &(map->web.metadata));
  }

  for(i=0; i<map->numlayers; i++) {
    layerObj *layer = GET_LAYER(map, i);

    for(j=0; j<layer->numclasses; j++) {    /* class settings take precedence...  */
      classObj *class = GET_CLASS(map, i, j);
      applyClassDefaultSubstitutions(class, &(class->validation));
      applyClassDefaultSubstitutions(class, &(class->metadata));
    }

    applyLayerDefaultSubstitutions(layer, &(layer->validation)); /* ...then layer settings... */
    applyLayerDefaultSubstitutions(layer, &(layer->metadata));
    applyLayerDefaultSubstitutions(layer, &(map->web.validation)); /* ...and finally web settings */
    applyLayerDefaultSubstitutions(layer, &(map->web.metadata));
  }
}

void msApplySubstitutions(mapObj *map, char **names, char **values, int npairs)
{
  int i,j,k;

  char *tag=NULL;
  char *validation_pattern_key=NULL;

  for(i=0; i<npairs; i++) {

    /* runtime subtitution string */
    tag = (char *) msSmallMalloc(sizeof(char)*strlen(names[i]) + 3);
    sprintf(tag, "%%%s%%", names[i]);

    /* validation pattern key - deprecated */
    validation_pattern_key = (char *) msSmallMalloc(sizeof(char)*strlen(names[i]) + 20);
    sprintf(validation_pattern_key,"%s_validation_pattern", names[i]);

    /* output formats (#3751) */
    for(j=0; j<map->numoutputformats; j++) {
      const char *filename = msGetOutputFormatOption(map->outputformatlist[j], "FILENAME", NULL);
      if(filename && (strcasestr(filename, tag) != NULL)) {
        if(msValidateParameter(values[i], msLookupHashTable(&(map->web.validation), names[i]), msLookupHashTable(&(map->web.metadata), validation_pattern_key), NULL, NULL) == MS_SUCCESS) {
          char *new_filename = msStrdup(filename);
          new_filename = msCaseReplaceSubstring(new_filename, tag, values[i]);
          msSetOutputFormatOption(map->outputformatlist[j], "FILENAME", new_filename);
          free(new_filename);
        }
      }
    }

    for(j=0; j<map->numlayers; j++) {
      layerObj *layer = GET_LAYER(map, j);

      /* perform class level substitutions (#4596) */
      for(k=0; k<layer->numclasses; k++) {
        classObj *class = GET_CLASS(map, j, k);

        if(!classNeedsSubstitutions(class, tag)) continue;

        if(layer->debug >= MS_DEBUGLEVEL_V)
          msDebug( "  runtime substitution - Layer %s, Class %s, tag %s...\n", layer->name, class->name, tag);

        if (msLookupHashTable(&(class->validation), names[i]) ||
            msLookupHashTable(&(class->metadata), validation_pattern_key)) {
          if (msValidateParameter(values[i],
                                  msLookupHashTable(&(class->validation), names[i]),
                                  msLookupHashTable(&(class->metadata), validation_pattern_key),
                                  NULL, NULL) != MS_SUCCESS) {
            /* skip as the name exists in the class validation but does not validate */
            continue;
          }
        } else if (msLookupHashTable(&(layer->validation), names[i]) ||
                   msLookupHashTable(&(layer->metadata), validation_pattern_key)) {
          if (msValidateParameter(values[i],
                                  msLookupHashTable(&(layer->validation), names[i]),
                                  msLookupHashTable(&(layer->metadata), validation_pattern_key),
                                  NULL, NULL) != MS_SUCCESS) {
            /* skip as the name exists in the layer validation but does not validate */
            continue;
          }
        } else if (msValidateParameter(values[i],
                                       msLookupHashTable(&(map->web.validation), names[i]),
                                       msLookupHashTable(&(map->web.metadata), validation_pattern_key),
                                       NULL, NULL) != MS_SUCCESS) {
          /* skip as the web validation fails */
          continue;
        }

        /* validation has succeeded in either class, layer or web */
        classSubstituteString(class, tag, values[i]);
      }

      if(!layerNeedsSubstitutions(layer, tag)) continue;

      if(layer->debug >= MS_DEBUGLEVEL_V)
        msDebug( "  runtime substitution - Layer %s, tag %s...\n", layer->name, tag);

      if (msLookupHashTable(&(layer->validation), names[i]) ||
          msLookupHashTable(&(layer->metadata), validation_pattern_key)) {
        if (msValidateParameter(values[i],
                                msLookupHashTable(&(layer->validation), names[i]),
                                msLookupHashTable(&(layer->metadata), validation_pattern_key),
                                NULL, NULL) != MS_SUCCESS) {
          /* skip as the name exists in the layer validation but does not validate */
          continue;
        }
      } else if (msValidateParameter(values[i],
                                     msLookupHashTable(&(map->web.validation), names[i]),
                                     msLookupHashTable(&(map->web.metadata), validation_pattern_key),
                                     NULL, NULL) != MS_SUCCESS) {
        /* skip as the web validation fails */
        continue;
      }

      /* validation has succeeded in either layer or web */
      layerSubstituteString(layer, tag, values[i]);
    }

    msFree(tag);
    msFree(validation_pattern_key);
  } /* next name/value pair */
}

/*
** Returns an array with one entry per mapfile token.  Useful to manipulate
** mapfiles in MapScript.
**
** The returned array should be freed using msFreeCharArray().
*/
static char **tokenizeMapInternal(char *filename, int *ret_numtokens)
{
  char **tokens = NULL;
  int  numtokens=0, numtokens_allocated=0;
  size_t buffer_size = 0;

  *ret_numtokens = 0;

  if(!filename) {
    msSetError(MS_MISCERR, "Filename is undefined.", "msTokenizeMap()");
    return NULL;
  }

  /*
  ** Check map filename to make sure it's legal
  */
  if(getenv("MS_MAPFILE_PATTERN")) { /* user override */
    if(msEvalRegex(getenv("MS_MAPFILE_PATTERN"), filename) != MS_TRUE) {
      msSetError(MS_REGEXERR, "MS_MAPFILE_PATTERN validation failed." , "msLoadMap()");
      return(NULL);
    }
  } else { /* check the default */
    if(msEvalRegex(MS_DEFAULT_MAPFILE_PATTERN, filename) != MS_TRUE) {
      msSetError(MS_REGEXERR, "MS_DEFAULT_MAPFILE_PATTERN validation failed." , "msLoadMap()");
      return(NULL);
    }
  }

  if((msyyin = fopen(filename,"r")) == NULL) {
    msSetError(MS_IOERR, "(%s)", "msTokenizeMap()", filename);
    return NULL;
  }

  msyystate = MS_TOKENIZE_FILE; /* restore lexer state to INITIAL, and do return comments */
  msyylex();
  msyyreturncomments = 1; /* want all tokens, including comments */

  msyyrestart(msyyin); /* start at line begining, line 1 */
  msyylineno = 1;

  numtokens = 0;
  numtokens_allocated = 256;
  tokens = (char **) malloc(numtokens_allocated*sizeof(char*));
  if(tokens == NULL) {
    msSetError(MS_MEMERR, NULL, "msTokenizeMap()");
    fclose(msyyin);
    return NULL;
  }

  for(;;) {

    if(numtokens_allocated <= numtokens) {
      numtokens_allocated *= 2; /* double size of the array every time we reach the limit */
      tokens = (char **)realloc(tokens, numtokens_allocated*sizeof(char*));
      if(tokens == NULL) {
        msSetError(MS_MEMERR, "Realloc() error.", "msTokenizeMap()");
        fclose(msyyin);
        return NULL;
      }
    }

    switch(msyylex()) {
      case(EOF): /* This is the normal way out... cleanup and exit */
        fclose(msyyin);
        *ret_numtokens = numtokens;
        return(tokens);
        break;
      case(MS_STRING):
        buffer_size = strlen(msyystring_buffer)+2+1;
        tokens[numtokens] = (char*) msSmallMalloc(buffer_size);
        snprintf(tokens[numtokens], buffer_size, "\"%s\"", msyystring_buffer);
        break;
      case(MS_EXPRESSION):
        buffer_size = strlen(msyystring_buffer)+2+1;
        tokens[numtokens] = (char*) msSmallMalloc(buffer_size);
        snprintf(tokens[numtokens], buffer_size, "(%s)", msyystring_buffer);
        break;
      case(MS_REGEX):
        buffer_size = strlen(msyystring_buffer)+2+1;
        tokens[numtokens] = (char*) msSmallMalloc(buffer_size);
        snprintf(tokens[numtokens], buffer_size, "/%s/", msyystring_buffer);
        break;
      default:
        tokens[numtokens] = msStrdup(msyystring_buffer);
        break;
    }

    if(tokens[numtokens] == NULL) {
      msSetError(MS_MEMERR, NULL, "msTokenizeMap()");
      fclose(msyyin);
      return NULL;
    }

    numtokens++;
  }

  return NULL;   /* should never get here */
}

/*
** Wraps tokenizeMapInternal
*/
char **msTokenizeMap(char *filename, int *numtokens)
{
  char **tokens;

  msAcquireLock( TLOCK_PARSER );
  tokens = tokenizeMapInternal( filename, numtokens );
  msReleaseLock( TLOCK_PARSER );

  return tokens;
}

void msCloseConnections(mapObj *map)
{
  int i;
  layerObj *lp;

  for (i=0; i<map->numlayers; i++) {
    lp = (GET_LAYER(map, i));

    /* If the vtable is null, then the layer is never accessed or used -> skip it
     */
    if (lp->vtable) {
      lp->vtable->LayerCloseConnection(lp);
    }
  }
}

void initResultCache(resultCacheObj *resultcache)
{
  if (resultcache) {
    resultcache->results = NULL;
    resultcache->numresults = 0;
    resultcache->cachesize = 0;
    resultcache->bounds.minx = resultcache->bounds.miny = resultcache->bounds.maxx = resultcache->bounds.maxy = -1;
    resultcache->usegetshape = MS_FALSE;
  }
}

static int resolveSymbolNames(mapObj* map)
{
  int i, j;

  /* step through layers and classes to resolve symbol names */
  for(i=0; i<map->numlayers; i++) {
    for(j=0; j<GET_LAYER(map, i)->numclasses; j++) {
      if(classResolveSymbolNames(GET_LAYER(map, i)->class[j]) != MS_SUCCESS) return MS_FAILURE;
    }
  }

  return MS_SUCCESS;
}<|MERGE_RESOLUTION|>--- conflicted
+++ resolved
@@ -4586,11 +4586,7 @@
   writeString(stream, indent, "CLASSITEM", NULL, layer->classitem);
   writeCluster(stream, indent, &(layer->cluster));
   writeString(stream, indent, "CONNECTION", NULL, layer->connection);
-<<<<<<< HEAD
-  writeKeyword(stream, indent, "CONNECTIONTYPE", layer->connectiontype, 11, MS_SDE, "SDE", MS_OGR, "OGR", MS_POSTGIS, "POSTGIS", MS_WMS, "WMS", MS_ORACLESPATIAL, "ORACLESPATIAL", MS_WFS, "WFS", MS_GRATICULE, "GRATICULE", MS_PLUGIN, "PLUGIN", MS_UNION, "UNION", MS_UVRASTER, "UVRASTER", MS_CONTOUR, "CONTOUR");
-=======
-  writeKeyword(stream, indent, "CONNECTIONTYPE", layer->connectiontype, 9, MS_SDE, "SDE", MS_OGR, "OGR", MS_POSTGIS, "POSTGIS", MS_WMS, "WMS", MS_ORACLESPATIAL, "ORACLESPATIAL", MS_WFS, "WFS", MS_PLUGIN, "PLUGIN", MS_UNION, "UNION", MS_UVRASTER, "UVRASTER");
->>>>>>> aabaf45c
+  writeKeyword(stream, indent, "CONNECTIONTYPE", layer->connectiontype, 11, MS_SDE, "SDE", MS_OGR, "OGR", MS_POSTGIS, "POSTGIS", MS_WMS, "WMS", MS_ORACLESPATIAL, "ORACLESPATIAL", MS_WFS, "WFS", MS_PLUGIN, "PLUGIN", MS_UNION, "UNION", MS_UVRASTER, "UVRASTER", MS_CONTOUR, "CONTOUR");
   writeString(stream, indent, "DATA", NULL, layer->data);
   writeNumber(stream, indent, "DEBUG", 0, layer->debug); /* is this right? see loadLayer() */
   writeExtent(stream, indent, "EXTENT", layer->extent);

--- conflicted
+++ resolved
@@ -1479,10 +1479,7 @@
 int msLoadProjectionStringEPSG(projectionObj *p, const char *value)
 {
 #ifdef USE_PROJ
-<<<<<<< HEAD
-=======
   assert(p);
->>>>>>> 55a56881
   msFreeProjection(p);
 
   p->gt.need_geotransform = MS_FALSE;

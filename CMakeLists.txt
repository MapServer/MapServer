cmake_minimum_required (VERSION 3.0)

project (MapServer)

if("${PROJECT_SOURCE_DIR}" STREQUAL "${PROJECT_BINARY_DIR}")
      message(FATAL_ERROR "In-source builds are not permitted. Make a separate folder for building:
   mkdir build; cd build; cmake ..
Before that, remove the files created by this failed run:
   rm -rf CMakeCache.txt CMakeFiles")
endif("${PROJECT_SOURCE_DIR}" STREQUAL "${PROJECT_BINARY_DIR}")

include(CheckLibraryExists)
include(CheckFunctionExists)
include(CheckIncludeFile)
include(CheckCSourceCompiles)

set (MapServer_VERSION_MAJOR 7)
set (MapServer_VERSION_MINOR 7)
set (MapServer_VERSION_REVISION 0)
set (MapServer_VERSION_SUFFIX "")

# Set C++ version
# Make CMAKE_CXX_STANDARD available as cache option overridable by user
set(CMAKE_CXX_STANDARD 11
  CACHE STRING "C++ standard version to use (default is 11)")
message(STATUS "Requiring C++${CMAKE_CXX_STANDARD}")
set(CMAKE_CXX_STANDARD_REQUIRED ON)
set(CMAKE_CXX_EXTENSIONS OFF)
message(STATUS "Requiring C++${CMAKE_CXX_STANDARD} - done")

# Set C99 version
# Make CMAKE_C_STANDARD available as cache option overridable by user
set(CMAKE_C_STANDARD 99
  CACHE STRING "C standard version to use (default is 99)")
message(STATUS "Requiring C${CMAKE_C_STANDARD}")
set(CMAKE_C_STANDARD_REQUIRED ON)
set(CMAKE_C_EXTENSIONS OFF)
message(STATUS "Requiring C${CMAKE_C_STANDARD} - done")

set(TARGET_VERSION_MAJOR ${MapServer_VERSION_MAJOR})
set(TARGET_VERSION_MINOR ${MapServer_VERSION_MINOR})

MATH(EXPR MapServer_IS_DEV_VERSION "${MapServer_VERSION_MINOR}%2")
if(MapServer_IS_DEV_VERSION)
  set (MapServer_VERSION_STRING "${MapServer_VERSION_MAJOR}.${MapServer_VERSION_MINOR}-dev")
else(MapServer_IS_DEV_VERSION)
  set (MapServer_VERSION_STRING "${MapServer_VERSION_MAJOR}.${MapServer_VERSION_MINOR}.${MapServer_VERSION_REVISION}")
  set (MapServer_VERSION_STRING "${MapServer_VERSION_STRING}${MapServer_VERSION_SUFFIX}")
endif(MapServer_IS_DEV_VERSION)
MATH(EXPR MapServer_VERSION_NUM "${MapServer_VERSION_MAJOR}*10000+${MapServer_VERSION_MINOR}*100+${MapServer_VERSION_REVISION}")

SET(CMAKE_MODULE_PATH ${PROJECT_SOURCE_DIR}/cmake ${CMAKE_MODULE_PATH})

if (APPLE)
  set(CMAKE_FIND_FRAMEWORK "LAST")
endif (APPLE)

# Offer the user the choice of overriding the installation directories
set(INSTALL_LIB_DIR lib CACHE PATH "Installation directory for libraries")
set(INSTALL_BIN_DIR bin CACHE PATH "Installation directory for executables")
set(INSTALL_INCLUDE_DIR include CACHE PATH "Installation directory for header files")
if(WIN32 AND NOT CYGWIN)
  set(DEF_INSTALL_CMAKE_DIR CMake)
else()
  set(DEF_INSTALL_CMAKE_DIR share/mapserver/cmake)
endif()
set(INSTALL_CMAKE_DIR ${DEF_INSTALL_CMAKE_DIR} CACHE PATH "Installation directory for CMake files")

# Make relative paths absolute (needed later on)
foreach(p LIB BIN INCLUDE CMAKE)
  set(var INSTALL_${p}_DIR)
  if(NOT IS_ABSOLUTE "${${var}}")
    set(${var} "${CMAKE_INSTALL_PREFIX}/${${var}}")
  endif()
endforeach()

macro (ms_link_libraries)
  if(BUILD_DYNAMIC)
    target_link_libraries(mapserver ${ARGV})
  endif(BUILD_DYNAMIC)
  if(BUILD_STATIC)
    target_link_libraries(mapserver_static ${ARGV})
  endif(BUILD_STATIC)
endmacro()

macro( report_optional_not_found component )
  message(SEND_ERROR "${component} library/component/dependency could not be found.
  HINTS:
  - disable ${component} support by adding -DWITH_${component}=0
  - add the ${component} install directory to the CMAKE_PREFIX_PATH variable (-DCMAKE_PREFIX_PATH=\"/path/to/${component}-install-dir;/path/to/other/dirs\"")
endmacro()
macro( report_mandatory_not_found component )
  message(SEND_ERROR "${component} library/component could not be found and is a mandatory dependency
  HINT:
  - add the ${component} install directory to the CMAKE_PREFIX_PATH variable (-DCMAKE_PREFIX_PATH=\"/path/to/${component}-install-dir;/path/to/other/dirs\"")
endmacro()
macro( report_dependency_error component dependency)
  message(SEND_ERROR "${component} support requires ${dependency} support, however ${dependency} support has been disabled.
  HINTS:
  - re-run with -DWITH_${dependency}=1 (or without -DWITH_${dependency}=0)
  - disable ${component} support by adding -DWITH_${component}=0"
  )
endmacro()

SET(CMAKE_REQUIRED_INCLUDES "math.h")
if(NOT(WIN32))
SET(CMAKE_REQUIRED_LIBRARIES "m")
endif(NOT(WIN32))

check_function_exists("strrstr"          HAVE_STRRSTR)
check_function_exists("strcasecmp"  HAVE_STRCASECMP)
check_function_exists("strcasestr"  HAVE_STRCASESTR)
check_function_exists("strlcat"  HAVE_STRLCAT)
check_function_exists("strlcpy"  HAVE_STRLCPY)
check_function_exists("strlen"  HAVE_STRLEN)
check_function_exists("strncasecmp"  HAVE_STRNCASECMP)
check_function_exists("vsnprintf"  HAVE_VSNPRINTF)
check_function_exists("lrintf" HAVE_LRINTF)
check_function_exists("lrint" HAVE_LRINT)

check_include_file(dlfcn.h HAVE_DLFCN_H)


check_c_source_compiles("
int main(int argc, char **argv) {
   long x=0,y=0;
   for(x=0;x<5;x++) {
     if(y>1) break;
     y=__sync_fetch_and_add(&x,1);
   }
}" HAVE_SYNC_FETCH_AND_ADD)

include_directories(${CMAKE_CURRENT_BINARY_DIR})

#options suported by the cmake builder
option(WITH_PROTOBUFC "Choose if protocol buffers support should be built in (required for vector tiles)" ON)
option(WITH_KML "Enable native KML output support (requires libxml2 support)" OFF)
<<<<<<< HEAD
option(WITH_SOS "Enable SOS Server support (requires PROJ and libxml2 support)" OFF)
option(WITH_WMS "Enable WMS Server support (requires PROJ support)" ON)
=======
option(WITH_SOS "Enable SOS Server support (requires libxml2 support)" OFF)
option(WITH_WMS "Enable WMS Server support" ON)
>>>>>>> 6043b99b
option(WITH_FRIBIDI "Choose if FriBidi glyph shaping support should be built in (usefull for right-to-left languages) (requires HARFBUZZ)" ON)
option(WITH_HARFBUZZ "Choose if Harfbuzz complex text layout should be included (needed for e.g. arabic and hindi) (requires FRIBIDI)" ON)
option(WITH_ICONV "Choose if Iconv Internationalization support should be built in" ON)
option(WITH_CAIRO "Choose if CAIRO  rendering support should be built in (required for SVG and PDF output)" ON)
option(WITH_SVGCAIRO "Choose if SVG symbology support (via libsvgcairo) should be built in (requires cairo, libsvg, libsvg-cairo. Incompatible with librsvg)" OFF)
option(WITH_RSVG "Choose if SVG symbology support (via librsvg) should be built in (requires cairo, librsvg. Incompatible with libsvg-cairo)" OFF)
option(WITH_MYSQL "Choose if MYSQL joining support should be built in" OFF)
option(WITH_FCGI "Choose if FastCGI support should be built in" ON)
option(WITH_GEOS "Choose if GEOS geometry operations support should be built in" ON)
option(WITH_POSTGIS "Choose if Postgis input support should be built in" ON)
option(WITH_CLIENT_WMS "Enable Client WMS Layer support (requires CURL)" OFF)
option(WITH_CLIENT_WFS "Enable Client WMS Layer support (requires CURL)" OFF)
option(WITH_CURL "Enable Curl HTTP support (required for wms/wfs client, and remote SLD)" OFF)
<<<<<<< HEAD
option(WITH_WFS "Enable WFS Server support (requires PROJ and OGR support)" ON)
option(WITH_WCS "Enable WCS Server support (requires PROJ and GDAL support)" ON)
option(WITH_OGCAPI "Enable OGCAPI Server support (requires PROJ and OGR support)" ON)
=======
option(WITH_WFS "Enable WFS Server support" ON)
option(WITH_WCS "Enable WCS Server support" ON)
>>>>>>> 6043b99b
option(WITH_LIBXML2 "Choose if libxml2 support should be built in (used for sos, wcs 1.1,2.0 and wfs 1.1)" ON)
option(WITH_THREAD_SAFETY "Choose if a thread-safe version of libmapserver should be built (only recommended for some mapscripts)" OFF)
option(WITH_GIF "Enable GIF support (for PIXMAP loading)" ON)
option(WITH_PYTHON "Enable Python mapscript support" OFF)
option(WITH_PHP "Enable PHP mapscript support" OFF)
option(WITH_PHPNG "Enable PHPNG (SWIG) mapscript support" OFF)
option(WITH_PERL "Enable Perl mapscript support" OFF)
option(WITH_RUBY "Enable Ruby mapscript support" OFF)
option(WITH_JAVA "Enable Java mapscript support" OFF)
option(WITH_CSHARP "Enable C# mapscript support" OFF)
option(WITH_POINT_Z_M "include Z and M coordinates in point structure" ON)
option(WITH_ORACLESPATIAL "include oracle spatial database input support" OFF)
option(WITH_ORACLE_PLUGIN "include oracle spatial database input support as plugin" OFF)
option(WITH_MSSQL2008 "include mssql 2008 database input support as plugin" OFF)
option(WITH_EXEMPI "include xmp output metadata support" OFF)
option(WITH_XMLMAPFILE "include native xml mapfile support (requires libxslt/libexslt)" OFF)
option(WITH_V8 "include javacript v8 scripting" OFF)
option(WITH_PIXMAN "use (experimental) support for pixman for layer compositing operations" OFF)

option(BUILD_STATIC "Also build a static version of mapserver" OFF)
option(LINK_STATIC_LIBMAPSERVER "Link to static version of libmapserver (also for mapscripts)" OFF)
option(WITH_APACHE_MODULE "include (experimental) support for apache module" OFF)
option(WITH_GENERIC_NINT "generic rounding" OFF)

#TODO: USE_OGL? , USE_SDE, USE_CLUSTER_EXTERNAL USE_CLUSTER_PLUGIN, USE_MSSQL2008, USE_MSSQL2008_PLUGIN
# SIGNORE_MISSING_DATA, CGI_CL_DEBUG_ARGS, EXTRA DEBUG FLAGS?,
# PERLV_ld_DETECT?

# Add compiler flags for warnings
if(CMAKE_COMPILER_IS_GNUCXX OR CMAKE_COMPILER_IS_GNUCC OR CMAKE_CXX_COMPILER_ID STREQUAL "Clang")
    set(CMAKE_C_FLAGS "${CMAKE_C_FLAGS} -Wall -Werror=format-security")
    set(CMAKE_CXX_FLAGS "${CMAKE_CXX_FLAGS} -Wall -Werror=format-security")
endif()

if(NOT DEFINED CMAKE_INSTALL_LIBDIR)
  set(_LIBDIR_DEFAULT "lib")
  # Override this default 'lib' with 'lib64' iff:
  #  - we are on Linux system but NOT cross-compiling
  #  - we are NOT on debian
  #  - we are on a 64 bits system
  # reason is: amd64 ABI: http://www.x86-64.org/documentation/abi.pdf
  # Note that the future of multi-arch handling may be even
  # more complicated than that: http://wiki.debian.org/Multiarch
  if(CMAKE_SYSTEM_NAME MATCHES "Linux"
      AND NOT CMAKE_CROSSCOMPILING
      AND NOT EXISTS "/etc/debian_version")
    if(NOT DEFINED CMAKE_SIZEOF_VOID_P)
      message(AUTHOR_WARNING
        "Unable to determine default CMAKE_INSTALL_LIBDIR directory because no target architecture is known. "
        "Please enable at least one language before including GNUInstallDirs.")
    else()
      if("${CMAKE_SIZEOF_VOID_P}" EQUAL "8")
        set(_LIBDIR_DEFAULT "lib64")
      endif()
    endif()
  endif()
  set(CMAKE_INSTALL_LIBDIR "${_LIBDIR_DEFAULT}" CACHE PATH "object code libraries (${_LIBDIR_DEFAULT})")
endif()

SET(CMAKE_INSTALL_RPATH "${CMAKE_INSTALL_PREFIX}/${CMAKE_INSTALL_LIBDIR}")
SET(CMAKE_INSTALL_RPATH_USE_LINK_PATH TRUE)
SET(CMAKE_MACOSX_RPATH ON)

if(LINK_STATIC_LIBMAPSERVER)
  set(BUILD_STATIC 1)
  set(BUILD_DYNAMIC 0)
  set(MAPSERVER_LIBMAPSERVER mapserver_static)
else(LINK_STATIC_LIBMAPSERVER)
  set(BUILD_DYNAMIC 1)
  set(MAPSERVER_LIBMAPSERVER mapserver)
endif(LINK_STATIC_LIBMAPSERVER)

set(agg_SOURCES
renderers/agg/src/agg_arc.cpp
renderers/agg/src/agg_vcgen_dash.cpp
renderers/agg/src/agg_vcgen_contour.cpp
renderers/agg/src/agg_curves.cpp
renderers/agg/src/agg_embedded_raster_fonts.cpp
renderers/agg/src/agg_trans_affine.cpp
renderers/agg/src/agg_vcgen_stroke.cpp
renderers/agg/src/agg_font_freetype.cpp
renderers/agg/src/agg_line_aa_basics.cpp
renderers/agg/src/clipper.cpp
)
include_directories(renderers/agg/include)

set(v8_SOURCES
  mapscript/v8/v8_object_wrap.hpp  
  mapscript/v8/point.cpp
  mapscript/v8/line.cpp
  mapscript/v8/shape.cpp  
  mapscript/v8/v8_mapscript.cpp
  mapv8.cpp
)
include_directories(mapscript/v8/)

#add_definitions(-DHASH_DEBUG=1)
if(WIN32)
  set(REGEX_SOURCES ${REGEX_DIR}/regex.c)
  include_directories(${REGEX_DIR})
  add_definitions(-DREGEX_MALLOC -DUSE_GENERIC_MS_NINT -DHAVE_STRING_H)
  add_definitions(-D_CRT_SECURE_NO_DEPRECATE -D_CRT_NONSTDC_NO_DEPRECATE)
  set(REGEX_MALLOC 1)
  set(USE_GENERIC_MS_NINT 1)
  set(HAVE_STRING_H 0)
  # Suppress warnings for regex.c
  set_source_files_properties(${REGEX_SOURCES} PROPERTIES COMPILE_FLAGS /w)
else(WIN32)
  set(REGEX_SOURCES "")
endif(WIN32)

set(mapserver_SOURCES fontcache.c 
cgiutil.c mapgeos.c maporaclespatial.c mapsearch.c mapwms.cpp classobject.c
mapgml.c mapoutput.c mapwmslayer.c layerobject.c mapgraticule.c mapows.c mapogcapi.cpp
mapservutil.c mapxbase.c maphash.c mapowscommon.c mapshape.c mapxml.c mapbits.c
maphttp.c mapparser.c mapstring.cpp mapxmp.c mapcairo.c mapimageio.c
mappluginlayer.c mapsymbol.c mapchart.c mapimagemap.c mappool.c maptclutf.c
mapcluster.c mapio.c mappostgis.cpp maptemplate.c mapcontext.c mapjoin.c
mappostgresql.c mapthread.c mapcopy.c maplabel.c mapprimitive.c maptile.c
mapcpl.c maplayer.c mapproject.c maptime.c mapcrypto.c maplegend.c hittest.c
maptree.c mapdebug.c maplexer.c mapquantization.c mapunion.c
mapdraw.c maplibxml2.c mapquery.c maputil.c strptime.c mapdrawgdal.c
mapraster.c mapuvraster.c mapdummyrenderer.c mapobject.c maprasterquery.c
mapwcs.cpp maperror.c mapogcfilter.cpp mapregex.c mapwcs11.cpp mapfile.c
mapogcfiltercommon.cpp maprendering.c mapwcs20.cpp mapogcsld.c mapmetadata.c
mapresample.c mapwfs.cpp mapgdal.c mapogcsos.c mapscale.c mapwfs11.cpp mapwfs20.c
mapgeomtransform.c mapogroutput.cpp mapwfslayer.c mapagg.cpp mapkml.cpp
mapgeomutil.cpp mapkmlrenderer.cpp fontcache.c textlayout.c maputfgrid.cpp
mapogr.cpp mapcontour.c mapsmoothing.c mapv8.cpp ${REGEX_SOURCES} kerneldensity.c
idw.c interpolation.c
mapcompositingfilter.c mapmvt.c mapiconv.c)

set(mapserver_HEADERS
cgiutil.h dejavu-sans-condensed.h dxfcolor.h fontcache.h hittest.h mapagg.h
mapaxisorder.h mapcopy.h mapentities.h maperror.h mapfile.h mapgml.h maphash.h
maphttp.h mapio.h mapkmlrenderer.h maplibxml2.h mapogcfilter.h mapogcsld.h
mapoglcontext.h mapoglrenderer.h mapowscommon.h mapows.h mapparser.h mapogcapi.h
mappostgis.h mapprimitive.h mapproject.h mapraster.h mapregex.h mapresample.h
mapserver-api.h mapserver.h mapserv.h mapshape.h mapsymbol.h maptemplate.h
mapthread.h maptile.h maptime.h maptree.h maputfgrid.h mapwcs.h uthash.h mapiconv.h)

if(WIN32)
	configure_file(
	  ${CMAKE_CURRENT_SOURCE_DIR}/version.rc.in
	  ${CMAKE_CURRENT_BINARY_DIR}/version.rc
	  @ONLY)
	set(mapserver_SOURCES ${mapserver_SOURCES} ${CMAKE_CURRENT_BINARY_DIR}/version.rc)
endif(WIN32)

if(WITH_PROTOBUFC)
  find_package(ProtobufC)
  if(NOT PROTOBUFC_FOUND)
    report_optional_not_found(PROTOBUFC)
 else(NOT PROTOBUFC_FOUND)
   list(APPEND ALL_INCLUDE_DIRS ${PROTOBUFC_INCLUDE_DIR})

   FILE(MAKE_DIRECTORY ${PROJECT_BINARY_DIR}/renderers/mvt)
    # Create custom command for protoc-c
    ADD_CUSTOM_COMMAND(
       COMMAND ${PROTOBUFC_COMPILER}
       ARGS --c_out=${PROJECT_BINARY_DIR}/renderers/mvt --proto_path=${PROJECT_SOURCE_DIR}/renderers/mvt ${PROJECT_SOURCE_DIR}/renderers/mvt/vector_tile.proto
       OUTPUT ${PROJECT_BINARY_DIR}/renderers/mvt/vector_tile.pb-c.c ${PROJECT_BINARY_DIR}/renderers/mvt/vector_tile.pb-c.h
    )

    SET_SOURCE_FILES_PROPERTIES(${PROJECT_BINARY_DIR}/renderers/mvt/vector_tile.pb-c.h ${PROJECT_BINARY_DIR}/renderers/mvt/vector_tile.pb-c.c GENERATED)
    set (vectortile_SOURCES ${PROJECT_BINARY_DIR}/renderers/mvt/vector_tile.pb-c.c)

    set (USE_PBF 1)
 endif(NOT PROTOBUFC_FOUND)
endif (WITH_PROTOBUFC)


if(BUILD_DYNAMIC)
  add_library(mapserver SHARED ${vectortile_SOURCES} ${mapserver_SOURCES} ${agg_SOURCES} ${v8_SOURCES})
  set_target_properties( mapserver  PROPERTIES
    VERSION ${MapServer_VERSION_STRING}
    SOVERSION 2
) 
endif(BUILD_DYNAMIC)

if(BUILD_STATIC)
  add_library(mapserver_static STATIC ${vectortile_SOURCES} ${mapserver_SOURCES} ${agg_SOURCES} ${v8_SOURCES})
  set_target_properties( mapserver_static PROPERTIES
    VERSION ${MapServer_VERSION_STRING}
    SOVERSION 2
  ) 
endif(BUILD_STATIC)

#SOVERSION is not necessarily the same as the
#major version. The rule is that any breakage of the ABI must be
#indicated by incrementing the SOVERSION. So, adding e.g. functions is no
#problem, modifying argument lists or removing functions would required
#the SOVERSION to be incremented. Similar rules hold of course for
#non-opaque data-structures.

add_executable(mapserv mapserv.c)
target_link_libraries(mapserv ${MAPSERVER_LIBMAPSERVER})
add_executable(shp2img shp2img.c)
target_link_libraries(shp2img ${MAPSERVER_LIBMAPSERVER})
add_executable(shptree shptree.c)
target_link_libraries(shptree ${MAPSERVER_LIBMAPSERVER})
add_executable(shptreevis shptreevis.c)
target_link_libraries(shptreevis ${MAPSERVER_LIBMAPSERVER})
add_executable(sortshp sortshp.c)
target_link_libraries(sortshp ${MAPSERVER_LIBMAPSERVER})
add_executable(legend legend.c)
target_link_libraries(legend ${MAPSERVER_LIBMAPSERVER})
add_executable(scalebar scalebar.c)
target_link_libraries(scalebar ${MAPSERVER_LIBMAPSERVER})
add_executable(msencrypt msencrypt.c)
target_link_libraries(msencrypt ${MAPSERVER_LIBMAPSERVER})
add_executable(tile4ms tile4ms.c)
target_link_libraries(tile4ms ${MAPSERVER_LIBMAPSERVER})
add_executable(shptreetst shptreetst.c)
target_link_libraries(shptreetst ${MAPSERVER_LIBMAPSERVER})


if (CMAKE_BUILD_TYPE STREQUAL "Debug") 
  set(USE_EXTENDED_DEBUG 1)
endif (CMAKE_BUILD_TYPE STREQUAL "Debug") 

find_package(PNG)
if(PNG_FOUND)
  include_directories(${PNG_INCLUDE_DIR})
  ms_link_libraries( ${PNG_LIBRARIES})
  list(APPEND ALL_INCLUDE_DIRS ${PNG_INCLUDE_DIR})
  set(USE_PNG 1)
else(PNG_FOUND)
  report_mandatory_not_found(PNG)
endif(PNG_FOUND)

find_package(JPEG)
if(JPEG_FOUND)
  include_directories(${JPEG_INCLUDE_DIR})
  ms_link_libraries( ${JPEG_LIBRARY})
  list(APPEND ALL_INCLUDE_DIRS ${JPEG_INCLUDE_DIR})
  set(USE_JPEG 1)
else(JPEG_FOUND)
  report_mandatory_not_found(JPEG)
endif(JPEG_FOUND)

find_package(Freetype)
if(NOT FREETYPE_FOUND)
  report_mandatory_not_found(FREETYPE)
endif(NOT FREETYPE_FOUND)
include_directories(${FREETYPE_INCLUDE_DIR})
ms_link_libraries( ${FREETYPE_LIBRARY})
list(APPEND ALL_INCLUDE_DIRS ${FREETYPE_INCLUDE_DIR})


find_package(Proj)
if(NOT PROJ_FOUND)
    report_mandatory_not_found(PROJ)
endif(NOT PROJ_FOUND)

include_directories(${PROJ_INCLUDE_DIR})
ms_link_libraries( ${PROJ_LIBRARY})
list(APPEND ALL_INCLUDE_DIRS ${PROJ_INCLUDE_DIR})

if(USE_PBF)
    include_directories(${PROJECT_BINARY_DIR}/renderers/mvt)
    include_directories(${PROTOBUFC_INCLUDE_DIR})
    ms_link_libraries( ${PROTOBUFC_LIBRARY})
endif()

if(WITH_PIXMAN)
  find_package(Pixman)
  if(PIXMAN_FOUND)
    include_directories(${PIXMAN_INCLUDE_DIR})
    ms_link_libraries(${PIXMAN_LIBRARY})
    list(APPEND ALL_INCLUDE_DIRS ${PIXMAN_INCLUDE_DIR})
    set (USE_PIXMAN 1)
  else(PIXMAN_FOUND)
    report_optional_not_found(PIXMAN)
  endif(PIXMAN_FOUND)
endif (WITH_PIXMAN)

if(WITH_WMS)
  set(USE_WMS_SVR 1)
endif(WITH_WMS)

if(WITH_FRIBIDI)
  find_package(FriBiDi)
  if(NOT FRIBIDI_FOUND)
    report_optional_not_found(FRIBIDI)
 else(NOT FRIBIDI_FOUND)
    include_directories(${FRIBIDI_INCLUDE_DIR})
    ms_link_libraries( ${FRIBIDI_LIBRARY})
    list(APPEND ALL_INCLUDE_DIRS ${FRIBIDI_INCLUDE_DIR})
    set (USE_FRIBIDI 1)
    if(FRIBIDI_LEGACY)
      message(WARNING "Old Fribidi found, upgrade recommended")
    endif(FRIBIDI_LEGACY)
 endif(NOT FRIBIDI_FOUND)
endif (WITH_FRIBIDI)

if(WITH_HARFBUZZ)
  find_package(HarfBuzz)
  if(NOT HARFBUZZ_FOUND)
    report_optional_not_found(HARFBUZZ)
 else(NOT HARFBUZZ_FOUND)
    include_directories(${HARFBUZZ_INCLUDE_DIR})
    ms_link_libraries( ${HARFBUZZ_LIBRARY})
    list(APPEND ALL_INCLUDE_DIRS ${HARFBUZZ_INCLUDE_DIR})
    set (USE_HARFBUZZ 1)
 endif(NOT HARFBUZZ_FOUND)
endif (WITH_HARFBUZZ)

if( USE_HARFBUZZ AND NOT(USE_FRIBIDI) )
  report_dependency_error(HARFBUZZ FRIBIDI)
endif( USE_HARFBUZZ AND NOT(USE_FRIBIDI) )
if( USE_FRIBIDI AND NOT(USE_HARFBUZZ) )
  report_dependency_error(FRIBIDI HARFBUZZ)
endif( USE_FRIBIDI AND NOT(USE_HARFBUZZ) )


if(WITH_ICONV)
  find_package(ICONV)
  if(ICONV_FOUND)
    include_directories(${ICONV_INCLUDE_DIR})
    ms_link_libraries( ${ICONV_LIBRARY})
    list(APPEND ALL_INCLUDE_DIRS ${ICONV_INCLUDE_DIR})
    set (USE_ICONV 1)
  else(ICONV_FOUND)
    report_optional_not_found(ICONV)
  endif(ICONV_FOUND)
endif (WITH_ICONV)

if(WITH_GENERIC_NINT)
   set(USE_GENERIC_MS_NINT 1)
endif(WITH_GENERIC_NINT)


if(WITH_CAIRO)
  find_package(Cairo)
  if(CAIRO_FOUND)
    include_directories(${CAIRO_INCLUDE_DIRS})
    ms_link_libraries( ${CAIRO_LIBRARY})
    list(APPEND ALL_INCLUDE_DIRS ${CAIRO_INCLUDE_DIR})
    set (USE_CAIRO 1)
  else(CAIRO_FOUND)
    report_optional_not_found(CAIRO)
  endif(CAIRO_FOUND)
endif (WITH_CAIRO)

if(WITH_MYSQL)
  find_package(MySQL)
  if(MYSQL_FOUND)
    include_directories(${MYSQL_INCLUDE_DIR})
    ms_link_libraries( ${MYSQL_LIBRARY})
    list(APPEND ALL_INCLUDE_DIRS ${MYSQL_INCLUDE_DIR})
    set (USE_MYSQL 1)
  else(MYSQL_FOUND)
    report_optional_not_found(MYSQL)
  endif(MYSQL_FOUND)
endif (WITH_MYSQL)

if(WITH_ORACLE_PLUGIN AND WITH_ORACLESPATIAL)
  message(SEND_ERROR "WITH_ORACLESPATIAL and WITH_ORACLE_PLUGIN cannot be used simultaneously")
endif(WITH_ORACLE_PLUGIN AND WITH_ORACLESPATIAL)

if(WITH_ORACLESPATIAL OR WITH_ORACLE_PLUGIN)
  if(NOT DEFINED ENV{ORACLE_HOME})
    MESSAGE( SEND_ERROR "ORACLE_HOME environment variable not set, needed for detection")
  endif()
  find_package(Oracle)
  if(ORACLE_FOUND)
    include_directories(${ORACLE_INCLUDE_DIR})
    list(APPEND ALL_INCLUDE_DIRS ${ORACLE_INCLUDE_DIR})
  else(ORACLE_FOUND)
    report_optional_not_found(ORACLESPATIAL)
    #FIXME: error message here could be misleading, only states ORACLESPATIAL whereas
    #the request could have been for ORACLE_PLUGIN
  endif(ORACLE_FOUND)
endif(WITH_ORACLESPATIAL OR WITH_ORACLE_PLUGIN)

if(ORACLE_FOUND AND WITH_ORACLESPATIAL)
    ms_link_libraries( ${ORACLE_LIBRARY})
    set (USE_ORACLESPATIAL 1)
endif(ORACLE_FOUND AND WITH_ORACLESPATIAL)

if(ORACLE_FOUND AND WITH_ORACLE_PLUGIN)
    add_library(msplugin_oracle MODULE maporaclespatial.c)
    target_link_libraries(msplugin_oracle ${ORACLE_LIBRARY} ${MAPSERVER_LIBMAPSERVER})
    set_target_properties(msplugin_oracle PROPERTIES COMPILE_FLAGS -DUSE_ORACLE_PLUGIN)
	set (USE_ORACLE_PLUGIN 1)
endif(ORACLE_FOUND AND WITH_ORACLE_PLUGIN)

if(WITH_MSSQL2008)
  find_package(ODBC)
  if(ODBC_FOUND)
	add_library(msplugin_mssql2008 MODULE mapmssql2008.c)
	target_link_libraries(msplugin_mssql2008 ${ODBC_LIBRARY} ${MAPSERVER_LIBMAPSERVER})
    set_target_properties(msplugin_mssql2008 PROPERTIES COMPILE_FLAGS "-DUSE_MSSQL2008_PLUGIN -DUSE_MSSQL2008")
    list(APPEND ALL_INCLUDE_DIRS ${ODBC_INCLUDE_DIR})
	set (USE_MSSQL2008 1)
  else(ODBC_FOUND)
    report_optional_not_found(ODBC)
  endif(ODBC_FOUND)
endif(WITH_MSSQL2008)

if(WITH_FCGI)
  find_package(FCGI)
  if(FCGI_FOUND)
    include_directories(${FCGI_INCLUDE_DIR})
    target_link_libraries(mapserv ${FCGI_LIBRARY})
    list(APPEND ALL_INCLUDE_DIRS ${FCGI_INCLUDE_DIR})
    set (USE_FASTCGI 1)
  else(FCGI_FOUND)
    report_optional_not_found(FCGI)
  endif(FCGI_FOUND)
endif (WITH_FCGI)

if(WITH_GEOS)
  find_package(GEOS)
  if(GEOS_FOUND)
    include_directories(${GEOS_INCLUDE_DIR})
    ms_link_libraries( ${GEOS_LIBRARY})
    list(APPEND ALL_INCLUDE_DIRS ${GEOS_INCLUDE_DIR})
    set (USE_GEOS 1)
  else(GEOS_FOUND)
    report_optional_not_found(GEOS)
  endif(GEOS_FOUND)
endif (WITH_GEOS)

if(WITH_POSTGIS)
  find_package(PostgreSQL)
  if(POSTGRESQL_FOUND)
    #uppercase our variables
    if ( NOT DEFINED POSTGRESQL_LIBRARY )
      set( POSTGRESQL_LIBRARY ${PostgreSQL_LIBRARY})
    endif()
    if ( NOT DEFINED POSTGRESQL_INCLUDE_DIR )
      set( POSTGRESQL_INCLUDE_DIR ${PostgreSQL_INCLUDE_DIR})
    endif()
    include_directories(${POSTGRESQL_INCLUDE_DIR})
    ms_link_libraries( ${POSTGRESQL_LIBRARY})
    CHECK_LIBRARY_EXISTS(pq "PQserverVersion" POSTGRESQL_LIBRARY POSTGIS_HAS_SERVER_VERSION)
    list(APPEND ALL_INCLUDE_DIRS ${POSTGRESQL_INCLUDE_DIR})
    set (USE_POSTGIS 1)
  else(POSTGRESQL_FOUND)
    report_optional_not_found(POSTGIS)
  endif(POSTGRESQL_FOUND)
endif (WITH_POSTGIS)

find_package(GDAL)
if(NOT GDAL_FOUND)
  report_mandatory_not_found(GDAL)
endif(NOT GDAL_FOUND)

include_directories(${GDAL_INCLUDE_DIR})
ms_link_libraries( ${GDAL_LIBRARY})
list(APPEND ALL_INCLUDE_DIRS ${GDAL_INCLUDE_DIR})

if(WITH_SVGCAIRO)
  if(WITH_RSVG)
    message(SEND_ERROR "WITH_SVGCAIRO cannot be enabled with WITH_RSVG")
  endif(WITH_RSVG)
  find_package(SVGCairo)
  if(SVGCAIRO_FOUND)
    include_directories(${SVG_INCLUDE_DIR} ${SVGCAIRO_INCLUDE_DIR})
    ms_link_libraries( ${SVG_LIBRARY} ${SVGCAIRO_LIBRARY})
    list(APPEND ALL_INCLUDE_DIRS ${SVG_INCLUDE_DIR} ${SVGCAIRO_INCLUDE_DIR})
    set (USE_SVG_CAIRO 1)
  else(SVGCAIRO_FOUND)
    report_optional_not_found(SVGCAIRO)
  endif(SVGCAIRO_FOUND)
endif (WITH_SVGCAIRO)

if(WITH_RSVG)
  if(WITH_SVGCAIRO)
    message(SEND_ERROR "WITH_RSVG cannot be enabled with WITH_CAIROSVG")
  endif(WITH_SVGCAIRO)
  find_package(RSVG)
  if(RSVG_FOUND AND GOBJECT_FOUND)
    include_directories(${RSVG_INCLUDE_DIRS})
    ms_link_libraries( ${RSVG_LIBRARY} )
    list(APPEND ALL_INCLUDE_DIRS ${RSVG_INCLUDE_DIRS})
    include_directories(${GOBJECT_INCLUDE_DIRS})
    ms_link_libraries( ${GOBJECT_LIBRARY} )
    list(APPEND ALL_INCLUDE_DIRS ${GOBJECT_INCLUDE_DIRS})
    set (USE_RSVG 1)
  else(RSVG_FOUND AND GOBJECT_FOUND)
    report_optional_not_found(RSVG)
  endif(RSVG_FOUND AND GOBJECT_FOUND)
endif (WITH_RSVG)

if(WITH_CLIENT_WMS OR WITH_CLIENT_WFS)
   set(WITH_CURL ON)
endif(WITH_CLIENT_WMS OR WITH_CLIENT_WFS)

if(WITH_CURL)
   find_package(CURL)
   if(CURL_FOUND)
     include_directories(${CURL_INCLUDE_DIR})
     ms_link_libraries( ${CURL_LIBRARY})
     list(APPEND ALL_INCLUDE_DIRS ${CURL_INCLUDE_DIR})
     set(USE_CURL 1)
   else(CURL_FOUND)
     report_optional_not_found(CURL)
   endif(CURL_FOUND)
endif(WITH_CURL)

if(WITH_CLIENT_WMS OR WITH_CLIENT_WFS)
   if(NOT USE_CURL)
      if(WITH_CLIENT_WFS)
        report_dependency_error(CLIENT_WFS CURL)
      endif(WITH_CLIENT_WFS)
      if(WITH_CLIENT_WMS)
        report_dependency_error(CLIENT_WMS CURL)
      endif(WITH_CLIENT_WMS)
   endif(NOT USE_CURL)
endif(WITH_CLIENT_WMS OR WITH_CLIENT_WFS)

if(WITH_CLIENT_WMS)
  set(USE_WMS_LYR 1)
endif(WITH_CLIENT_WMS)

if(WITH_CLIENT_WFS)
  set(USE_WFS_LYR 1)
endif(WITH_CLIENT_WFS)

if(WITH_WFS)
  set(USE_WFS_SVR 1)
endif(WITH_WFS)

if(WITH_WCS)
  set(USE_WCS_SVR 1)
endif(WITH_WCS)

if(WITH_OGCAPI)
  set(USE_OGCAPI_SVR 1)
endif(WITH_OGCAPI)

if(WITH_LIBXML2)
  find_package(LibXml2)
  if(LIBXML2_FOUND)
    include_directories(${LIBXML2_INCLUDE_DIR})
    if(NOT DEFINED LIBXML2_LIBRARY)
      set(LIBXML2_LIBRARY ${LIBXML2_LIBRARIES})
    endif()
    ms_link_libraries( ${LIBXML2_LIBRARY})
    list(APPEND ALL_INCLUDE_DIRS ${LIBXML2_INCLUDE_DIR})
    set (USE_LIBXML2 1)
  else(LIBXML2_FOUND)
    report_optional_not_found(LIBXML2)
  endif(LIBXML2_FOUND)
endif (WITH_LIBXML2)

if( USE_WCS_SVR AND NOT USE_LIBXML2 )
   message(WARNING "WCS 1.1 and 2.0 require libxml2 support but it was not found. WCS 1.1 and 2.0 will not be supported by this build")
endif( USE_WCS_SVR AND NOT USE_LIBXML2 )
if( USE_WFS_SVR AND NOT USE_LIBXML2 )
   message(WARNING "WFS 1.1 and 2.0 require libxml2 support but it was not found. WFS 1.1 and 2.0 will not be supported by this build")
endif( USE_WFS_SVR AND NOT USE_LIBXML2 )

if(WITH_SOS)
  if(USE_LIBXML2)
    set(USE_SOS_SVR 1)
  else(USE_LIBXML2)
    report_dependency_error(SOS LIBXML2)
  endif(USE_LIBXML2)
endif(WITH_SOS)

if(WITH_POINT_Z_M)
  set(USE_POINT_Z_M 1)
endif(WITH_POINT_Z_M)

if(WITH_KML)
  if(USE_LIBXML2)
    set(USE_KML 1)
  else(USE_LIBXML2)
    report_dependency_error(KML LIBXML2)
  endif(USE_LIBXML2)
endif(WITH_KML)

if(WITH_THREAD_SAFETY)
  set( CMAKE_THREAD_PREFER_PTHREAD 1 )
  find_package(Threads)
  if (THREADS_FOUND)
    ms_link_libraries( ${CMAKE_THREAD_LIBS_INIT})
    set(USE_THREAD 1)
  endif (THREADS_FOUND)
endif(WITH_THREAD_SAFETY)

if(WITH_XMLMAPFILE)
   if(NOT USE_LIBXML2)
    report_dependency_error(KML LIBXML2)
   endif(NOT USE_LIBXML2)
  
  #check for xslt and exslt
  find_package(LibXslt)
  if(LIBXSLT_FOUND)
    if(NOT DEFINED LIBXSLT_LIBRARY)
      set(LIBXSLT_LIBRARY ${LIBXSLT_LIBRARIES})
    endif()
    include_directories(${LIBXSLT_INCLUDE_DIR})
    ms_link_libraries( ${LIBXSLT_LIBRARY} ${LIBXSLT_EXSLT_LIBRARY})
    list(APPEND ALL_INCLUDE_DIRS ${LIBXSLT_INCLUDE_DIR})
    set(USE_XMLMAPFILE 1)
  else(LIBXSLT_FOUND)
    message(SEND_ERROR "Xml Mapfile support requires XSLT support which was not found.
    HINTS:
    - add the libxslt install directory to the CMAKE_PREFIX_PATH variable (-DCMAKE_PREFIX_PATH=\"/path/to/libxslt-install-dir;/path/to/other/dirs\"
    - disable Xml Mapfile support by adding -DWITH_XMLMAPFILE=0"
    )
  endif(LIBXSLT_FOUND)
endif(WITH_XMLMAPFILE)

if(WITH_GIF)
  find_package(GIF)
  if(GIF_FOUND)
    include_directories(${GIF_INCLUDE_DIR})
    ms_link_libraries( ${GIF_LIBRARY})
    list(APPEND ALL_INCLUDE_DIRS ${GIF_INCLUDE_DIR})
    set(USE_GIF 1)
  else(GIF_FOUND)
    report_optional_not_found(GIF)
  endif(GIF_FOUND)
endif(WITH_GIF)

if(WITH_EXEMPI)
  find_package(Exempi)
  if(LIBEXEMPI_FOUND)
    include_directories(${LIBEXEMPI_INCLUDE_DIR})
    ms_link_libraries( ${LIBEXEMPI_LIBRARY})
    list(APPEND ALL_INCLUDE_DIRS ${LIBEXEMPI_INCLUDE_DIR})
    set(USE_EXEMPI 1)
  else(LIBEXEMPI_FOUND)
    report_optional_not_found(EXEMPI)
  endif(LIBEXEMPI_FOUND)
endif(WITH_EXEMPI)

if(WITH_PYTHON)
   add_subdirectory("mapscript/python")
   set(USE_PYTHON_MAPSCRIPT 1)
endif(WITH_PYTHON)

if(WITH_V8)
  FIND_PACKAGE(V8)
  IF(V8_FOUND EQUAL 1)
    SET(USE_V8_MAPSCRIPT 1)
    INCLUDE_DIRECTORIES(${CMAKE_CURRENT_SOURCE_DIR})
    INCLUDE_DIRECTORIES(${V8_INCLUDE})
    list(APPEND ALL_INCLUDE_DIRS ${V8_INCLUDE})
    MS_LINK_LIBRARIES( ${V8_LIBS})
  ELSE(V8_FOUND)
    MESSAGE(SEND_ERROR "V8 JavaScript support requested but not found.
      HINTS:
      - set V8_ROOT environment variable to the installation path of V8.
      - add the V8 install directory to the CMAKE_PREFIX_PATH variable (-DCMAKE_PREFIX_PATH=\"/path/to/${component}-install-dir;/path/to/other/dirs\") ")
  ENDIF()
ENDIF(WITH_V8)

if(WITH_PHP)
   add_subdirectory("mapscript/php")
   set(USE_PHP_MAPSCRIPT 1)
endif(WITH_PHP)

if(WITH_PHPNG)
   add_subdirectory("mapscript/phpng")
   set(USE_PHPNG_MAPSCRIPT 1)
endif(WITH_PHPNG)

if(WITH_APACHE_MODULE)
   add_subdirectory("apache")
   set(USE_APACHE_MODULE 1)
endif(WITH_APACHE_MODULE)


if(WITH_PERL)
   add_subdirectory("mapscript/perl")
   set(USE_PERL_MAPSCRIPT 1)
endif(WITH_PERL)

if(WITH_RUBY)
   add_subdirectory("mapscript/ruby")
   set(USE_RUBY_MAPSCRIPT 1)
endif(WITH_RUBY)

if(WITH_JAVA)
   add_subdirectory("mapscript/java")
   set(USE_JAVA_MAPSCRIPT 1)
endif(WITH_JAVA)

if(WITH_CSHARP)
   add_subdirectory("mapscript/csharp")
   set(USE_CSHARP_MAPSCRIPT 1)
endif(WITH_CSHARP)

if(UNIX)
ms_link_libraries( ${CMAKE_DL_LIBS} m )
endif(UNIX)

if (WIN32)
    ms_link_libraries( ${MS_EXTERNAL_LIBS} ws2_32.lib)
    if (MSVC)
        #4701 : Potentially uninitialized local variable 'name' used (https://docs.microsoft.com/en-us/cpp/error-messages/compiler-warnings/compiler-warning-level-4-c4701)
        set_target_properties(mapserver PROPERTIES COMPILE_FLAGS "/EHsc /wd4267 /wd4244 /wd4018 /w14701")
    endif(MSVC)
endif (WIN32)

configure_file (
  "${PROJECT_SOURCE_DIR}/mapserver-config.h.in"
  "${PROJECT_BINARY_DIR}/mapserver-config.h"
  )

configure_file (
  "${PROJECT_SOURCE_DIR}/mapserver-version.h.in"
  "${PROJECT_BINARY_DIR}/mapserver-version.h"
  )

if(BUILD_DYNAMIC)
  set_target_properties(mapserver PROPERTIES
    PUBLIC_HEADER "${mapserver_HEADERS};${PROJECT_BINARY_DIR}/mapserver-config.h;${PROJECT_BINARY_DIR}/mapserver-version.h"
  )
endif(BUILD_DYNAMIC)

if (NOT("${LIBMAPSERVER_EXTRA_FLAGS}" STREQUAL ""))
  set_source_files_properties(${mapserver_SOURCES} PROPERTIES COMPILE_FLAGS ${LIBMAPSERVER_EXTRA_FLAGS})
endif()

macro(status_optional_component component enabled libpath)
  if("${enabled}" EQUAL "1")
    message(STATUS "  * ${component}: ${libpath}")
  else()
    message(STATUS "  * ${component}: disabled")
  endif()
endmacro()
macro(status_optional_feature feature enabled)
  if("${enabled}" EQUAL "1")
    message(STATUS "  * ${feature}: ENABLED")
  else()
    message(STATUS "  * ${feature}: disabled")
  endif()
endmacro()

message(STATUS "* Summary of configured options for this build")
message(STATUS " * Mandatory components")
message(STATUS "  * GDAL: ${GDAL_LIBRARY}")
message(STATUS "  * PROJ: ${PROJ_LIBRARY}")
message(STATUS "  * png: ${PNG_LIBRARY}")
message(STATUS "  * jpeg: ${JPEG_LIBRARY}")
message(STATUS "  * freetype: ${FREETYPE_LIBRARY}")
message(STATUS " * Optional components")
status_optional_component("GIF" "${USE_GIF}" "${GIF_LIBRARY}")
status_optional_component("MYSQL" "${USE_MYSQL}" "${MYSQL_LIBRARY}")
status_optional_component("FRIBIDI" "${USE_FRIBIDI}" "${FRIBIDI_LIBRARY}")
status_optional_component("HARFBUZZ" "${USE_HARFBUZZ}" "${HARFBUZZ_LIBRARY}")
status_optional_component("GIF" "${USE_GIF}" "${GIF_LIBRARY}")
status_optional_component("CAIRO" "${USE_CAIRO}" "${CAIRO_LIBRARY}")
status_optional_component("SVGCAIRO" "${USE_SVG_CAIRO}" "${SVGCAIRO_LIBRARY}")
status_optional_component("RSVG" "${USE_RSVG}" "${RSVG_LIBRARY}")
status_optional_component("CURL" "${USE_CURL}" "${CURL_LIBRARY}")
status_optional_component("PIXMAN" "${USE_PIXMAN}" "${PIXMAN_LIBRARY}")
status_optional_component("LIBXML2" "${USE_LIBXML2}" "${LIBXML2_LIBRARY}")
status_optional_component("POSTGIS" "${USE_POSTGIS}" "${POSTGRESQL_LIBRARY}")
status_optional_component("GEOS" "${USE_GEOS}" "${GEOS_LIBRARY}")
status_optional_component("FastCGI" "${USE_FASTCGI}" "${FCGI_LIBRARY}")
status_optional_component("PROTOBUFC" "${USE_PBF}" "${PROTOBUFC_LIBRARY}")
if(USE_ORACLESPATIAL OR USE_ORACLE_PLUGIN)
  if(USE_ORACLESPATIAL)
    status_optional_component("Oracle Spatial" "${USE_ORACLESPATIAL}" "${ORACLE_LIBRARY}")
  else(USE_ORACLESPATIAL)
    status_optional_component("Oracle Spatial (Built as plugin)" "${USE_ORACLE_PLUGIN}" "${ORACLE_LIBRARY}")
  endif(USE_ORACLESPATIAL)
else(USE_ORACLESPATIAL OR USE_ORACLE_PLUGIN)
  status_optional_component("Oracle Spatial" "" "${ORACLE_LIBRARY}")
endif(USE_ORACLESPATIAL OR USE_ORACLE_PLUGIN)
if(USE_MSSQL2008)
  status_optional_component("MSSQL 2008 (Built as plugin)" "${USE_MSSQL2008}" "${ODBC_LIBRARY}")
endif(USE_MSSQL2008)
status_optional_component("Exempi XMP" "${USE_EXEMPI}" "${LIBEXEMPI_LIBRARY}")
message(STATUS " * Optional features")
status_optional_feature("WMS SERVER" "${USE_WMS_SVR}")
status_optional_feature("WFS SERVER" "${USE_WFS_SVR}")
status_optional_feature("WCS SERVER" "${USE_WCS_SVR}")
status_optional_feature("SOS SERVER" "${USE_SOS_SVR}")
status_optional_feature("OGCAPI SERVER" "${USE_OGCAPI_SVR}")
status_optional_feature("WMS CLIENT" "${USE_WMS_LYR}")
status_optional_feature("WFS CLIENT" "${USE_WFS_LYR}")
status_optional_feature("ICONV" "${USE_ICONV}")
status_optional_feature("Thread-safety support" "${USE_THREAD}")
status_optional_feature("KML output" "${USE_KML}")
status_optional_feature("Z+M point coordinate support" "${USE_POINT_Z_M}")
status_optional_feature("XML Mapfile support" "${USE_XMLMAPFILE}")

message(STATUS " * Mapscripts")
status_optional_feature("Python" "${USE_PYTHON_MAPSCRIPT}")
status_optional_feature("PHP" "${USE_PHP_MAPSCRIPT}")
status_optional_feature("PHPNG" "${USE_PHPNG_MAPSCRIPT}")
status_optional_feature("PERL" "${USE_PERL_MAPSCRIPT}")
status_optional_feature("RUBY" "${USE_RUBY_MAPSCRIPT}")
status_optional_feature("JAVA" "${USE_JAVA_MAPSCRIPT}")
status_optional_feature("C#" "${USE_CSHARP_MAPSCRIPT}")
status_optional_feature("V8 Javascript" "${USE_V8_MAPSCRIPT}")
status_optional_feature("Apache Module (Experimental)" "${USE_APACHE_MODULE}")

message(STATUS "")
message(STATUS "PROJECT_BINARY_DIR is set to ${PROJECT_BINARY_DIR}")
message(STATUS "Will install files to ${CMAKE_INSTALL_PREFIX}")
message(STATUS "Will install libraries to ${INSTALL_LIB_DIR}")


include_directories("${PROJECT_BINARY_DIR}")

if(WIN32)
set(REGEX_MALLOC 1)
set(USE_GENERIC_MS_NINT 1)
endif(WIN32)


#INSTALL(FILES mapserver-api.h ${PROJECT_BINARY_DIR}/mapserver-version.h DESTINATION include)
if(USE_ORACLE_PLUGIN)
   INSTALL(TARGETS msplugin_oracle DESTINATION ${INSTALL_LIB_DIR})
endif(USE_ORACLE_PLUGIN)

if(USE_MSSQL2008)
   INSTALL(TARGETS msplugin_mssql2008 DESTINATION ${INSTALL_LIB_DIR})
endif(USE_MSSQL2008)


INSTALL(TARGETS sortshp shptree shptreevis msencrypt legend scalebar tile4ms shptreetst shp2img mapserv
        RUNTIME DESTINATION ${INSTALL_BIN_DIR} COMPONENT bin
)

if(BUILD_STATIC)
   INSTALL(TARGETS mapserver_static
           DESTINATION ${INSTALL_LIB_DIR} COMPONENT staticlib
   )
endif(BUILD_STATIC)
if(BUILD_DYNAMIC)
   INSTALL(TARGETS mapserver
           EXPORT mapserverTargets
           ARCHIVE DESTINATION ${INSTALL_LIB_DIR} COMPONENT shlib
           LIBRARY DESTINATION ${INSTALL_LIB_DIR} COMPONENT shlib
           PUBLIC_HEADER DESTINATION ${INSTALL_INCLUDE_DIR}/mapserver COMPONENT dev
   )

   # Add all targets to the build-tree export set
   export(TARGETS mapserver
          FILE "${PROJECT_BINARY_DIR}/mapserverTargets.cmake"
   )

   # Export the package for use from the build-tree
   # (this registers the build-tree with a global CMake-registry)
   export(PACKAGE mapserver)

   list(APPEND ALL_INCLUDE_DIRS ${INSTALL_INCLUDE_DIR})
   list(APPEND ALL_INCLUDE_DIRS ${INSTALL_INCLUDE_DIR}/mapserver)

   list(REMOVE_DUPLICATES ALL_INCLUDE_DIRS)

   # Create the mapserver-config.cmake and mapserver-config-version files
   file(RELATIVE_PATH REL_INCLUDE_DIR "${INSTALL_CMAKE_DIR}" "${ALL_INCLUDE_DIRS}")

   # ... for the build tree
   set(CONF_INCLUDE_DIRS "${PROJECT_SOURCE_DIR}" "${PROJECT_BINARY_DIR}")
   configure_file(mapserver-config.cmake.in "${PROJECT_BINARY_DIR}/mapserver-config.cmake" @ONLY)

   # ... for the install tree
   set(CONF_INCLUDE_DIRS "\${MAPSERVER_CMAKE_DIR}/${REL_INCLUDE_DIR}")
   configure_file(mapserver-config.cmake.in "${PROJECT_BINARY_DIR}${CMAKE_FILES_DIRECTORY}/mapserver-config.cmake" @ONLY)

   # ... for both
   configure_file(mapserver-config-version.cmake.in "${PROJECT_BINARY_DIR}/mapserver-config-version.cmake" @ONLY)

   # Install the mapserver-config.cmake and mapserver-config-version.cmake
   install(FILES "${PROJECT_BINARY_DIR}${CMAKE_FILES_DIRECTORY}/mapserver-config.cmake"
                 "${PROJECT_BINARY_DIR}/mapserver-config-version.cmake"
           DESTINATION "${INSTALL_CMAKE_DIR}" COMPONENT dev
   )

   # Install the export set for use with the install-tree
   install(EXPORT mapserverTargets
           DESTINATION "${INSTALL_CMAKE_DIR}" COMPONENT dev
   )
endif(BUILD_DYNAMIC)<|MERGE_RESOLUTION|>--- conflicted
+++ resolved
@@ -135,13 +135,8 @@
 #options suported by the cmake builder
 option(WITH_PROTOBUFC "Choose if protocol buffers support should be built in (required for vector tiles)" ON)
 option(WITH_KML "Enable native KML output support (requires libxml2 support)" OFF)
-<<<<<<< HEAD
 option(WITH_SOS "Enable SOS Server support (requires PROJ and libxml2 support)" OFF)
 option(WITH_WMS "Enable WMS Server support (requires PROJ support)" ON)
-=======
-option(WITH_SOS "Enable SOS Server support (requires libxml2 support)" OFF)
-option(WITH_WMS "Enable WMS Server support" ON)
->>>>>>> 6043b99b
 option(WITH_FRIBIDI "Choose if FriBidi glyph shaping support should be built in (usefull for right-to-left languages) (requires HARFBUZZ)" ON)
 option(WITH_HARFBUZZ "Choose if Harfbuzz complex text layout should be included (needed for e.g. arabic and hindi) (requires FRIBIDI)" ON)
 option(WITH_ICONV "Choose if Iconv Internationalization support should be built in" ON)
@@ -155,14 +150,9 @@
 option(WITH_CLIENT_WMS "Enable Client WMS Layer support (requires CURL)" OFF)
 option(WITH_CLIENT_WFS "Enable Client WMS Layer support (requires CURL)" OFF)
 option(WITH_CURL "Enable Curl HTTP support (required for wms/wfs client, and remote SLD)" OFF)
-<<<<<<< HEAD
 option(WITH_WFS "Enable WFS Server support (requires PROJ and OGR support)" ON)
 option(WITH_WCS "Enable WCS Server support (requires PROJ and GDAL support)" ON)
 option(WITH_OGCAPI "Enable OGCAPI Server support (requires PROJ and OGR support)" ON)
-=======
-option(WITH_WFS "Enable WFS Server support" ON)
-option(WITH_WCS "Enable WCS Server support" ON)
->>>>>>> 6043b99b
 option(WITH_LIBXML2 "Choose if libxml2 support should be built in (used for sos, wcs 1.1,2.0 and wfs 1.1)" ON)
 option(WITH_THREAD_SAFETY "Choose if a thread-safe version of libmapserver should be built (only recommended for some mapscripts)" OFF)
 option(WITH_GIF "Enable GIF support (for PIXMAP loading)" ON)

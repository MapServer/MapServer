cmake_minimum_required (VERSION 3.0)

project (MapServer)

if("${PROJECT_SOURCE_DIR}" STREQUAL "${PROJECT_BINARY_DIR}")
      message(FATAL_ERROR "In-source builds are not permitted. Make a separate folder for building:
   mkdir build; cd build; cmake ..
Before that, remove the files created by this failed run:
   rm -rf CMakeCache.txt CMakeFiles")
endif("${PROJECT_SOURCE_DIR}" STREQUAL "${PROJECT_BINARY_DIR}")

include(CheckLibraryExists)
include(CheckFunctionExists)
include(CheckIncludeFile)
include(CheckCSourceCompiles)


set (MapServer_VERSION_MAJOR 7)
<<<<<<< HEAD
set (MapServer_VERSION_MINOR 5)
set (MapServer_VERSION_REVISION 0)
=======
set (MapServer_VERSION_MINOR 4)
set (MapServer_VERSION_REVISION 4)
>>>>>>> 57079573
set (MapServer_VERSION_SUFFIX "")

# Set C++ version
# Make CMAKE_CXX_STANDARD available as cache option overridable by user
set(CMAKE_CXX_STANDARD 11
  CACHE STRING "C++ standard version to use (default is 11)")
message(STATUS "Requiring C++${CMAKE_CXX_STANDARD}")
set(CMAKE_CXX_STANDARD_REQUIRED ON)
set(CMAKE_CXX_EXTENSIONS OFF)
message(STATUS "Requiring C++${CMAKE_CXX_STANDARD} - done")

# Set C99 version
# Make CMAKE_C_STANDARD available as cache option overridable by user
set(CMAKE_C_STANDARD 99
  CACHE STRING "C standard version to use (default is 99)")
message(STATUS "Requiring C${CMAKE_C_STANDARD}")
set(CMAKE_C_STANDARD_REQUIRED ON)
set(CMAKE_C_EXTENSIONS OFF)
message(STATUS "Requiring C${CMAKE_C_STANDARD} - done")

set(TARGET_VERSION_MAJOR ${MapServer_VERSION_MAJOR})
set(TARGET_VERSION_MINOR ${MapServer_VERSION_MINOR})

MATH(EXPR MapServer_IS_DEV_VERSION "${MapServer_VERSION_MINOR}%2")
if(MapServer_IS_DEV_VERSION)
  set (MapServer_VERSION_STRING "${MapServer_VERSION_MAJOR}.${MapServer_VERSION_MINOR}-dev")
else(MapServer_IS_DEV_VERSION)
  set (MapServer_VERSION_STRING "${MapServer_VERSION_MAJOR}.${MapServer_VERSION_MINOR}.${MapServer_VERSION_REVISION}")
  set (MapServer_VERSION_STRING "${MapServer_VERSION_STRING}${MapServer_VERSION_SUFFIX}")
endif(MapServer_IS_DEV_VERSION)
MATH(EXPR MapServer_VERSION_NUM "${MapServer_VERSION_MAJOR}*10000+${MapServer_VERSION_MINOR}*100+${MapServer_VERSION_REVISION}")

SET(CMAKE_MODULE_PATH ${PROJECT_SOURCE_DIR}/cmake ${CMAKE_MODULE_PATH})

# Add custom function to check Python modules are installed
include(FindPythonModule)

if (APPLE)
  set(CMAKE_FIND_FRAMEWORK "LAST")
endif (APPLE)

# Offer the user the choice of overriding the installation directories
set(INSTALL_LIB_DIR lib CACHE PATH "Installation directory for libraries")
set(INSTALL_BIN_DIR bin CACHE PATH "Installation directory for executables")
set(INSTALL_INCLUDE_DIR include CACHE PATH "Installation directory for header files")
if(WIN32 AND NOT CYGWIN)
  set(DEF_INSTALL_CMAKE_DIR CMake)
else()
  set(DEF_INSTALL_CMAKE_DIR share/mapserver/cmake)
endif()
set(INSTALL_CMAKE_DIR ${DEF_INSTALL_CMAKE_DIR} CACHE PATH "Installation directory for CMake files")

# Make relative paths absolute (needed later on)
foreach(p LIB BIN INCLUDE CMAKE)
  set(var INSTALL_${p}_DIR)
  if(NOT IS_ABSOLUTE "${${var}}")
    set(${var} "${CMAKE_INSTALL_PREFIX}/${${var}}")
  endif()
endforeach()

macro (ms_link_libraries)
  if(BUILD_DYNAMIC)
    target_link_libraries(mapserver ${ARGV})
  endif(BUILD_DYNAMIC)
  if(BUILD_STATIC)
    target_link_libraries(mapserver_static ${ARGV})
  endif(BUILD_STATIC)
endmacro()

macro( report_optional_not_found component )
  message(SEND_ERROR "${component} library/component/dependency could not be found.
  HINTS:
  - disable ${component} support by adding -DWITH_${component}=0
  - add the ${component} install directory to the CMAKE_PREFIX_PATH variable (-DCMAKE_PREFIX_PATH=\"/path/to/${component}-install-dir;/path/to/other/dirs\"")
endmacro()
macro( report_mandatory_not_found component )
  message(SEND_ERROR "${component} library/component could not be found and is a mandatory dependency
  HINT:
  - add the ${component} install directory to the CMAKE_PREFIX_PATH variable (-DCMAKE_PREFIX_PATH=\"/path/to/${component}-install-dir;/path/to/other/dirs\"")
endmacro()
macro( report_dependency_error component dependency)
  message(SEND_ERROR "${component} support requires ${dependency} support, however ${dependency} support has been disabled.
  HINTS:
  - re-run with -DWITH_${dependency}=1 (or without -DWITH_${dependency}=0)
  - disable ${component} support by adding -DWITH_${component}=0"
  )
endmacro()

SET(CMAKE_REQUIRED_INCLUDES "math.h")
if(NOT(WIN32))
SET(CMAKE_REQUIRED_LIBRARIES "m")
endif(NOT(WIN32))

check_function_exists("strrstr"          HAVE_STRRSTR)
check_function_exists("strcasecmp"  HAVE_STRCASECMP)
check_function_exists("strcasestr"  HAVE_STRCASESTR)
check_function_exists("strlcat"  HAVE_STRLCAT)
check_function_exists("strlcpy"  HAVE_STRLCPY)
check_function_exists("strlen"  HAVE_STRLEN)
check_function_exists("strncasecmp"  HAVE_STRNCASECMP)
check_function_exists("vsnprintf"  HAVE_VSNPRINTF)
check_function_exists("lrintf" HAVE_LRINTF)
check_function_exists("lrint" HAVE_LRINT)

check_include_file(dlfcn.h HAVE_DLFCN_H)


check_c_source_compiles("
int main(int argc, char **argv) {
   long x=0,y=0;
   for(x=0;x<5;x++) {
     if(y>1) break;
     y=__sync_fetch_and_add(&x,1);
   }
}" HAVE_SYNC_FETCH_AND_ADD)

include_directories(${CMAKE_CURRENT_BINARY_DIR})

#options suported by the cmake builder
option(WITH_PROTOBUFC "Choose if protocol buffers support should be built in (required for vector tiles)" ON)
option(WITH_KML "Enable native KML output support (requires libxml2 support)" OFF)
option(WITH_SOS "Enable SOS Server support (requires PROJ and libxml2 support)" OFF)
option(WITH_WMS "Enable WMS Server support (requires proj support)" ON)
option(WITH_FRIBIDI "Choose if FriBidi glyph shaping support should be built in (usefull for right-to-left languages) (requires HARFBUZZ)" ON)
option(WITH_HARFBUZZ "Choose if Harfbuzz complex text layout should be included (needed for e.g. arabic and hindi) (requires FRIBIDI)" ON)
option(WITH_ICONV "Choose if Iconv Internationalization support should be built in" ON)
option(WITH_CAIRO "Choose if CAIRO  rendering support should be built in (required for SVG and PDF output)" ON)
option(WITH_SVGCAIRO "Choose if SVG symbology support (via libsvgcairo) should be built in (requires cairo, libsvg, libsvg-cairo. Incompatible with librsvg)" OFF)
option(WITH_RSVG "Choose if SVG symbology support (via librsvg) should be built in (requires cairo, librsvg. Incompatible with libsvg-cairo)" OFF)
option(WITH_MYSQL "Choose if MYSQL joining support should be built in" OFF)
option(WITH_FCGI "Choose if FastCGI support should be built in" ON)
option(WITH_GEOS "Choose if GEOS geometry operations support should be built in" ON)
option(WITH_POSTGIS "Choose if Postgis input support should be built in" ON)
option(WITH_CLIENT_WMS "Enable Client WMS Layer support (requires CURL and GDAL support)" OFF)
option(WITH_CLIENT_WFS "Enable Client WMS Layer support (requires CURL and OGR support)" OFF)
option(WITH_CURL "Enable Curl HTTP support (required for wms/wfs client, and remote SLD)" OFF)
option(WITH_WFS "Enable WFS Server support (requires PROJ and OGR support)" ON)
option(WITH_WCS "Enable WCS Server support (requires PROJ and GDAL support)" ON)
option(WITH_LIBXML2 "Choose if libxml2 support should be built in (used for sos, wcs 1.1,2.0 and wfs 1.1)" ON)
option(WITH_THREAD_SAFETY "Choose if a thread-safe version of libmapserver should be built (only recommended for some mapscripts)" OFF)
option(WITH_GIF "Enable GIF support (for PIXMAP loading)" ON)
option(WITH_PYTHON "Enable Python mapscript support" OFF)
option(WITH_PHP "Enable PHP mapscript support" OFF)
option(WITH_PHPNG "Enable PHPNG (SWIG) mapscript support" OFF)
option(WITH_PERL "Enable Perl mapscript support" OFF)
option(WITH_RUBY "Enable Ruby mapscript support" OFF)
option(WITH_JAVA "Enable Java mapscript support" OFF)
option(WITH_CSHARP "Enable C# mapscript support" OFF)
option(WITH_POINT_Z_M "include Z and M coordinates in point structure" ON)
option(WITH_ORACLESPATIAL "include oracle spatial database input support" OFF)
option(WITH_ORACLE_PLUGIN "include oracle spatial database input support as plugin" OFF)
option(WITH_MSSQL2008 "include mssql 2008 database input support as plugin" OFF)
option(WITH_EXEMPI "include xmp output metadata support" OFF)
option(WITH_XMLMAPFILE "include native xml mapfile support (requires libxslt/libexslt)" OFF)
option(WITH_V8 "include javacript v8 scripting" OFF)
option(WITH_PIXMAN "use (experimental) support for pixman for layer compositing operations" OFF)

option(BUILD_STATIC "Also build a static version of mapserver" OFF)
option(LINK_STATIC_LIBMAPSERVER "Link to static version of libmapserver (also for mapscripts)" OFF)
option(WITH_APACHE_MODULE "include (experimental) support for apache module" OFF)
option(WITH_GENERIC_NINT "generic rounding" OFF)

#TODO: USE_OGL? , USE_SDE, USE_CLUSTER_EXTERNAL USE_CLUSTER_PLUGIN, USE_MSSQL2008, USE_MSSQL2008_PLUGIN
# SIGNORE_MISSING_DATA, CGI_CL_DEBUG_ARGS, EXTRA DEBUG FLAGS?,
# PERLV_ld_DETECT?

# Add compiler flags for warnings
if(CMAKE_COMPILER_IS_GNUCXX OR CMAKE_COMPILER_IS_GNUCC OR CMAKE_CXX_COMPILER_ID STREQUAL "Clang")
    set(CMAKE_C_FLAGS "${CMAKE_C_FLAGS} -Wall -Werror=format-security")
    set(CMAKE_CXX_FLAGS "${CMAKE_CXX_FLAGS} -Wall -Werror=format-security")
endif()

if(NOT DEFINED CMAKE_INSTALL_LIBDIR)
  set(_LIBDIR_DEFAULT "lib")
  # Override this default 'lib' with 'lib64' iff:
  #  - we are on Linux system but NOT cross-compiling
  #  - we are NOT on debian
  #  - we are on a 64 bits system
  # reason is: amd64 ABI: http://www.x86-64.org/documentation/abi.pdf
  # Note that the future of multi-arch handling may be even
  # more complicated than that: http://wiki.debian.org/Multiarch
  if(CMAKE_SYSTEM_NAME MATCHES "Linux"
      AND NOT CMAKE_CROSSCOMPILING
      AND NOT EXISTS "/etc/debian_version")
    if(NOT DEFINED CMAKE_SIZEOF_VOID_P)
      message(AUTHOR_WARNING
        "Unable to determine default CMAKE_INSTALL_LIBDIR directory because no target architecture is known. "
        "Please enable at least one language before including GNUInstallDirs.")
    else()
      if("${CMAKE_SIZEOF_VOID_P}" EQUAL "8")
        set(_LIBDIR_DEFAULT "lib64")
      endif()
    endif()
  endif()
  set(CMAKE_INSTALL_LIBDIR "${_LIBDIR_DEFAULT}" CACHE PATH "object code libraries (${_LIBDIR_DEFAULT})")
endif()

SET(CMAKE_INSTALL_RPATH "${CMAKE_INSTALL_PREFIX}/${CMAKE_INSTALL_LIBDIR}")
SET(CMAKE_INSTALL_RPATH_USE_LINK_PATH TRUE)
SET(CMAKE_MACOSX_RPATH ON)

if(LINK_STATIC_LIBMAPSERVER)
  set(BUILD_STATIC 1)
  set(BUILD_DYNAMIC 0)
  set(MAPSERVER_LIBMAPSERVER mapserver_static)
else(LINK_STATIC_LIBMAPSERVER)
  set(BUILD_DYNAMIC 1)
  set(MAPSERVER_LIBMAPSERVER mapserver)
endif(LINK_STATIC_LIBMAPSERVER)

set(agg_SOURCES
renderers/agg/src/agg_arc.cpp
renderers/agg/src/agg_vcgen_dash.cpp
renderers/agg/src/agg_vcgen_contour.cpp
renderers/agg/src/agg_curves.cpp
renderers/agg/src/agg_embedded_raster_fonts.cpp
renderers/agg/src/agg_trans_affine.cpp
renderers/agg/src/agg_vcgen_stroke.cpp
renderers/agg/src/agg_font_freetype.cpp
renderers/agg/src/agg_line_aa_basics.cpp
renderers/agg/src/clipper.cpp
)
include_directories(renderers/agg/include)

set(v8_SOURCES
  mapscript/v8/v8_object_wrap.hpp  
  mapscript/v8/point.cpp
  mapscript/v8/line.cpp
  mapscript/v8/shape.cpp  
  mapscript/v8/v8_mapscript.cpp
  mapv8.cpp
)
include_directories(mapscript/v8/)

#add_definitions(-DHASH_DEBUG=1)
if(WIN32)
  set(REGEX_SOURCES ${REGEX_DIR}/regex.c)
  include_directories(${REGEX_DIR})
  add_definitions(-DREGEX_MALLOC -DUSE_GENERIC_MS_NINT -DHAVE_STRING_H)
  add_definitions(-D_CRT_SECURE_NO_DEPRECATE -D_CRT_NONSTDC_NO_DEPRECATE)
  set(REGEX_MALLOC 1)
  set(USE_GENERIC_MS_NINT 1)
  set(HAVE_STRING_H 0)
  # Suppress warnings for regex.c
  set_source_files_properties(${REGEX_SOURCES} PROPERTIES COMPILE_FLAGS /w)
else(WIN32)
  set(REGEX_SOURCES "")
endif(WIN32)

set(mapserver_SOURCES fontcache.c 
cgiutil.c mapgeos.c maporaclespatial.c mapsearch.c mapwms.c classobject.c
mapgml.c mapoutput.c mapwmslayer.c layerobject.c mapgraticule.c mapows.c
mapservutil.c mapxbase.c maphash.c mapowscommon.c mapshape.c mapxml.c mapbits.c
maphttp.c mapparser.c mapstring.c mapxmp.c mapcairo.c mapimageio.c
mappluginlayer.c mapsymbol.c mapchart.c mapimagemap.c mappool.c maptclutf.c
mapcluster.c mapio.c mappostgis.c maptemplate.c mapcontext.c mapjoin.c
mappostgresql.c mapthread.c mapcopy.c maplabel.c mapprimitive.c maptile.c
mapcpl.c maplayer.c mapproject.c maptime.c mapcrypto.c maplegend.c hittest.c
maptree.c mapdebug.c maplexer.c mapquantization.c mapunion.c
mapdraw.c maplibxml2.c mapquery.c maputil.c strptime.c mapdrawgdal.c
mapraster.c mapuvraster.c mapdummyrenderer.c mapobject.c maprasterquery.c
mapwcs.c maperror.c mapogcfilter.c mapregex.c mapwcs11.c mapfile.c
mapogcfiltercommon.cpp maprendering.c mapwcs20.c mapogcsld.c mapmetadata.c
mapresample.c mapwfs.c mapgdal.c mapogcsos.c mapscale.c mapwfs11.c mapwfs20.c
mapgeomtransform.c mapogroutput.c mapwfslayer.c mapagg.cpp mapkml.cpp
mapgeomutil.cpp mapkmlrenderer.cpp fontcache.c textlayout.c maputfgrid.cpp
mapogr.cpp mapcontour.c mapsmoothing.c mapv8.cpp ${REGEX_SOURCES} kerneldensity.c 
mapcompositingfilter.c mapmvt.c)

set(mapserver_HEADERS
cgiutil.h dejavu-sans-condensed.h dxfcolor.h fontcache.h hittest.h mapagg.h
mapaxisorder.h mapcopy.h mapentities.h maperror.h mapfile.h mapgml.h maphash.h
maphttp.h mapio.h mapkmlrenderer.h maplibxml2.h mapogcfilter.h mapogcsld.h
mapoglcontext.h mapoglrenderer.h mapowscommon.h mapows.h mapparser.h
mappostgis.h mapprimitive.h mapproject.h mapraster.h mapregex.h mapresample.h
mapserver-api.h mapserver.h mapserv.h mapshape.h mapsymbol.h maptemplate.h
mapthread.h maptile.h maptime.h maptree.h maputfgrid.h mapwcs.h uthash.h)

if(WIN32)
	configure_file(
	  ${CMAKE_CURRENT_SOURCE_DIR}/version.rc.in
	  ${CMAKE_CURRENT_BINARY_DIR}/version.rc
	  @ONLY)
	set(mapserver_SOURCES ${mapserver_SOURCES} ${CMAKE_CURRENT_BINARY_DIR}/version.rc)
endif(WIN32)

if(WITH_PROTOBUFC)
  find_package(ProtobufC)
  if(NOT PROTOBUFC_FOUND)
    report_optional_not_found(PROTOBUFC)
 else(NOT PROTOBUFC_FOUND)
   list(APPEND ALL_INCLUDE_DIRS ${PROTOBUFC_INCLUDE_DIR})

   FILE(MAKE_DIRECTORY ${PROJECT_BINARY_DIR}/renderers/mvt)
    # Create custom command for protoc-c
    ADD_CUSTOM_COMMAND(
       COMMAND ${PROTOBUFC_COMPILER}
       ARGS --c_out=${PROJECT_BINARY_DIR}/renderers/mvt --proto_path=${PROJECT_SOURCE_DIR}/renderers/mvt ${PROJECT_SOURCE_DIR}/renderers/mvt/vector_tile.proto
       OUTPUT ${PROJECT_BINARY_DIR}/renderers/mvt/vector_tile.pb-c.c ${PROJECT_BINARY_DIR}/renderers/mvt/vector_tile.pb-c.h
    )

    SET_SOURCE_FILES_PROPERTIES(${PROJECT_BINARY_DIR}/renderers/mvt/vector_tile.pb-c.h ${PROJECT_BINARY_DIR}/renderers/mvt/vector_tile.pb-c.c GENERATED)
    set (vectortile_SOURCES ${PROJECT_BINARY_DIR}/renderers/mvt/vector_tile.pb-c.c)

    set (USE_PBF 1)
 endif(NOT PROTOBUFC_FOUND)
endif (WITH_PROTOBUFC)


if(BUILD_DYNAMIC)
  add_library(mapserver SHARED ${vectortile_SOURCES} ${mapserver_SOURCES} ${agg_SOURCES} ${v8_SOURCES})
  set_target_properties( mapserver  PROPERTIES
    VERSION ${MapServer_VERSION_STRING}
    SOVERSION 2
) 
endif(BUILD_DYNAMIC)

if(BUILD_STATIC)
  add_library(mapserver_static STATIC ${vectortile_SOURCES} ${mapserver_SOURCES} ${agg_SOURCES} ${v8_SOURCES})
  set_target_properties( mapserver_static PROPERTIES
    VERSION ${MapServer_VERSION_STRING}
    SOVERSION 2
  ) 
endif(BUILD_STATIC)

#SOVERSION is not necessarily the same as the
#major version. The rule is that any breakage of the ABI must be
#indicated by incrementing the SOVERSION. So, adding e.g. functions is no
#problem, modifying argument lists or removing functions would required
#the SOVERSION to be incremented. Similar rules hold of course for
#non-opaque data-structures.

add_executable(mapserv mapserv.c)
target_link_libraries(mapserv ${MAPSERVER_LIBMAPSERVER})
add_executable(shp2img shp2img.c)
target_link_libraries(shp2img ${MAPSERVER_LIBMAPSERVER})
add_executable(shptree shptree.c)
target_link_libraries(shptree ${MAPSERVER_LIBMAPSERVER})
add_executable(shptreevis shptreevis.c)
target_link_libraries(shptreevis ${MAPSERVER_LIBMAPSERVER})
add_executable(sortshp sortshp.c)
target_link_libraries(sortshp ${MAPSERVER_LIBMAPSERVER})
add_executable(legend legend.c)
target_link_libraries(legend ${MAPSERVER_LIBMAPSERVER})
add_executable(scalebar scalebar.c)
target_link_libraries(scalebar ${MAPSERVER_LIBMAPSERVER})
add_executable(msencrypt msencrypt.c)
target_link_libraries(msencrypt ${MAPSERVER_LIBMAPSERVER})
add_executable(tile4ms tile4ms.c)
target_link_libraries(tile4ms ${MAPSERVER_LIBMAPSERVER})
add_executable(shptreetst shptreetst.c)
target_link_libraries(shptreetst ${MAPSERVER_LIBMAPSERVER})


if (CMAKE_BUILD_TYPE STREQUAL "Debug") 
  set(USE_EXTENDED_DEBUG 1)
endif (CMAKE_BUILD_TYPE STREQUAL "Debug") 

find_package(PNG)
if(PNG_FOUND)
  include_directories(${PNG_INCLUDE_DIR})
  ms_link_libraries( ${PNG_LIBRARIES})
  list(APPEND ALL_INCLUDE_DIRS ${PNG_INCLUDE_DIR})
  set(USE_PNG 1)
else(PNG_FOUND)
  report_mandatory_not_found(PNG)
endif(PNG_FOUND)

find_package(JPEG)
if(JPEG_FOUND)
  include_directories(${JPEG_INCLUDE_DIR})
  ms_link_libraries( ${JPEG_LIBRARY})
  list(APPEND ALL_INCLUDE_DIRS ${JPEG_INCLUDE_DIR})
  set(USE_JPEG 1)
else(JPEG_FOUND)
  report_mandatory_not_found(JPEG)
endif(JPEG_FOUND)

find_package(Freetype)
if(NOT FREETYPE_FOUND)
  report_mandatory_not_found(FREETYPE)
endif(NOT FREETYPE_FOUND)
include_directories(${FREETYPE_INCLUDE_DIR})
ms_link_libraries( ${FREETYPE_LIBRARY})
list(APPEND ALL_INCLUDE_DIRS ${FREETYPE_INCLUDE_DIR})


find_package(Proj)
if(NOT PROJ_FOUND)
    report_mandatory_not_found(PROJ)
endif(NOT PROJ_FOUND)

include_directories(${PROJ_INCLUDE_DIR})
ms_link_libraries( ${PROJ_LIBRARY})
list(APPEND ALL_INCLUDE_DIRS ${PROJ_INCLUDE_DIR})

if(USE_PBF)
    include_directories(${PROJECT_BINARY_DIR}/renderers/mvt)
    include_directories(${PROTOBUFC_INCLUDE_DIR})
    ms_link_libraries( ${PROTOBUFC_LIBRARY})
endif()

if(WITH_PIXMAN)
  find_package(Pixman)
  if(PIXMAN_FOUND)
    include_directories(${PIXMAN_INCLUDE_DIR})
    ms_link_libraries(${PIXMAN_LIBRARY})
    list(APPEND ALL_INCLUDE_DIRS ${PIXMAN_INCLUDE_DIR})
    set (USE_PIXMAN 1)
  else(PIXMAN_FOUND)
    report_optional_not_found(PIXMAN)
  endif(PIXMAN_FOUND)
endif (WITH_PIXMAN)

if(WITH_WMS)
  set(USE_WMS_SVR 1)
endif(WITH_WMS)

if(WITH_FRIBIDI)
  find_package(FriBiDi)
  if(NOT FRIBIDI_FOUND)
    report_optional_not_found(FRIBIDI)
 else(NOT FRIBIDI_FOUND)
    include_directories(${FRIBIDI_INCLUDE_DIR})
    ms_link_libraries( ${FRIBIDI_LIBRARY})
    list(APPEND ALL_INCLUDE_DIRS ${FRIBIDI_INCLUDE_DIR})
    set (USE_FRIBIDI 1)
    if(FRIBIDI_LEGACY)
      message(WARNING "Old Fribidi found, upgrade recommended")
    endif(FRIBIDI_LEGACY)
 endif(NOT FRIBIDI_FOUND)
endif (WITH_FRIBIDI)

if(WITH_HARFBUZZ)
  find_package(HarfBuzz)
  if(NOT HARFBUZZ_FOUND)
    report_optional_not_found(HARFBUZZ)
 else(NOT HARFBUZZ_FOUND)
    include_directories(${HARFBUZZ_INCLUDE_DIR})
    ms_link_libraries( ${HARFBUZZ_LIBRARY})
    list(APPEND ALL_INCLUDE_DIRS ${HARFBUZZ_INCLUDE_DIR})
    set (USE_HARFBUZZ 1)
 endif(NOT HARFBUZZ_FOUND)
endif (WITH_HARFBUZZ)

if( USE_HARFBUZZ AND NOT(USE_FRIBIDI) )
  report_dependency_error(HARFBUZZ FRIBIDI)
endif( USE_HARFBUZZ AND NOT(USE_FRIBIDI) )
if( USE_FRIBIDI AND NOT(USE_HARFBUZZ) )
  report_dependency_error(FRIBIDI HARFBUZZ)
endif( USE_FRIBIDI AND NOT(USE_HARFBUZZ) )


if(WITH_ICONV)
  find_package(ICONV)
  if(ICONV_FOUND)
    include_directories(${ICONV_INCLUDE_DIR})
    ms_link_libraries( ${ICONV_LIBRARY})
    list(APPEND ALL_INCLUDE_DIRS ${ICONV_INCLUDE_DIR})
    set (USE_ICONV 1)
  else(ICONV_FOUND)
    report_optional_not_found(ICONV)
  endif(ICONV_FOUND)
endif (WITH_ICONV)

if(WITH_GENERIC_NINT)
   set(USE_GENERIC_MS_NINT 1)
endif(WITH_GENERIC_NINT)


if(WITH_CAIRO)
  find_package(Cairo)
  if(CAIRO_FOUND)
    include_directories(${CAIRO_INCLUDE_DIRS})
    ms_link_libraries( ${CAIRO_LIBRARY})
    list(APPEND ALL_INCLUDE_DIRS ${CAIRO_INCLUDE_DIR})
    set (USE_CAIRO 1)
  else(CAIRO_FOUND)
    report_optional_not_found(CAIRO)
  endif(CAIRO_FOUND)
endif (WITH_CAIRO)

if(WITH_MYSQL)
  find_package(MySQL)
  if(MYSQL_FOUND)
    include_directories(${MYSQL_INCLUDE_DIR})
    ms_link_libraries( ${MYSQL_LIBRARY})
    list(APPEND ALL_INCLUDE_DIRS ${MYSQL_INCLUDE_DIR})
    set (USE_MYSQL 1)
  else(MYSQL_FOUND)
    report_optional_not_found(MYSQL)
  endif(MYSQL_FOUND)
endif (WITH_MYSQL)

if(WITH_ORACLE_PLUGIN AND WITH_ORACLESPATIAL)
  message(SEND_ERROR "WITH_ORACLESPATIAL and WITH_ORACLE_PLUGIN cannot be used simultaneously")
endif(WITH_ORACLE_PLUGIN AND WITH_ORACLESPATIAL)

if(WITH_ORACLESPATIAL OR WITH_ORACLE_PLUGIN)
  if(NOT DEFINED ENV{ORACLE_HOME})
    MESSAGE( SEND_ERROR "ORACLE_HOME environment variable not set, needed for detection")
  endif()
  find_package(Oracle)
  if(ORACLE_FOUND)
    include_directories(${ORACLE_INCLUDE_DIR})
    list(APPEND ALL_INCLUDE_DIRS ${ORACLE_INCLUDE_DIR})
  else(ORACLE_FOUND)
    report_optional_not_found(ORACLESPATIAL)
    #FIXME: error message here could be misleading, only states ORACLESPATIAL whereas
    #the request could have been for ORACLE_PLUGIN
  endif(ORACLE_FOUND)
endif(WITH_ORACLESPATIAL OR WITH_ORACLE_PLUGIN)

if(ORACLE_FOUND AND WITH_ORACLESPATIAL)
    ms_link_libraries( ${ORACLE_LIBRARY})
    set (USE_ORACLESPATIAL 1)
endif(ORACLE_FOUND AND WITH_ORACLESPATIAL)

if(ORACLE_FOUND AND WITH_ORACLE_PLUGIN)
    add_library(msplugin_oracle MODULE maporaclespatial.c)
    target_link_libraries(msplugin_oracle ${ORACLE_LIBRARY} ${MAPSERVER_LIBMAPSERVER})
    set_target_properties(msplugin_oracle PROPERTIES COMPILE_FLAGS -DUSE_ORACLE_PLUGIN)
	set (USE_ORACLE_PLUGIN 1)
endif(ORACLE_FOUND AND WITH_ORACLE_PLUGIN)

if(WITH_MSSQL2008)
  find_package(ODBC)
  if(ODBC_FOUND)
	add_library(msplugin_mssql2008 MODULE mapmssql2008.c)
	target_link_libraries(msplugin_mssql2008 ${ODBC_LIBRARY} ${MAPSERVER_LIBMAPSERVER})
    set_target_properties(msplugin_mssql2008 PROPERTIES COMPILE_FLAGS "-DUSE_MSSQL2008_PLUGIN -DUSE_MSSQL2008")
    list(APPEND ALL_INCLUDE_DIRS ${ODBC_INCLUDE_DIR})
	set (USE_MSSQL2008 1)
  else(ODBC_FOUND)
    report_optional_not_found(ODBC)
  endif(ODBC_FOUND)
endif(WITH_MSSQL2008)

if(WITH_FCGI)
  find_package(FCGI)
  if(FCGI_FOUND)
    include_directories(${FCGI_INCLUDE_DIR})
    target_link_libraries(mapserv ${FCGI_LIBRARY})
    list(APPEND ALL_INCLUDE_DIRS ${FCGI_INCLUDE_DIR})
    set (USE_FASTCGI 1)
  else(FCGI_FOUND)
    report_optional_not_found(FCGI)
  endif(FCGI_FOUND)
endif (WITH_FCGI)

if(WITH_GEOS)
  find_package(GEOS)
  if(GEOS_FOUND)
    include_directories(${GEOS_INCLUDE_DIR})
    ms_link_libraries( ${GEOS_LIBRARY})
    list(APPEND ALL_INCLUDE_DIRS ${GEOS_INCLUDE_DIR})
    set (USE_GEOS 1)
  else(GEOS_FOUND)
    report_optional_not_found(GEOS)
  endif(GEOS_FOUND)
endif (WITH_GEOS)

if(WITH_POSTGIS)
  find_package(PostgreSQL)
  if(POSTGRESQL_FOUND)
    #uppercase our variables
    if ( NOT DEFINED POSTGRESQL_LIBRARY )
      set( POSTGRESQL_LIBRARY ${PostgreSQL_LIBRARY})
    endif()
    if ( NOT DEFINED POSTGRESQL_INCLUDE_DIR )
      set( POSTGRESQL_INCLUDE_DIR ${PostgreSQL_INCLUDE_DIR})
    endif()
    include_directories(${POSTGRESQL_INCLUDE_DIR})
    ms_link_libraries( ${POSTGRESQL_LIBRARY})
    CHECK_LIBRARY_EXISTS(pq "PQserverVersion" POSTGRESQL_LIBRARY POSTGIS_HAS_SERVER_VERSION)
    list(APPEND ALL_INCLUDE_DIRS ${POSTGRESQL_INCLUDE_DIR})
    set (USE_POSTGIS 1)
  else(POSTGRESQL_FOUND)
    report_optional_not_found(POSTGIS)
  endif(POSTGRESQL_FOUND)
endif (WITH_POSTGIS)

find_package(GDAL)
if(NOT GDAL_FOUND)
  report_mandatory_not_found(GDAL)
endif(NOT GDAL_FOUND)

include_directories(${GDAL_INCLUDE_DIR})
ms_link_libraries( ${GDAL_LIBRARY})
list(APPEND ALL_INCLUDE_DIRS ${GDAL_INCLUDE_DIR})

if(WITH_SVGCAIRO)
  if(WITH_RSVG)
    message(SEND_ERROR "WITH_SVGCAIRO cannot be enabled with WITH_RSVG")
  endif(WITH_RSVG)
  find_package(SVGCairo)
  if(SVGCAIRO_FOUND)
    include_directories(${SVG_INCLUDE_DIR} ${SVGCAIRO_INCLUDE_DIR})
    ms_link_libraries( ${SVG_LIBRARY} ${SVGCAIRO_LIBRARY})
    list(APPEND ALL_INCLUDE_DIRS ${SVG_INCLUDE_DIR} ${SVGCAIRO_INCLUDE_DIR})
    set (USE_SVG_CAIRO 1)
  else(SVGCAIRO_FOUND)
    report_optional_not_found(SVGCAIRO)
  endif(SVGCAIRO_FOUND)
endif (WITH_SVGCAIRO)

if(WITH_RSVG)
  if(WITH_SVGCAIRO)
    message(SEND_ERROR "WITH_RSVG cannot be enabled with WITH_CAIROSVG")
  endif(WITH_SVGCAIRO)
  find_package(RSVG)
  if(RSVG_FOUND AND GOBJECT_FOUND)
    include_directories(${RSVG_INCLUDE_DIRS})
    ms_link_libraries( ${RSVG_LIBRARY} )
    list(APPEND ALL_INCLUDE_DIRS ${RSVG_INCLUDE_DIRS})
    include_directories(${GOBJECT_INCLUDE_DIRS})
    ms_link_libraries( ${GOBJECT_LIBRARY} )
    list(APPEND ALL_INCLUDE_DIRS ${GOBJECT_INCLUDE_DIRS})
    set (USE_RSVG 1)
  else(RSVG_FOUND AND GOBJECT_FOUND)
    report_optional_not_found(RSVG)
  endif(RSVG_FOUND AND GOBJECT_FOUND)
endif (WITH_RSVG)

if(WITH_CLIENT_WMS OR WITH_CLIENT_WFS)
   set(WITH_CURL ON)
endif(WITH_CLIENT_WMS OR WITH_CLIENT_WFS)

if(WITH_CURL)
   find_package(CURL)
   if(CURL_FOUND)
     include_directories(${CURL_INCLUDE_DIR})
     ms_link_libraries( ${CURL_LIBRARY})
     list(APPEND ALL_INCLUDE_DIRS ${CURL_INCLUDE_DIR})
     set(USE_CURL 1)
   else(CURL_FOUND)
     report_optional_not_found(CURL)
   endif(CURL_FOUND)
endif(WITH_CURL)

if(WITH_CLIENT_WMS OR WITH_CLIENT_WFS)
   if(NOT USE_CURL)
      if(WITH_CLIENT_WFS)
        report_dependency_error(CLIENT_WFS CURL)
      endif(WITH_CLIENT_WFS)
      if(WITH_CLIENT_WMS)
        report_dependency_error(CLIENT_WMS CURL)
      endif(WITH_CLIENT_WMS)
   endif(NOT USE_CURL)
endif(WITH_CLIENT_WMS OR WITH_CLIENT_WFS)

if(WITH_CLIENT_WMS)
  set(USE_WMS_LYR 1)
endif(WITH_CLIENT_WMS)

if(WITH_CLIENT_WFS)
  set(USE_WFS_LYR 1)
endif(WITH_CLIENT_WFS)

if(WITH_WFS)
  set(USE_WFS_SVR 1)
endif(WITH_WFS)

if(WITH_WCS)
  set(USE_WCS_SVR 1)
endif(WITH_WCS)

if(WITH_LIBXML2)
  find_package(LibXml2)
  if(LIBXML2_FOUND)
    include_directories(${LIBXML2_INCLUDE_DIR})
    if(NOT DEFINED LIBXML2_LIBRARY)
      set(LIBXML2_LIBRARY ${LIBXML2_LIBRARIES})
    endif()
    ms_link_libraries( ${LIBXML2_LIBRARY})
    list(APPEND ALL_INCLUDE_DIRS ${LIBXML2_INCLUDE_DIR})
    set (USE_LIBXML2 1)
  else(LIBXML2_FOUND)
    report_optional_not_found(LIBXML2)
  endif(LIBXML2_FOUND)
endif (WITH_LIBXML2)

if( USE_WCS_SVR AND NOT USE_LIBXML2 )
   message(WARNING "WCS 1.1 and 2.0 require libxml2 support but it was not found. WCS 1.1 and 2.0 will not be supported by this build")
endif( USE_WCS_SVR AND NOT USE_LIBXML2 )
if( USE_WFS_SVR AND NOT USE_LIBXML2 )
   message(WARNING "WFS 1.1 and 2.0 require libxml2 support but it was not found. WFS 1.1 and 2.0 will not be supported by this build")
endif( USE_WFS_SVR AND NOT USE_LIBXML2 )

if(WITH_SOS)
  if(USE_LIBXML2)
    set(USE_SOS_SVR 1)
  else(USE_LIBXML2)
    report_dependency_error(SOS LIBXML2)
  endif(USE_LIBXML2)
endif(WITH_SOS)

if(WITH_POINT_Z_M)
  set(USE_POINT_Z_M 1)
endif(WITH_POINT_Z_M)

if(WITH_KML)
  if(USE_LIBXML2)
    set(USE_KML 1)
  else(USE_LIBXML2)
    report_dependency_error(KML LIBXML2)
  endif(USE_LIBXML2)
endif(WITH_KML)

if(WITH_THREAD_SAFETY)
  set( CMAKE_THREAD_PREFER_PTHREAD 1 )
  find_package(Threads)
  if (THREADS_FOUND)
    ms_link_libraries( ${CMAKE_THREAD_LIBS_INIT})
    set(USE_THREAD 1)
  endif (THREADS_FOUND)
endif(WITH_THREAD_SAFETY)

if(WITH_XMLMAPFILE)
   if(NOT USE_LIBXML2)
    report_dependency_error(KML LIBXML2)
   endif(NOT USE_LIBXML2)
  
  #check for xslt and exslt
  find_package(LibXslt)
  if(LIBXSLT_FOUND)
    if(NOT DEFINED LIBXSLT_LIBRARY)
      set(LIBXSLT_LIBRARY ${LIBXSLT_LIBRARIES})
    endif()
    include_directories(${LIBXSLT_INCLUDE_DIR})
    ms_link_libraries( ${LIBXSLT_LIBRARY} ${LIBXSLT_EXSLT_LIBRARY})
    list(APPEND ALL_INCLUDE_DIRS ${LIBXSLT_INCLUDE_DIR})
    set(USE_XMLMAPFILE 1)
  else(LIBXSLT_FOUND)
    message(SEND_ERROR "Xml Mapfile support requires XSLT support which was not found.
    HINTS:
    - add the libxslt install directory to the CMAKE_PREFIX_PATH variable (-DCMAKE_PREFIX_PATH=\"/path/to/libxslt-install-dir;/path/to/other/dirs\"
    - disable Xml Mapfile support by adding -DWITH_XMLMAPFILE=0"
    )
  endif(LIBXSLT_FOUND)
endif(WITH_XMLMAPFILE)

if(WITH_GIF)
  find_package(GIF)
  if(GIF_FOUND)
    include_directories(${GIF_INCLUDE_DIR})
    ms_link_libraries( ${GIF_LIBRARY})
    list(APPEND ALL_INCLUDE_DIRS ${GIF_INCLUDE_DIR})
    set(USE_GIF 1)
  else(GIF_FOUND)
    report_optional_not_found(GIF)
  endif(GIF_FOUND)
endif(WITH_GIF)

if(WITH_EXEMPI)
  find_package(Exempi)
  if(LIBEXEMPI_FOUND)
    include_directories(${LIBEXEMPI_INCLUDE_DIR})
    ms_link_libraries( ${LIBEXEMPI_LIBRARY})
    list(APPEND ALL_INCLUDE_DIRS ${LIBEXEMPI_INCLUDE_DIR})
    set(USE_EXEMPI 1)
  else(LIBEXEMPI_FOUND)
    report_optional_not_found(EXEMPI)
  endif(LIBEXEMPI_FOUND)
endif(WITH_EXEMPI)

if(WITH_PYTHON)
   add_subdirectory("mapscript/python")
   set(USE_PYTHON_MAPSCRIPT 1)
endif(WITH_PYTHON)

if(WITH_V8)
  FIND_PACKAGE(V8)
  IF(V8_FOUND EQUAL 1)
    SET(USE_V8_MAPSCRIPT 1)
    INCLUDE_DIRECTORIES(${CMAKE_CURRENT_SOURCE_DIR})
    INCLUDE_DIRECTORIES(${V8_INCLUDE})
    list(APPEND ALL_INCLUDE_DIRS ${V8_INCLUDE})
    MS_LINK_LIBRARIES( ${V8_LIBS})
  ELSE(V8_FOUND)
    MESSAGE(SEND_ERROR "V8 JavaScript support requested but not found.
      HINTS:
      - set V8_ROOT environment variable to the installation path of V8.
      - add the V8 install directory to the CMAKE_PREFIX_PATH variable (-DCMAKE_PREFIX_PATH=\"/path/to/${component}-install-dir;/path/to/other/dirs\") ")
  ENDIF()
ENDIF(WITH_V8)

if(WITH_PHP)
   add_subdirectory("mapscript/php")
   set(USE_PHP_MAPSCRIPT 1)
endif(WITH_PHP)

if(WITH_PHPNG)
   add_subdirectory("mapscript/phpng")
   set(USE_PHPNG_MAPSCRIPT 1)
endif(WITH_PHPNG)

if(WITH_APACHE_MODULE)
   add_subdirectory("apache")
   set(USE_APACHE_MODULE 1)
endif(WITH_APACHE_MODULE)


if(WITH_PERL)
   add_subdirectory("mapscript/perl")
   set(USE_PERL_MAPSCRIPT 1)
endif(WITH_PERL)

if(WITH_RUBY)
   add_subdirectory("mapscript/ruby")
   set(USE_RUBY_MAPSCRIPT 1)
endif(WITH_RUBY)

if(WITH_JAVA)
   add_subdirectory("mapscript/java")
   set(USE_JAVA_MAPSCRIPT 1)
endif(WITH_JAVA)

if(WITH_CSHARP)
   add_subdirectory("mapscript/csharp")
   set(USE_CSHARP_MAPSCRIPT 1)
endif(WITH_CSHARP)

if(UNIX)
ms_link_libraries( ${CMAKE_DL_LIBS} m )
endif(UNIX)

if (WIN32)
    ms_link_libraries( ${MS_EXTERNAL_LIBS} ws2_32.lib)
    if (MSVC)
        #4701 : Potentially uninitialized local variable 'name' used (https://docs.microsoft.com/en-us/cpp/error-messages/compiler-warnings/compiler-warning-level-4-c4701)
        set_target_properties(mapserver PROPERTIES COMPILE_FLAGS "/EHsc /wd4267 /wd4244 /wd4018 /w14701")
    endif(MSVC)
endif (WIN32)

configure_file (
  "${PROJECT_SOURCE_DIR}/mapserver-config.h.in"
  "${PROJECT_BINARY_DIR}/mapserver-config.h"
  )

configure_file (
  "${PROJECT_SOURCE_DIR}/mapserver-version.h.in"
  "${PROJECT_BINARY_DIR}/mapserver-version.h"
  )

if(BUILD_DYNAMIC)
  set_target_properties(mapserver PROPERTIES
    PUBLIC_HEADER "${mapserver_HEADERS};${PROJECT_BINARY_DIR}/mapserver-config.h;${PROJECT_BINARY_DIR}/mapserver-version.h"
  )
endif(BUILD_DYNAMIC)

macro(status_optional_component component enabled libpath)
  if("${enabled}" EQUAL "1")
    message(STATUS "  * ${component}: ${libpath}")
  else()
    message(STATUS "  * ${component}: disabled")
  endif()
endmacro()
macro(status_optional_feature feature enabled)
  if("${enabled}" EQUAL "1")
    message(STATUS "  * ${feature}: ENABLED")
  else()
    message(STATUS "  * ${feature}: disabled")
  endif()
endmacro()

message(STATUS "* Summary of configured options for this build")
message(STATUS " * Mandatory components")
message(STATUS "  * GDAL: ${GDAL_LIBRARY}")
message(STATUS "  * PROJ: ${PROJ_LIBRARY}")
message(STATUS "  * png: ${PNG_LIBRARY}")
message(STATUS "  * jpeg: ${JPEG_LIBRARY}")
message(STATUS "  * freetype: ${FREETYPE_LIBRARY}")
message(STATUS " * Optional components")
status_optional_component("GIF" "${USE_GIF}" "${GIF_LIBRARY}")
status_optional_component("MYSQL" "${USE_MYSQL}" "${MYSQL_LIBRARY}")
status_optional_component("FRIBIDI" "${USE_FRIBIDI}" "${FRIBIDI_LIBRARY}")
status_optional_component("HARFBUZZ" "${USE_HARFBUZZ}" "${HARFBUZZ_LIBRARY}")
status_optional_component("GIF" "${USE_GIF}" "${GIF_LIBRARY}")
status_optional_component("CAIRO" "${USE_CAIRO}" "${CAIRO_LIBRARY}")
status_optional_component("SVGCAIRO" "${USE_SVG_CAIRO}" "${SVGCAIRO_LIBRARY}")
status_optional_component("RSVG" "${USE_RSVG}" "${RSVG_LIBRARY}")
status_optional_component("CURL" "${USE_CURL}" "${CURL_LIBRARY}")
status_optional_component("PIXMAN" "${USE_PIXMAN}" "${PIXMAN_LIBRARY}")
status_optional_component("LIBXML2" "${USE_LIBXML2}" "${LIBXML2_LIBRARY}")
status_optional_component("POSTGIS" "${USE_POSTGIS}" "${POSTGRESQL_LIBRARY}")
status_optional_component("GEOS" "${USE_GEOS}" "${GEOS_LIBRARY}")
status_optional_component("FastCGI" "${USE_FASTCGI}" "${FCGI_LIBRARY}")
status_optional_component("PROTOBUFC" "${USE_PBF}" "${PROTOBUFC_LIBRARY}")
if(USE_ORACLESPATIAL OR USE_ORACLE_PLUGIN)
  if(USE_ORACLESPATIAL)
    status_optional_component("Oracle Spatial" "${USE_ORACLESPATIAL}" "${ORACLE_LIBRARY}")
  else(USE_ORACLESPATIAL)
    status_optional_component("Oracle Spatial (Built as plugin)" "${USE_ORACLE_PLUGIN}" "${ORACLE_LIBRARY}")
  endif(USE_ORACLESPATIAL)
else(USE_ORACLESPATIAL OR USE_ORACLE_PLUGIN)
  status_optional_component("Oracle Spatial" "" "${ORACLE_LIBRARY}")
endif(USE_ORACLESPATIAL OR USE_ORACLE_PLUGIN)
if(USE_MSSQL2008)
  status_optional_component("MSSQL 2008 (Built as plugin)" "${USE_MSSQL2008}" "${ODBC_LIBRARY}")
endif(USE_MSSQL2008)
status_optional_component("Exempi XMP" "${USE_EXEMPI}" "${LIBEXEMPI_LIBRARY}")
message(STATUS " * Optional features")
status_optional_feature("WMS SERVER" "${USE_WMS_SVR}")
status_optional_feature("WFS SERVER" "${USE_WFS_SVR}")
status_optional_feature("WCS SERVER" "${USE_WCS_SVR}")
status_optional_feature("SOS SERVER" "${USE_SOS_SVR}")
status_optional_feature("WMS CLIENT" "${USE_WMS_LYR}")
status_optional_feature("WFS CLIENT" "${USE_WFS_LYR}")
status_optional_feature("ICONV" "${USE_ICONV}")
status_optional_feature("Thread-safety support" "${USE_THREAD}")
status_optional_feature("KML output" "${USE_KML}")
status_optional_feature("Z+M point coordinate support" "${USE_POINT_Z_M}")
status_optional_feature("XML Mapfile support" "${USE_XMLMAPFILE}")

message(STATUS " * Mapscripts")
status_optional_feature("Python" "${USE_PYTHON_MAPSCRIPT}")
status_optional_feature("PHP" "${USE_PHP_MAPSCRIPT}")
status_optional_feature("PHPNG" "${USE_PHPNG_MAPSCRIPT}")
status_optional_feature("PERL" "${USE_PERL_MAPSCRIPT}")
status_optional_feature("RUBY" "${USE_RUBY_MAPSCRIPT}")
status_optional_feature("JAVA" "${USE_JAVA_MAPSCRIPT}")
status_optional_feature("C#" "${USE_CSHARP_MAPSCRIPT}")
status_optional_feature("V8 Javascript" "${USE_V8_MAPSCRIPT}")
status_optional_feature("Apache Module (Experimental)" "${USE_APACHE_MODULE}")

message(STATUS "")
message(STATUS "PROJECT_BINARY_DIR is set to ${PROJECT_BINARY_DIR}")
message(STATUS "Will install files to ${CMAKE_INSTALL_PREFIX}")
message(STATUS "Will install libraries to ${INSTALL_LIB_DIR}")


include_directories("${PROJECT_BINARY_DIR}")

if(WIN32)
set(REGEX_MALLOC 1)
set(USE_GENERIC_MS_NINT 1)
endif(WIN32)


#INSTALL(FILES mapserver-api.h ${PROJECT_BINARY_DIR}/mapserver-version.h DESTINATION include)
if(USE_ORACLE_PLUGIN)
   INSTALL(TARGETS msplugin_oracle DESTINATION ${INSTALL_LIB_DIR})
endif(USE_ORACLE_PLUGIN)

if(USE_MSSQL2008)
   INSTALL(TARGETS msplugin_mssql2008 DESTINATION ${INSTALL_LIB_DIR})
endif(USE_MSSQL2008)


INSTALL(TARGETS sortshp shptree shptreevis msencrypt legend scalebar tile4ms shptreetst shp2img mapserv
        RUNTIME DESTINATION ${INSTALL_BIN_DIR} COMPONENT bin
)

if(BUILD_STATIC)
   INSTALL(TARGETS mapserver_static
           DESTINATION ${INSTALL_LIB_DIR} COMPONENT staticlib
   )
endif(BUILD_STATIC)
if(BUILD_DYNAMIC)
   INSTALL(TARGETS mapserver
           EXPORT mapserverTargets
           ARCHIVE DESTINATION ${INSTALL_LIB_DIR} COMPONENT shlib
           LIBRARY DESTINATION ${INSTALL_LIB_DIR} COMPONENT shlib
           PUBLIC_HEADER DESTINATION ${INSTALL_INCLUDE_DIR}/mapserver COMPONENT dev
   )

   # Add all targets to the build-tree export set
   export(TARGETS mapserver
          FILE "${PROJECT_BINARY_DIR}/mapserverTargets.cmake"
   )

   # Export the package for use from the build-tree
   # (this registers the build-tree with a global CMake-registry)
   export(PACKAGE mapserver)

   list(APPEND ALL_INCLUDE_DIRS ${INSTALL_INCLUDE_DIR})
   list(APPEND ALL_INCLUDE_DIRS ${INSTALL_INCLUDE_DIR}/mapserver)

   list(REMOVE_DUPLICATES ALL_INCLUDE_DIRS)

   # Create the mapserver-config.cmake and mapserver-config-version files
   file(RELATIVE_PATH REL_INCLUDE_DIR "${INSTALL_CMAKE_DIR}" "${ALL_INCLUDE_DIRS}")

   # ... for the build tree
   set(CONF_INCLUDE_DIRS "${PROJECT_SOURCE_DIR}" "${PROJECT_BINARY_DIR}")
   configure_file(mapserver-config.cmake.in "${PROJECT_BINARY_DIR}/mapserver-config.cmake" @ONLY)

   # ... for the install tree
   set(CONF_INCLUDE_DIRS "\${MAPSERVER_CMAKE_DIR}/${REL_INCLUDE_DIR}")
   configure_file(mapserver-config.cmake.in "${PROJECT_BINARY_DIR}${CMAKE_FILES_DIRECTORY}/mapserver-config.cmake" @ONLY)

   # ... for both
   configure_file(mapserver-config-version.cmake.in "${PROJECT_BINARY_DIR}/mapserver-config-version.cmake" @ONLY)

   # Install the mapserver-config.cmake and mapserver-config-version.cmake
   install(FILES "${PROJECT_BINARY_DIR}${CMAKE_FILES_DIRECTORY}/mapserver-config.cmake"
                 "${PROJECT_BINARY_DIR}/mapserver-config-version.cmake"
           DESTINATION "${INSTALL_CMAKE_DIR}" COMPONENT dev
   )

   # Install the export set for use with the install-tree
   install(EXPORT mapserverTargets
           DESTINATION "${INSTALL_CMAKE_DIR}" COMPONENT dev
   )
endif(BUILD_DYNAMIC)<|MERGE_RESOLUTION|>--- conflicted
+++ resolved
@@ -16,13 +16,8 @@
 
 
 set (MapServer_VERSION_MAJOR 7)
-<<<<<<< HEAD
-set (MapServer_VERSION_MINOR 5)
+set (MapServer_VERSION_MINOR 7)
 set (MapServer_VERSION_REVISION 0)
-=======
-set (MapServer_VERSION_MINOR 4)
-set (MapServer_VERSION_REVISION 4)
->>>>>>> 57079573
 set (MapServer_VERSION_SUFFIX "")
 
 # Set C++ version

--- conflicted
+++ resolved
@@ -30,10 +30,7 @@
 #include "maptile.h"
 #include "mapproject.h"
 
-<<<<<<< HEAD
-=======
 #ifdef USE_TILE_API
->>>>>>> 2f4b50a2
 static void msTileResetMetatileLevel(mapObj *map)
 {
   hashTableObj *meta = &(map->web.metadata);
@@ -124,11 +121,7 @@
 static imageObj* msTileExtractSubTile(const mapservObj *msObj, const imageObj *img)
 {
 
-<<<<<<< HEAD
-  int width, height, mini, minj, maxi, maxj;
-=======
   int width, mini, minj;
->>>>>>> 2f4b50a2
   int zoom = 2;
   imageObj* imgOut = NULL;
   tileParams params;
@@ -192,11 +185,7 @@
     int i = 0;
     char j = 0;
 
-<<<<<<< HEAD
-    if( strlen( msObj->TileCoords ) - params.metatile_level < 0 ) {
-=======
     if( (int)strlen( msObj->TileCoords ) - params.metatile_level < 0 ) {
->>>>>>> 2f4b50a2
       return(NULL);
     }
 

--- conflicted
+++ resolved
@@ -253,21 +253,16 @@
       zigzag.line[0].point[3].y = dstY + offset;
 
       for(i=0; i<theclass->numstyles; i++) {
-<<<<<<< HEAD
         if(!scale_independant && map->scaledenom > 0) {
           styleObj *lp = theclass->styles[i];
           if((lp->maxscaledenom > 0) && (map->scaledenom > lp->maxscaledenom)) continue;
           if((lp->minscaledenom > 0) && (map->scaledenom <= lp->minscaledenom)) continue;
         }
-        if (theclass->styles[i]->_geomtransform.type != MS_GEOMTRANSFORM_NONE)
-=======
         if (theclass->styles[i]->_geomtransform.type == MS_GEOMTRANSFORM_NONE ||
             theclass->styles[i]->_geomtransform.type == MS_GEOMTRANSFORM_LABELPOINT ||
             theclass->styles[i]->_geomtransform.type == MS_GEOMTRANSFORM_LABELPOLY)
           msDrawLineSymbol(&map->symbolset, image_draw, &zigzag, theclass->styles[i], lp->scalefactor);
-          
         else
->>>>>>> 929ed6fa
           msDrawTransformedShape(map, &map->symbolset, image_draw, &zigzag, 
                                         theclass->styles[i], lp->scalefactor);
       }

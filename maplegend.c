/******************************************************************************
 * $Id$
 *
 * Project:  MapServer
 * Purpose:  Legend generation.
 * Author:   Steve Lime and the MapServer team.
 *
 ******************************************************************************
 * Copyright (c) 1996-2005 Regents of the University of Minnesota.
 *
 * Permission is hereby granted, free of charge, to any person obtaining a
 * copy of this software and associated documentation files (the "Software"),
 * to deal in the Software without restriction, including without limitation
 * the rights to use, copy, modify, merge, publish, distribute, sublicense,
 * and/or sell copies of the Software, and to permit persons to whom the
 * Software is furnished to do so, subject to the following conditions:
 *
 * The above copyright notice and this permission notice shall be included in
 * all copies of this Software or works derived from this Software.
 *
 * THE SOFTWARE IS PROVIDED "AS IS", WITHOUT WARRANTY OF ANY KIND, EXPRESS
 * OR IMPLIED, INCLUDING BUT NOT LIMITED TO THE WARRANTIES OF MERCHANTABILITY,
 * FITNESS FOR A PARTICULAR PURPOSE AND NONINFRINGEMENT. IN NO EVENT SHALL
 * THE AUTHORS OR COPYRIGHT HOLDERS BE LIABLE FOR ANY CLAIM, DAMAGES OR OTHER
 * LIABILITY, WHETHER IN AN ACTION OF CONTRACT, TORT OR OTHERWISE, ARISING
 * FROM, OUT OF OR IN CONNECTION WITH THE SOFTWARE OR THE USE OR OTHER
 * DEALINGS IN THE SOFTWARE.
 *****************************************************************************/

#include "mapserver.h"



#define PSF .8
#define VMARGIN 5 /* margin at top and bottom of legend graphic */
#define HMARGIN 5 /* margin at left and right of legend graphic */

/*
 * generic function for drawing a legend icon. (added for bug #2348)
 * renderer specific drawing functions shouldn't be called directly, but through
 * this function
 */
int msDrawLegendIcon(mapObj *map, layerObj *lp, classObj *theclass,
                     int width, int height, imageObj *image, int dstX, int dstY,
                     int scale_independant, class_hittest *hittest)
{
  int i, type, hasmarkersymbol, ret=MS_SUCCESS;
  double offset;
  double polygon_contraction = 0.5; /* used to account for the width of a polygon's outline */
  shapeObj box, zigzag;
  lineObj box_line,zigzag_line;
  pointObj box_point[5], zigzag_point[4];
  pointObj marker;
  char szPath[MS_MAXPATHLEN];
  styleObj outline_style;
  imageObj *image_draw = image;
  int originalopacity = lp->opacity;
  rendererVTableObj *renderer;
  outputFormatObj *transFormat = NULL, *altFormat=NULL;
  const char *alternativeFormatString = NULL;

  if(!MS_RENDERER_PLUGIN(image->format)) {
    msSetError(MS_MISCERR,"unsupported image format","msDrawLegendIcon()");
    return MS_FAILURE;
  }

  alternativeFormatString = msLayerGetProcessingKey(lp, "RENDERER");
  if (MS_RENDERER_PLUGIN(image_draw->format) && alternativeFormatString!=NULL &&
      (altFormat=  msSelectOutputFormat(map, alternativeFormatString))) {
    msInitializeRendererVTable(altFormat);

    image_draw = msImageCreate(image->width, image->height,
                               altFormat, image->imagepath, image->imageurl, map->resolution, map->defresolution, &map->imagecolor);
    image_draw->map = map;
    renderer = MS_IMAGE_RENDERER(image_draw);
  } else {
    renderer = MS_IMAGE_RENDERER(image_draw);
    if (lp->opacity > 0 && lp->opacity < 100) {
      if (!renderer->supports_transparent_layers) {
        image_draw = msImageCreate(image->width, image->height,
                                   image->format, image->imagepath, image->imageurl, map->resolution, map->defresolution, NULL);
        if (!image_draw) {
          msSetError(MS_MISCERR, "Unable to initialize temporary transparent image.",
                     "msDrawLegendIcon()");
          return (MS_FAILURE);
        }
        image_draw->map = map;
       /* set opacity to full, as the renderer should be rendering a fully opaque image */
        lp->opacity=100;
      }
    }
  }


  if(renderer->supports_clipping && MS_VALID_COLOR(map->legend.outlinecolor)) {
    /* keep GD specific code here for now as it supports clipping */
    rectObj clip;
    clip.maxx = dstX + width - 1;
    clip.maxy = dstY + height -1;
    clip.minx = dstX;
    clip.miny = dstY;
    renderer->setClip(image_draw,clip);
  }
  
  /* if the class has a keyimage, treat it as a point layer
   * (the keyimage will be treated there) */
  if(theclass->keyimage != NULL) {
    type = MS_LAYER_POINT;
  } else {
    /* some polygon layers may be better drawn using zigzag if there is no fill */
    type = lp->type;
    if(type == MS_LAYER_POLYGON) {
      type = MS_LAYER_LINE;
      for(i=0; i<theclass->numstyles; i++) {
        if(MS_VALID_COLOR(theclass->styles[i]->color)) { /* there is a fill */
          type = MS_LAYER_POLYGON;
        }
        if(MS_VALID_COLOR(theclass->styles[i]->outlinecolor)) { /* there is an outline */
          polygon_contraction = MS_MAX(polygon_contraction, theclass->styles[i]->width / 2.0);
        }
      }
    }
  }

  /* initialize the box used for polygons and for outlines */
  msInitShape(&box);
  box.line = &box_line;
  box.numlines = 1;
  box.line[0].point = box_point;
  box.line[0].numpoints = 5;

  box.line[0].point[0].x = dstX + polygon_contraction;
  box.line[0].point[0].y = dstY + polygon_contraction;
  box.line[0].point[1].x = dstX + width - polygon_contraction;
  box.line[0].point[1].y = dstY + polygon_contraction;
  box.line[0].point[2].x = dstX + width - polygon_contraction;
  box.line[0].point[2].y = dstY + height - polygon_contraction;
  box.line[0].point[3].x = dstX + polygon_contraction;
  box.line[0].point[3].y = dstY + height - polygon_contraction;
  box.line[0].point[4].x = box.line[0].point[0].x;
  box.line[0].point[4].y = box.line[0].point[0].y;



  /*
  ** now draw the appropriate color/symbol/size combination
  */
  switch(type) {
    case MS_LAYER_POINT:
      marker.x = dstX + MS_NINT(width / 2.0);
      marker.y = dstY + MS_NINT(height / 2.0);
      if(theclass->keyimage != NULL) {
        int symbolNum;
        styleObj imgStyle;
        symbolObj *symbol=NULL;
        symbolNum = msAddImageSymbol(&(map->symbolset), msBuildPath(szPath, map->mappath, theclass->keyimage));
        if(symbolNum == -1) {
          msSetError(MS_IMGERR, "Failed to open legend key image", "msCreateLegendIcon()");
          return(MS_FAILURE);
        }

        symbol = map->symbolset.symbol[symbolNum];

        initStyle(&imgStyle);
        /*set size so that symbol will be scaled properly #3296*/
        if (width/symbol->sizex < height/symbol->sizey)
          imgStyle.size = symbol->sizey*(width/symbol->sizex);
        else
          imgStyle.size = symbol->sizey*(height/symbol->sizey);

        if (imgStyle.size > imgStyle.maxsize)
          imgStyle.maxsize = imgStyle.size;

        imgStyle.symbol = symbolNum;
<<<<<<< HEAD
        ret = msDrawMarkerSymbol(map ,image_draw,&marker,&imgStyle,lp->scalefactor * image_draw->resolutionfactor);
        if(UNLIKELY(ret == MS_FAILURE)) goto legend_icon_cleanup;
=======
        msDrawMarkerSymbol(&map->symbolset,image_draw,&marker,&imgStyle,1.0);
>>>>>>> e3e8f0b8
        /* TO DO: we may want to handle this differently depending on the relative size of the keyimage */
      } else {
        for(i=0; i<theclass->numstyles; i++) {
          if(!scale_independant && map->scaledenom > 0) {
            styleObj *lp = theclass->styles[i];
            if((lp->maxscaledenom > 0) && (map->scaledenom > lp->maxscaledenom)) continue;
            if((lp->minscaledenom > 0) && (map->scaledenom <= lp->minscaledenom)) continue;
          }
          if(hittest && hittest->stylehits[i].status == 0) continue;
          ret = msDrawMarkerSymbol(map, image_draw, &marker, theclass->styles[i], lp->scalefactor * image->resolutionfactor);
          if(UNLIKELY(ret == MS_FAILURE)) goto legend_icon_cleanup;
        }
      }
      break;
    case MS_LAYER_LINE:
      offset = 1;
      /* To set the offset, we only check the size/width parameter of the first style */
      if (theclass->numstyles > 0) {
        if (theclass->styles[0]->symbol > 0 && theclass->styles[0]->symbol < map->symbolset.numsymbols && 
              map->symbolset.symbol[theclass->styles[0]->symbol]->type != MS_SYMBOL_SIMPLE)
            offset = theclass->styles[0]->size/2;
        else
            offset = theclass->styles[0]->width/2;
      }
      msInitShape(&zigzag);
      zigzag.line = &zigzag_line;
      zigzag.numlines = 1;
      zigzag.line[0].point = zigzag_point;
      zigzag.line[0].numpoints = 4;

      zigzag.line[0].point[0].x = dstX + offset;
      zigzag.line[0].point[0].y = dstY + height - offset;
      zigzag.line[0].point[1].x = dstX + MS_NINT(width / 3.0) - 1;
      zigzag.line[0].point[1].y = dstY + offset;
      zigzag.line[0].point[2].x = dstX + MS_NINT(2.0 * width / 3.0) - 1;
      zigzag.line[0].point[2].y = dstY + height - offset;
      zigzag.line[0].point[3].x = dstX + width - offset;
      zigzag.line[0].point[3].y = dstY + offset;

      for(i=0; i<theclass->numstyles; i++) {
        if(!scale_independant && map->scaledenom > 0) {
          styleObj *lp = theclass->styles[i];
          if((lp->maxscaledenom > 0) && (map->scaledenom > lp->maxscaledenom)) continue;
          if((lp->minscaledenom > 0) && (map->scaledenom <= lp->minscaledenom)) continue;
        }
        if(hittest && hittest->stylehits[i].status == 0) continue;
        if (theclass->styles[i]->_geomtransform.type == MS_GEOMTRANSFORM_NONE ||
            theclass->styles[i]->_geomtransform.type == MS_GEOMTRANSFORM_LABELPOINT ||
            theclass->styles[i]->_geomtransform.type == MS_GEOMTRANSFORM_LABELPOLY) {
          ret = msDrawLineSymbol(map, image_draw, &zigzag, theclass->styles[i], lp->scalefactor * image_draw->resolutionfactor);
          if(UNLIKELY(ret == MS_FAILURE)) goto legend_icon_cleanup;
        }
        else {
          ret = msDrawTransformedShape(map, image_draw, &zigzag, theclass->styles[i], lp->scalefactor * image_draw->resolutionfactor);
          if(UNLIKELY(ret == MS_FAILURE)) goto legend_icon_cleanup;
        }
      }

      break;
    case MS_LAYER_CIRCLE:
    case MS_LAYER_RASTER:
    case MS_LAYER_CHART:
    case MS_LAYER_POLYGON:
      for(i=0; i<theclass->numstyles; i++) {
        if(!scale_independant && map->scaledenom > 0) {
          styleObj *lp = theclass->styles[i];
          if((lp->maxscaledenom > 0) && (map->scaledenom > lp->maxscaledenom)) continue;
          if((lp->minscaledenom > 0) && (map->scaledenom <= lp->minscaledenom)) continue;
        }
        if(hittest && hittest->stylehits[i].status == 0) continue;
        if (theclass->styles[i]->_geomtransform.type == MS_GEOMTRANSFORM_NONE ||
            theclass->styles[i]->_geomtransform.type == MS_GEOMTRANSFORM_LABELPOINT ||
            theclass->styles[i]->_geomtransform.type == MS_GEOMTRANSFORM_LABELPOLY) {
          ret = msDrawShadeSymbol(map, image_draw, &box, theclass->styles[i], lp->scalefactor * image_draw->resolutionfactor);
          if(UNLIKELY(ret == MS_FAILURE)) goto legend_icon_cleanup;
        }
        else {
          ret = msDrawTransformedShape(map, image_draw, &box,
                                 theclass->styles[i], lp->scalefactor);
          if(UNLIKELY(ret == MS_FAILURE)) goto legend_icon_cleanup;
        }
      }
      break;
    default:
      return MS_FAILURE;
      break;
  } /* end symbol drawing */

  /* handle label styles */
  for(i=0; i<theclass->numlabels; i++) {
    labelObj *l = theclass->labels[i];
    if(!scale_independant && map->scaledenom > 0) {
      if(msScaleInBounds(map->scaledenom, l->minscaledenom, l->maxscaledenom)) {
        int j;
        for(j=0; j<l->numstyles; j++) {
          styleObj *s = l->styles[j];
          marker.x = dstX + MS_NINT(width / 2.0);
          marker.y = dstY + MS_NINT(height / 2.0);
          if(s->_geomtransform.type == MS_GEOMTRANSFORM_LABELPOINT) {
            ret = msDrawMarkerSymbol(map, image_draw, &marker, s, lp->scalefactor);
            if(UNLIKELY(ret == MS_FAILURE)) goto legend_icon_cleanup;
          }
        }
      }
    }
  }

  /* handle "pure" text layers, i.e. layers with no symbology */
  hasmarkersymbol = 0;
  if(theclass->numstyles == 0) {
    for(i=0; i<theclass->numlabels; i++) {
      labelObj *l = theclass->labels[i];
      if(!scale_independant && map->scaledenom > 0) {
        if(msScaleInBounds(map->scaledenom, l->minscaledenom, l->maxscaledenom)) {
          int j;
          for(j=0; j<l->numstyles; j++) {
            styleObj *s = l->styles[j];
            if(s->_geomtransform.type == MS_GEOMTRANSFORM_LABELPOINT) {
              hasmarkersymbol = 1;
            }
          }
        }
      }
    }
  } else {
    hasmarkersymbol = 1;
  }

  if(!hasmarkersymbol && theclass->numlabels>0) {
    textSymbolObj ts;
    pointObj textstartpt;
    marker.x = dstX + MS_NINT(width / 2.0);
    marker.y = dstY + MS_NINT(height / 2.0);
    initTextSymbol(&ts);
    msPopulateTextSymbolForLabelAndString(&ts,theclass->labels[0],msStrdup("Az"),lp->scalefactor*image_draw->resolutionfactor,image_draw->resolutionfactor, duplicate_always);
    ts.label->size = height - 1;
    ret = msComputeTextPath(map,&ts);
    if(UNLIKELY(ret == MS_FAILURE)) goto legend_icon_cleanup;
    textstartpt = get_metrics(&marker,MS_CC,ts.textpath,0,0,0,0,NULL);
    ret = msDrawTextSymbol(map,image_draw, textstartpt, &ts);
    freeTextSymbol(&ts);
    if(UNLIKELY(ret == MS_FAILURE)) goto legend_icon_cleanup;

  }


  /* handle an outline if necessary */
  if(MS_VALID_COLOR(map->legend.outlinecolor)) {
    initStyle(&outline_style);
    outline_style.color = map->legend.outlinecolor;
    ret = msDrawLineSymbol(map, image_draw, &box, &outline_style, image_draw->resolutionfactor);
    if(UNLIKELY(ret == MS_FAILURE)) goto legend_icon_cleanup;
    /* reset clipping rectangle */
    if(renderer->supports_clipping)
      renderer->resetClip(image_draw);
  }

  if (altFormat) {
    rendererVTableObj *renderer = MS_IMAGE_RENDERER(image);
    rendererVTableObj *altrenderer = MS_IMAGE_RENDERER(image_draw);
    rasterBufferObj rb;
    memset(&rb,0,sizeof(rasterBufferObj));

    ret = altrenderer->getRasterBufferHandle(image_draw,&rb);
    if(UNLIKELY(ret == MS_FAILURE)) goto legend_icon_cleanup;
    ret = renderer->mergeRasterBuffer(image,&rb,lp->opacity*0.01,0,0,0,0,rb.width,rb.height);
    if(UNLIKELY(ret == MS_FAILURE)) goto legend_icon_cleanup;
    /*
     * hack to work around bug #3834: if we have use an alternate renderer, the symbolset may contain
     * symbols that reference it. We want to remove those references before the altFormat is destroyed
     * to avoid a segfault and/or a leak, and so the the main renderer doesn't pick the cache up thinking
     * it's for him.
     */
    for(i=0; i<map->symbolset.numsymbols; i++) {
      if (map->symbolset.symbol[i]!=NULL) {
        symbolObj *s = map->symbolset.symbol[i];
        if(s->renderer == altrenderer) {
          altrenderer->freeSymbol(s);
          s->renderer = NULL;
        }
      }
    }

  } else if(image != image_draw) {
    rendererVTableObj *renderer = MS_IMAGE_RENDERER(image_draw);
    rasterBufferObj rb;
    memset(&rb,0,sizeof(rasterBufferObj));

    lp->opacity = originalopacity;

    ret = renderer->getRasterBufferHandle(image_draw,&rb);
    if(UNLIKELY(ret == MS_FAILURE)) goto legend_icon_cleanup;
    ret = renderer->mergeRasterBuffer(image,&rb,lp->opacity*0.01,0,0,0,0,rb.width,rb.height);
    if(UNLIKELY(ret == MS_FAILURE)) goto legend_icon_cleanup;

    /* deref and possibly free temporary transparent output format.  */
    msApplyOutputFormat( &transFormat, NULL, MS_NOOVERRIDE, MS_NOOVERRIDE, MS_NOOVERRIDE );

  }

legend_icon_cleanup:
  if(image != image_draw) {
    msFreeImage(image_draw);
  }
  return ret;
}


imageObj *msCreateLegendIcon(mapObj* map, layerObj* lp, classObj* class, int width, int height, int scale_independant)
{
  imageObj *image;
  outputFormatObj *format = NULL;
  int i = 0;

  rendererVTableObj *renderer = MS_MAP_RENDERER(map);

  if( !renderer ) {
    msSetError(MS_MISCERR, "invalid map outputformat", "msCreateLegendIcon()");
    return(NULL);
  }

  /* ensure we have an image format representing the options for the legend */
  msApplyOutputFormat(&format, map->outputformat, map->legend.transparent, map->legend.interlace, MS_NOOVERRIDE);

  image = msImageCreate(width,height,format,map->web.imagepath, map->web.imageurl,
                        map->resolution, map->defresolution, &(map->legend.imagecolor));

  /* drop this reference to output format */
  msApplyOutputFormat( &format, NULL, MS_NOOVERRIDE, MS_NOOVERRIDE, MS_NOOVERRIDE );

  if(image == NULL) {
    msSetError(MS_IMGERR, "Unable to initialize image.","msCreateLegendIcon()");
    return(NULL);
  }
  image->map = map;

  /* Call drawLegendIcon with destination (0, 0) */
  /* Return an empty image if lp==NULL || class=NULL  */
  /* (If class is NULL draw the legend for all classes. Modifications done */
  /* Fev 2004 by AY) */
  if (lp) {
    if (class) {
      if(UNLIKELY(MS_FAILURE == msDrawLegendIcon(map, lp, class, width, height, image, 0, 0, scale_independant, NULL))) {
        msFreeImage(image);
        return NULL;
      }
    } else {
      for (i=0; i<lp->numclasses; i++) {
        if(UNLIKELY(MS_FAILURE == msDrawLegendIcon(map, lp, lp->class[i], width, height, image, 0, 0, scale_independant, NULL))) {
          msFreeImage(image);
          return NULL;
        }
      }
    }
  }
  return image;
}

/*
 * Calculates the optimal size for the legend. If the optional layerObj
 * argument is given, the legend size will be calculated for only that
 * layer. Otherwise, the legend size is calculated for all layers that
 * are not MS_OFF or of MS_LAYER_QUERY type.
 *
 * Returns one of:
 *   MS_SUCCESS
 *   MS_FAILURE
 */
int msLegendCalcSize(mapObj *map, int scale_independent, int *size_x, int *size_y,
                     int *layer_index, int num_layers, map_hittest *hittest,
                     double resolutionfactor)
{
  int i, j;
  int status, maxwidth=0, nLegendItems=0;
  char *text;
  layerObj *lp;
  rectObj rect;
  int current_layers=0;

  /* reset sizes */
  *size_x = 0;
  *size_y = 0;

  /* enable scale-dependent calculations */
  if(!scale_independent) {
    map->cellsize = msAdjustExtent(&(map->extent), map->width, map->height);
    status = msCalculateScale(map->extent, map->units, map->width, map->height, map->resolution, &map->scaledenom);
    if(status != MS_SUCCESS) return MS_FAILURE;
  }

  /*
   * step through all map classes, and for each one that will be displayed
   * calculate the label size
   */
  if (layer_index != NULL && num_layers >0)
    current_layers  = num_layers;
  else
    current_layers = map->numlayers;

  for(i=0; i< current_layers; i++) {
    int layerindex;
    if (layer_index != NULL && num_layers > 0)
      layerindex = layer_index[i];
    else
      layerindex = map->layerorder[i];

    lp = (GET_LAYER(map, layerindex));

    if((lp->status == MS_OFF && (layer_index == NULL || num_layers <= 0)) || (lp->type == MS_LAYER_QUERY)) /* skip it */
      continue;

    if(hittest && hittest->layerhits[layerindex].status == 0) continue;

    if(!scale_independent && map->scaledenom > 0) {
      if((lp->maxscaledenom > 0) && (map->scaledenom > lp->maxscaledenom)) continue;
      if((lp->minscaledenom > 0) && (map->scaledenom <= lp->minscaledenom)) continue;
    }

    for(j=lp->numclasses-1; j>=0; j--) {
      textSymbolObj ts;
      text = lp->class[j]->title?lp->class[j]->title:lp->class[j]->name; /* point to the right legend text, title takes precedence */
      if(!text) continue; /* skip it */

      /* skip the class if the classgroup is defined */
      if(lp->classgroup && (lp->class[j]->group == NULL || strcasecmp(lp->class[j]->group, lp->classgroup) != 0))
        continue;

      /* verify class scale */
      if(!scale_independent && map->scaledenom > 0) {
        if((lp->class[j]->maxscaledenom > 0) && (map->scaledenom > lp->class[j]->maxscaledenom)) continue;
        if((lp->class[j]->minscaledenom > 0) && (map->scaledenom <= lp->class[j]->minscaledenom)) continue;
      }
      if(hittest && hittest->layerhits[layerindex].classhits[j].status == 0) continue;

      if(*text) {
        initTextSymbol(&ts);
        msPopulateTextSymbolForLabelAndString(&ts,&map->legend.label,msStrdup(text),lp->scalefactor*resolutionfactor,resolutionfactor, 0);
        if(UNLIKELY(MS_FAILURE == msGetTextSymbolSize(map,&ts,&rect))) {
          freeTextSymbol(&ts);
          return MS_FAILURE;
        }
        freeTextSymbol(&ts);

        maxwidth = MS_MAX(maxwidth, MS_NINT(rect.maxx - rect.minx));
        *size_y += MS_MAX(MS_NINT(rect.maxy - rect.miny), map->legend.keysizey);
      } else {
        *size_y += map->legend.keysizey;
      }
      nLegendItems++;
    }
  }

  /* Calculate the size of the legend: */
  /*   - account for the Y keyspacing */
  *size_y += (2*VMARGIN) + ((nLegendItems-1) * map->legend.keyspacingy);
  /*   - determine the legend width */
  *size_x = (2*HMARGIN) + maxwidth + map->legend.keyspacingx + map->legend.keysizex;

  if(*size_y <=0 ||  *size_x <=0)
    return MS_FAILURE;

  return MS_SUCCESS;
}

/*
** Creates a GD image of a legend for a specific map. msDrawLegend()
** respects the current scale, and classes without a name are not
** added to the legend.
**
** scale_independent is used for WMS GetLegendGraphic. It should be set to
** MS_FALSE in most cases. If it is set to MS_TRUE then the layers' minscale
** and maxscale are ignored and layers that are currently out of scale still
** show up in the legend.
*/
imageObj *msDrawLegend(mapObj *map, int scale_independent, map_hittest *hittest)
{
  int i,j,ret=MS_SUCCESS; /* loop counters */
  pointObj pnt;
  int size_x, size_y=0;
  layerObj *lp;
  rectObj rect;
  imageObj *image = NULL;
  outputFormatObj *format = NULL;
  char *text;

  struct legend_struct {
    int height;
    textSymbolObj ts;
    int layerindex, classindex;
    struct legend_struct* pred;
  };
  typedef struct legend_struct legendlabel;
  legendlabel *head=NULL,*cur=NULL;

  if(!MS_RENDERER_PLUGIN(map->outputformat)) {
    msSetError(MS_MISCERR,"unsupported output format","msDrawLegend()");
    return NULL;
  }
  if(msValidateContexts(map) != MS_SUCCESS) return NULL; /* make sure there are no recursive REQUIRES or LABELREQUIRES expressions */
  if(msLegendCalcSize(map, scale_independent, &size_x, &size_y, NULL, 0, hittest, map->resolution/map->defresolution) != MS_SUCCESS) return NULL;

  /*
   * step through all map classes, and for each one that will be displayed
   * keep a reference to its label size and text
   */
  
  for(i=0; i<map->numlayers; i++) {
    lp = (GET_LAYER(map, map->layerorder[i]));

    if((lp->status == MS_OFF) || (lp->type == MS_LAYER_QUERY)) /* skip it */
      continue;

    if(hittest && hittest->layerhits[map->layerorder[i]].status == 0)
      continue;

    if(!scale_independent && map->scaledenom > 0) {
      if((lp->maxscaledenom > 0) && (map->scaledenom > lp->maxscaledenom)) continue;
      if((lp->minscaledenom > 0) && (map->scaledenom <= lp->minscaledenom)) continue;
    }

    if(!scale_independent && lp->maxscaledenom <=0 && lp->minscaledenom <=0) {
      if((lp->maxgeowidth > 0) && ((map->extent.maxx - map->extent.minx) > lp->maxgeowidth)) continue;
      if((lp->mingeowidth > 0) && ((map->extent.maxx - map->extent.minx) < lp->mingeowidth)) continue;
    }
    
    /* set the scale factor so that scale dependant symbols are drawn in the legend with their default size */
    if(lp->sizeunits != MS_PIXELS) {
      map->cellsize = msAdjustExtent(&(map->extent), map->width, map->height);
      lp->scalefactor = (msInchesPerUnit(lp->sizeunits,0)/msInchesPerUnit(map->units,0)) / map->cellsize;
    }

    for(j=lp->numclasses-1; j>=0; j--) {
      text = lp->class[j]->title?lp->class[j]->title:lp->class[j]->name; /* point to the right legend text, title takes precedence */
      if(!text) continue; /* skip it */

      /* skip the class if the classgroup is defined */
      if(lp->classgroup && (lp->class[j]->group == NULL || strcasecmp(lp->class[j]->group, lp->classgroup) != 0))
        continue;

      if(!scale_independent && map->scaledenom > 0) {  /* verify class scale here */
        if((lp->class[j]->maxscaledenom > 0) && (map->scaledenom > lp->class[j]->maxscaledenom)) continue;
        if((lp->class[j]->minscaledenom > 0) && (map->scaledenom <= lp->class[j]->minscaledenom)) continue;
      }

      if(hittest && hittest->layerhits[map->layerorder[i]].classhits[j].status == 0) {
          continue;
      }

      cur = (legendlabel*) msSmallMalloc(sizeof(legendlabel));
      initTextSymbol(&cur->ts);
      if(*text) {
        msPopulateTextSymbolForLabelAndString(&cur->ts,&map->legend.label,msStrdup(text),lp->scalefactor*map->resolution/map->defresolution,map->resolution/map->defresolution, 0);
        if(UNLIKELY(MS_FAILURE == msComputeTextPath(map,&cur->ts))) {
          ret = MS_FAILURE;
          goto cleanup;
        }
        if(UNLIKELY(MS_FAILURE == msGetTextSymbolSize(map,&cur->ts,&rect))) {
          ret = MS_FAILURE;
          goto cleanup;
        }
        cur->height = MS_MAX(MS_NINT(rect.maxy - rect.miny), map->legend.keysizey);
      } else {
        cur->height = map->legend.keysizey;
      }

      cur->classindex = j;
      cur->layerindex = i;
      cur->pred = head;
      head = cur;
    }
  }


  /* ensure we have an image format representing the options for the legend. */
  msApplyOutputFormat(&format, map->outputformat, map->legend.transparent, map->legend.interlace, MS_NOOVERRIDE);

  /* initialize the legend image */
  image = msImageCreate(size_x, size_y, format, map->web.imagepath, map->web.imageurl, map->resolution, map->defresolution, &map->legend.imagecolor);
  if(!image) {
    msSetError(MS_MISCERR, "Unable to initialize image.", "msDrawLegend()");
    return NULL;
  }
  image->map = map;

  /* image = renderer->createImage(size_x,size_y,format,&(map->legend.imagecolor)); */

  /* drop this reference to output format */
  msApplyOutputFormat(&format, NULL, MS_NOOVERRIDE, MS_NOOVERRIDE, MS_NOOVERRIDE);

  pnt.y = VMARGIN;
  pnt.x = HMARGIN + map->legend.keysizex + map->legend.keyspacingx;

  while(cur) { /* cur initially points on the last legend item, i.e. the one that should be at the top */
    class_hittest *ch = NULL;

    /* set the scale factor so that scale dependant symbols are drawn in the legend with their default size */
    if(map->layers[cur->layerindex]->sizeunits != MS_PIXELS) {
      map->cellsize = msAdjustExtent(&(map->extent), map->width, map->height);
      map->layers[cur->layerindex]->scalefactor = (msInchesPerUnit(map->layers[cur->layerindex]->sizeunits,0)/msInchesPerUnit(map->units,0)) / map->cellsize;
    }
    if(hittest) {
      ch = &hittest->layerhits[cur->layerindex].classhits[cur->classindex];
    }
    ret = msDrawLegendIcon(map, map->layers[cur->layerindex], map->layers[cur->layerindex]->class[cur->classindex],  map->legend.keysizex,  map->legend.keysizey, image, HMARGIN, (int) pnt.y, scale_independent, ch);
    if(UNLIKELY(ret != MS_SUCCESS))
      goto cleanup;

    pnt.y += cur->height;

    if(cur->ts.annotext) {
      pnt.y -= cur->ts.textpath->bounds.bbox.maxy;
      ret = msDrawTextSymbol(map,image,pnt,&cur->ts);
      if(UNLIKELY(ret == MS_FAILURE))
        goto cleanup;
      pnt.y += cur->ts.textpath->bounds.bbox.maxy;
      freeTextSymbol(&cur->ts);
    }
    
    pnt.y += map->legend.keyspacingy; /* bump y for next label */

    /* clean up */
    head = cur;
    cur = cur->pred;
    free(head);
  } /* next legend */

cleanup:
  while(cur) {
    freeTextSymbol(&cur->ts);
    head = cur;
    cur = cur->pred;
    free(head);
  }
  if(UNLIKELY(ret != MS_SUCCESS)) {
    if(image) msFreeImage(image);
    return NULL;
  }
  return(image);
}

/* TODO */
int msEmbedLegend(mapObj *map, imageObj *img)
{
  int s,l;
  pointObj point;
  imageObj *image = NULL;
  symbolObj *legendSymbol;
  char* imageType = NULL;

  rendererVTableObj *renderer;

  s = msGetSymbolIndex(&(map->symbolset), "legend", MS_FALSE);
  if(s != -1)
    msRemoveSymbol(&(map->symbolset), s); /* solves some caching issues in AGG with long-running processes */

  if(msGrowSymbolSet(&map->symbolset) == NULL)
    return -1;
  s = map->symbolset.numsymbols;
  legendSymbol = map->symbolset.symbol[s];
  map->symbolset.numsymbols++;
  initSymbol(legendSymbol);

  if(!MS_RENDERER_PLUGIN(map->outputformat) || !MS_MAP_RENDERER(map)->supports_pixel_buffer) {
    imageType = msStrdup(map->imagetype); /* save format */
    if MS_DRIVER_CAIRO(map->outputformat)
      map->outputformat = msSelectOutputFormat( map, "cairopng" );
    else
      map->outputformat = msSelectOutputFormat( map, "png" );
    
    msInitializeRendererVTable(map->outputformat);
  }
  renderer = MS_MAP_RENDERER(map);

  /* render the legend. */
  image = msDrawLegend(map, MS_FALSE, NULL);
  if( image == NULL ) {
    msFree(imageType);
    return MS_FAILURE;
  }

  if (imageType) {
    map->outputformat = msSelectOutputFormat( map, imageType ); /* restore format */
    msFree(imageType);
  }

  /* copy renderered legend image into symbol */
  legendSymbol->pixmap_buffer = calloc(1,sizeof(rasterBufferObj));
  MS_CHECK_ALLOC(legendSymbol->pixmap_buffer, sizeof(rasterBufferObj), MS_FAILURE);

  if(MS_SUCCESS != renderer->getRasterBufferCopy(image,legendSymbol->pixmap_buffer))
    return MS_FAILURE;
  legendSymbol->renderer = renderer;

  msFreeImage( image );

  if(!legendSymbol->pixmap_buffer) return(MS_FAILURE); /* something went wrong creating scalebar */

  legendSymbol->type = MS_SYMBOL_PIXMAP; /* intialize a few things */
  legendSymbol->name = msStrdup("legend");
  legendSymbol->sizex = legendSymbol->pixmap_buffer->width;
  legendSymbol->sizey = legendSymbol->pixmap_buffer->height;

  /* I'm not too sure this test is sufficient ... NFW. */
  /* if(map->legend.transparent == MS_ON) */
  /*  gdImageColorTransparent(legendSymbol->img_deprecated, 0); */

  switch(map->legend.position) {
    case(MS_LL):
      point.x = MS_NINT(legendSymbol->sizex/2.0);
      point.y = map->height - MS_NINT(legendSymbol->sizey/2.0);
      break;
    case(MS_LR):
      point.x = map->width - MS_NINT(legendSymbol->sizex/2.0);
      point.y = map->height - MS_NINT(legendSymbol->sizey/2.0);
      break;
    case(MS_LC):
      point.x = MS_NINT(map->width/2.0);
      point.y = map->height - MS_NINT(legendSymbol->sizey/2.0);
      break;
    case(MS_UR):
      point.x = map->width - MS_NINT(legendSymbol->sizex/2.0);
      point.y = MS_NINT(legendSymbol->sizey/2.0);
      break;
    case(MS_UL):
      point.x = MS_NINT(legendSymbol->sizex/2.0);
      point.y = MS_NINT(legendSymbol->sizey/2.0);
      break;
    case(MS_UC):
      point.x = MS_NINT(map->width/2.0);
      point.y = MS_NINT(legendSymbol->sizey/2.0);
      break;
  }

  l = msGetLayerIndex(map, "__embed__legend");
  if(l == -1) {
    if(msGrowMapLayers(map) == NULL)
      return(-1);
    l = map->numlayers;
    map->numlayers++;
    if(initLayer((GET_LAYER(map, l)), map) == -1) return(-1);
    GET_LAYER(map, l)->name = msStrdup("__embed__legend");
    GET_LAYER(map, l)->type = MS_LAYER_POINT;

    if(msGrowLayerClasses( GET_LAYER(map, l) ) == NULL)
      return(-1);
    if(initClass(GET_LAYER(map, l)->class[0]) == -1) return(-1);
    GET_LAYER(map, l)->numclasses = 1; /* so we make sure to free it */

    /* update the layer order list with the layer's index. */
    map->layerorder[l] = l;
  }

  GET_LAYER(map, l)->status = MS_ON;

  if(map->legend.postlabelcache) { /* add it directly to the image */
    if(UNLIKELY(msMaybeAllocateClassStyle(GET_LAYER(map, l)->class[0], 0)==MS_FAILURE)) return MS_FAILURE;
    GET_LAYER(map, l)->class[0]->styles[0]->symbol = s;
    if(UNLIKELY(MS_FAILURE == msDrawMarkerSymbol(map, img, &point, GET_LAYER(map, l)->class[0]->styles[0], 1.0)))
      return MS_FAILURE;
  } else {
    if(!GET_LAYER(map, l)->class[0]->labels) {
      if(msGrowClassLabels(GET_LAYER(map, l)->class[0]) == NULL) return MS_FAILURE;
      initLabel(GET_LAYER(map, l)->class[0]->labels[0]);
      GET_LAYER(map, l)->class[0]->numlabels = 1;
      GET_LAYER(map, l)->class[0]->labels[0]->force = MS_TRUE;
      GET_LAYER(map, l)->class[0]->labels[0]->size = MS_MEDIUM; /* must set a size to have a valid label definition */
      GET_LAYER(map, l)->class[0]->labels[0]->priority = MS_MAX_LABEL_PRIORITY;
    }
    if(GET_LAYER(map, l)->class[0]->labels[0]->numstyles == 0) {
      if(msGrowLabelStyles(GET_LAYER(map,l)->class[0]->labels[0]) == NULL)
        return(MS_FAILURE);
      GET_LAYER(map,l)->class[0]->labels[0]->numstyles = 1;
      initStyle(GET_LAYER(map,l)->class[0]->labels[0]->styles[0]);
      GET_LAYER(map,l)->class[0]->labels[0]->styles[0]->_geomtransform.type = MS_GEOMTRANSFORM_LABELPOINT;
    }
    GET_LAYER(map,l)->class[0]->labels[0]->styles[0]->symbol = s;
    if(UNLIKELY(MS_FAILURE == msAddLabel(map, img, GET_LAYER(map, l)->class[0]->labels[0], l, 0, NULL, &point, -1, NULL)))
      return MS_FAILURE;
  }

  /* Mark layer as deleted so that it doesn't interfere with html legends or with saving maps */
  GET_LAYER(map, l)->status = MS_DELETE;

  return MS_SUCCESS;
}<|MERGE_RESOLUTION|>--- conflicted
+++ resolved
@@ -172,12 +172,8 @@
           imgStyle.maxsize = imgStyle.size;
 
         imgStyle.symbol = symbolNum;
-<<<<<<< HEAD
-        ret = msDrawMarkerSymbol(map ,image_draw,&marker,&imgStyle,lp->scalefactor * image_draw->resolutionfactor);
+        ret = msDrawMarkerSymbol(map ,image_draw,&marker,&imgStyle, 1.0);
         if(UNLIKELY(ret == MS_FAILURE)) goto legend_icon_cleanup;
-=======
-        msDrawMarkerSymbol(&map->symbolset,image_draw,&marker,&imgStyle,1.0);
->>>>>>> e3e8f0b8
         /* TO DO: we may want to handle this differently depending on the relative size of the keyimage */
       } else {
         for(i=0; i<theclass->numstyles; i++) {

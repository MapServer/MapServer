--- conflicted
+++ resolved
@@ -126,7 +126,6 @@
             return(-1);
           }
           layer->class[i]->expression.compiled = MS_TRUE;
-<<<<<<< HEAD
         }
 
         if(ms_regexec(&(layer->class[i]->expression.regex), pixel_value, 0, NULL, 0) == 0) return(i); /* got a match */
@@ -159,40 +158,6 @@
           return -1;
         }
 
-=======
-        }
-
-        if(ms_regexec(&(layer->class[i]->expression.regex), pixel_value, 0, NULL, 0) == 0) return(i); /* got a match */
-        break;
-
-        /* -------------------------------------------------------------------- */
-        /*      Parsed expression.                                              */
-        /* -------------------------------------------------------------------- */
-      case(MS_EXPRESSION): {
-        int status;
-        parseObj p;
-        shapeObj dummy_shape;
-        expressionObj *expression = &(layer->class[i]->expression);
-
-        dummy_shape.numvalues = numitems;
-        dummy_shape.values = item_values;
-
-        if( expression->tokens == NULL )
-          msTokenizeExpression( expression, item_names, &numitems );
-
-        p.shape = &dummy_shape;
-        p.expr = expression;
-        p.expr->curtoken = p.expr->tokens; /* reset */
-        p.type = MS_PARSE_TYPE_BOOLEAN;
-
-        status = yyparse(&p);
-
-        if (status != 0) {
-          msSetError(MS_PARSEERR, "Failed to parse expression: %s", "msGetClass_FloatRGB", expression->string);
-          return -1;
-        }
-
->>>>>>> 2f4b50a2
         if( p.result.intval )
           return i;
         break;

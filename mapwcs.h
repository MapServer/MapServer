--- conflicted
+++ resolved
@@ -162,9 +162,8 @@
 } wcs20AxisObj;
 typedef wcs20AxisObj * wcs20AxisObjPtr;
 
-<<<<<<< HEAD
-typedef struct {
-  char *version;      /* 2.0.0 */
+typedef struct {
+  char *version;      /* 2.0.0 v 2.0.1 */
   char *request;      /* GetCapabilities|DescribeCoverage|GetCoverage */
   char *service;      /* MUST be WCS */
   char **accept_versions; /* NULL terminated list of Accepted versions */
@@ -184,30 +183,6 @@
   int numaxes;        /* number of axes */
   wcs20AxisObjPtr *axes; /* list of axes, NULL if none*/
   char **range_subset;
-=======
-typedef struct
-{
-    char *version;      /* 2.0.0 v 2.0.1 */
-    char *request;      /* GetCapabilities|DescribeCoverage|GetCoverage */
-    char *service;      /* MUST be WCS */
-    char **accept_versions; /* NULL terminated list of Accepted versions */
-    char **sections;    /* NULL terminated list of GetCapabilities sections */
-    char *updatesequence; /* GetCapabilities updatesequence */
-    char **ids;         /* NULL terminated list of coverages (in the case of a GetCoverage there will only be 1) */
-    long width, height; /* image dimensions */
-    double resolutionX; /* image resolution in X axis */
-    double resolutionY; /* image resolution in Y axis */
-    char *resolutionUnits; /* Units of Measure for resolution */
-    char *format;       /* requested output format */
-    int multipart;      /* flag for multipart GML+image */
-    char *interpolation; /* requested interpolation method */
-    char *outputcrs;    /* requested CRS for output */
-    char *subsetcrs;    /* determined CRS of the subsets */
-    rectObj bbox;       /* determined Bounding Box */
-    int numaxes;        /* number of axes */
-    wcs20AxisObjPtr *axes; /* list of axes, NULL if none*/
-    char **range_subset;
->>>>>>> 5af6da69
 } wcs20ParamsObj;
 typedef wcs20ParamsObj * wcs20ParamsObjPtr;
 

--- conflicted
+++ resolved
@@ -488,19 +488,11 @@
           msIO_fprintf(stream, "%s  <gml:MultiCurve srsName=\"%s\">\n", tab, srsname_encoded);
         else
           msIO_fprintf(stream, "%s  <gml:MultiCurve>\n", tab);
-<<<<<<< HEAD
 
         msIO_fprintf(stream, "%s    <gml:curveMembers>\n", tab);
         for(i=0; i<shape->numlines; i++) {
           msIO_fprintf(stream, "%s      <gml:LineString>\n", tab); /* no srsname at this point */
 
-=======
-
-        msIO_fprintf(stream, "%s    <gml:curveMembers>\n", tab);
-        for(i=0; i<shape->numlines; i++) {
-          msIO_fprintf(stream, "%s      <gml:LineString>\n", tab); /* no srsname at this point */
-
->>>>>>> 2f4b50a2
           msIO_fprintf(stream, "%s        <gml:posList srsDimension=\"2\">", tab);
           for(j=0; j<shape->line[i].numpoints; j++)
             msIO_fprintf(stream, "%f %f ", shape->line[i].point[j].x, shape->line[i].point[j].y);
@@ -538,7 +530,6 @@
 
           /* get a list of inner rings for this polygon */
           innerlist = msGetInnerList(shape, i, outerlist);
-<<<<<<< HEAD
 
           gmlStartGeometryContainer(stream, geometry_simple_name, namespace, tab);
 
@@ -548,17 +539,6 @@
           else
             msIO_fprintf(stream, "%s  <gml:Polygon>\n", tab);
 
-=======
-
-          gmlStartGeometryContainer(stream, geometry_simple_name, namespace, tab);
-
-          /* Polygon (should be Surface?) */
-          if(srsname_encoded)
-            msIO_fprintf(stream, "%s  <gml:Polygon srsName=\"%s\">\n", tab, srsname_encoded);
-          else
-            msIO_fprintf(stream, "%s  <gml:Polygon>\n", tab);
-
->>>>>>> 2f4b50a2
           msIO_fprintf(stream, "%s    <gml:exterior>\n", tab);
           msIO_fprintf(stream, "%s      <gml:LinearRing>\n", tab);
 
@@ -634,7 +614,6 @@
                 msIO_fprintf(stream, "%s        </gml:interior>\n", tab);
               }
             }
-<<<<<<< HEAD
 
             msIO_fprintf(stream, "%s      </gml:Polygon>\n", tab);
 
@@ -644,17 +623,6 @@
         msIO_fprintf(stream, "%s    </gml:surfaceMembers>\n", tab);
         msIO_fprintf(stream, "%s  </gml:MultiSurface>\n", tab);
 
-=======
-
-            msIO_fprintf(stream, "%s      </gml:Polygon>\n", tab);
-
-            free(innerlist);
-          }
-        }
-        msIO_fprintf(stream, "%s    </gml:surfaceMembers>\n", tab);
-        msIO_fprintf(stream, "%s  </gml:MultiSurface>\n", tab);
-
->>>>>>> 2f4b50a2
         free(outerlist);
 
         gmlEndGeometryContainer(stream, geometry_aggregate_name, namespace, tab);
@@ -1422,21 +1390,12 @@
       tmp = resultBounds.maxx;
       resultBounds.maxx =  resultBounds.maxy;
       resultBounds.maxy = tmp;
-<<<<<<< HEAD
 
     }
     srsMap = msOWSGetEPSGProj(&(map->projection), NULL, "FGO", MS_TRUE);
     if (!srsMap)
       msOWSGetEPSGProj(&(map->projection), &(map->web.metadata), "FGO", MS_TRUE);
 
-=======
-
-    }
-    srsMap = msOWSGetEPSGProj(&(map->projection), NULL, "FGO", MS_TRUE);
-    if (!srsMap)
-      msOWSGetEPSGProj(&(map->projection), &(map->web.metadata), "FGO", MS_TRUE);
-
->>>>>>> 2f4b50a2
     gmlWriteBounds(stream, outputformat, &resultBounds, srsMap, "      ");
   }
   /* step through the layers looking for query results */
@@ -1609,11 +1568,7 @@
 
 xmlNodePtr msGML3BoundedBy(xmlNsPtr psNs, double minx, double miny, double maxx, double maxy, const char *psEpsg)
 {
-<<<<<<< HEAD
-  xmlNodePtr psNode = NULL, psSubNode = NULL, psSubSubNode = NULL;
-=======
   xmlNodePtr psNode = NULL, psSubNode = NULL;
->>>>>>> 2f4b50a2
   char *pszTmp = NULL;
   char *pszTmp2 = NULL;
   char *pszEpsg = NULL;
@@ -1673,11 +1628,7 @@
 
 xmlNodePtr msGML3Point(xmlNsPtr psNs, const char *psSrsName, const char *id, double x, double y)
 {
-<<<<<<< HEAD
-  xmlNodePtr psNode = NULL, psSubNode = NULL;
-=======
   xmlNodePtr psNode = NULL;
->>>>>>> 2f4b50a2
   char *pszTmp = NULL;
   int dimension = 2;
   char *pszSrsName = NULL;
@@ -1731,11 +1682,7 @@
 
 xmlNodePtr msGML3TimePeriod(xmlNsPtr psNs, char *pszStart, char *pszEnd)
 {
-<<<<<<< HEAD
-  xmlNodePtr psNode=NULL,psSubNode=NULL;
-=======
   xmlNodePtr psNode=NULL;
->>>>>>> 2f4b50a2
 
   psNode = xmlNewNode(psNs, BAD_CAST "TimePeriod");
   xmlNewChild(psNode, NULL, BAD_CAST "beginPosition", BAD_CAST pszStart);
@@ -1762,11 +1709,7 @@
 
 xmlNodePtr msGML3TimeInstant(xmlNsPtr psNs, char *pszTime)
 {
-<<<<<<< HEAD
-  xmlNodePtr psNode=NULL,psSubNode=NULL;
-=======
   xmlNodePtr psNode=NULL;
->>>>>>> 2f4b50a2
 
   psNode = xmlNewNode(psNs, BAD_CAST "TimeInstant");
   xmlNewChild(psNode, NULL, BAD_CAST "timePosition", BAD_CAST pszTime);

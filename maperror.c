/******************************************************************************
 * $Id$
 *
 * Project:  MapServer
 * Purpose:  Implementation of msSetError(), msDebug() and related functions.
 * Author:   Steve Lime and the MapServer team.
 *
 ******************************************************************************
 * Copyright (c) 1996-2005 Regents of the University of Minnesota.
 *
 * Permission is hereby granted, free of charge, to any person obtaining a
 * copy of this software and associated documentation files (the "Software"),
 * to deal in the Software without restriction, including without limitation
 * the rights to use, copy, modify, merge, publish, distribute, sublicense,
 * and/or sell copies of the Software, and to permit persons to whom the
 * Software is furnished to do so, subject to the following conditions:
 *
 * The above copyright notice and this permission notice shall be included in
 * all copies of this Software or works derived from this Software.
 *
 * THE SOFTWARE IS PROVIDED "AS IS", WITHOUT WARRANTY OF ANY KIND, EXPRESS
 * OR IMPLIED, INCLUDING BUT NOT LIMITED TO THE WARRANTIES OF MERCHANTABILITY,
 * FITNESS FOR A PARTICULAR PURPOSE AND NONINFRINGEMENT. IN NO EVENT SHALL
 * THE AUTHORS OR COPYRIGHT HOLDERS BE LIABLE FOR ANY CLAIM, DAMAGES OR OTHER
 * LIABILITY, WHETHER IN AN ACTION OF CONTRACT, TORT OR OTHERWISE, ARISING
 * FROM, OUT OF OR IN CONNECTION WITH THE SOFTWARE OR THE USE OR OTHER
 * DEALINGS IN THE SOFTWARE.
 ****************************************************************************/

#include "mapserver.h"
#include "maperror.h"
#include "mapthread.h"
#include "maptime.h"

#include <time.h>
#ifndef _WIN32
#include <sys/time.h>
#include <unistd.h>
#endif
#include <stdarg.h>



static char *ms_errorCodes[MS_NUMERRORCODES] = {"",
    "Unable to access file.",
    "Memory allocation error.",
    "Incorrect data type.",
    "Symbol definition error.",
    "Regular expression error.",
    "TrueType Font error.",
    "DBASE file error.",
    "GD library error.",
    "Unknown identifier.",
    "Premature End-of-File.",
    "Projection library error.",
    "General error message.",
    "CGI error.",
    "Web application error.",
    "Image handling error.",
    "Hash table error.",
    "Join error.",
    "Search returned no results.",
    "Shapefile error.",
    "Expression parser error.",
    "SDE error.",
    "OGR error.",
    "Query error.",
    "WMS server error.",
    "WMS connection error.",
    "OracleSpatial error.",
    "WFS server error.",
    "WFS connection error.",
    "WMS Map Context error.",
    "HTTP request error.",
    "Child array error.",
    "WCS server error.",
    "GEOS library error.",
    "Invalid rectangle.",
    "Date/time error.",
    "GML encoding error.",
    "SOS server error.",
    "NULL parent pointer error.",
    "AGG library error.",
    "OWS error.",
    "OpenGL renderer error.",
    "Renderer error.",
    "V8 engine error."                                                
                                               };
#ifndef USE_THREAD

errorObj *msGetErrorObj()
{
  static errorObj ms_error = {MS_NOERR, "", "", MS_FALSE, 0, NULL};

  return &ms_error;
}
#endif

#ifdef USE_THREAD

typedef struct te_info {
  struct te_info *next;
  void*             thread_id;
  errorObj        ms_error;
} te_info_t;

static te_info_t *error_list = NULL;

errorObj *msGetErrorObj()
{
  te_info_t *link;
  void*        thread_id;
  errorObj   *ret_obj;

  msAcquireLock( TLOCK_ERROROBJ );

  thread_id = msGetThreadId();

  /* find link for this thread */

  for( link = error_list;
       link != NULL && link->thread_id != thread_id
       && link->next != NULL && link->next->thread_id != thread_id;
       link = link->next ) {}

  /* If the target thread link is already at the head of the list were ok */
  if( error_list != NULL && error_list->thread_id == thread_id ) {
  }

  /* We don't have one ... initialize one. */
  else if( link == NULL || link->next == NULL ) {
    te_info_t *new_link;
    errorObj   error_obj = { MS_NOERR, "", "", 0 };

    new_link = (te_info_t *) malloc(sizeof(te_info_t));
    new_link->next = error_list;
    new_link->thread_id = thread_id;
    new_link->ms_error = error_obj;

    error_list = new_link;
  }

  /* If the link is not already at the head of the list, promote it */
  else if( link != NULL && link->next != NULL ) {
    te_info_t *target = link->next;

    link->next = link->next->next;
    target->next = error_list;
    error_list = target;
  }

  ret_obj = &(error_list->ms_error);

  msReleaseLock( TLOCK_ERROROBJ );

  return ret_obj;
}
#endif

/* msInsertErrorObj()
**
** We maintain a chained list of errorObj in which the first errorObj is
** the most recent (i.e. a stack).  msErrorReset() should be used to clear
** the list.
**
** Note that since some code in MapServer will fetch the head of the list and
** keep a handle on it for a while, the head of the chained list is static
** and never changes.
** A new errorObj is always inserted after the head, and only if the
** head of the list already contains some information.  i.e. If the static
** errorObj at the head of the list is empty then it is returned directly,
** otherwise a new object is inserted after the head and the data that was in
** the head is moved to the new errorObj, freeing the head errorObj to receive
** the new error information.
*/
static errorObj *msInsertErrorObj(void)
{
  errorObj *ms_error;
  ms_error = msGetErrorObj();

  if (ms_error->code != MS_NOERR) {
    /* Head of the list already in use, insert a new errorObj after the head
     * and move head contents to this new errorObj, freeing the errorObj
     * for reuse.
     */
    errorObj *new_error;
    new_error = (errorObj *)malloc(sizeof(errorObj));

    /* Note: if malloc() failed then we simply do nothing and the head will
     * be overwritten by the caller... we cannot produce an error here
     * since we are already inside a msSetError() call.
     */
    if (new_error) {
      new_error->next = ms_error->next;
      new_error->code = ms_error->code;
      new_error->isreported = ms_error->isreported;
      strlcpy(new_error->routine, ms_error->routine, sizeof(new_error->routine));
      strlcpy(new_error->message, ms_error->message, sizeof(new_error->message));
      new_error->errorcount = ms_error->errorcount;

      ms_error->next = new_error;
      ms_error->code = MS_NOERR;
      ms_error->isreported = MS_FALSE;
      ms_error->routine[0] = '\0';
      ms_error->message[0] = '\0';
      ms_error->errorcount = 0;
    }
  }

  return ms_error;
}

/* msResetErrorList()
**
** Clear the list of error objects.
*/
void msResetErrorList()
{
  errorObj *ms_error, *this_error;
  ms_error = msGetErrorObj();

  this_error = ms_error->next;
  while( this_error != NULL) {
    errorObj *next_error;

    next_error = this_error->next;
    msFree(this_error);
    this_error = next_error;
  }

  ms_error->next = NULL;
  ms_error->code = MS_NOERR;
  ms_error->routine[0] = '\0';
  ms_error->message[0] = '\0';
  ms_error->errorcount = 0;

  /* -------------------------------------------------------------------- */
  /*      Cleanup our entry in the thread list.  This is mainly           */
  /*      imprortant when msCleanup() calls msResetErrorList().           */
  /* -------------------------------------------------------------------- */
#ifdef USE_THREAD
  {
    void*  thread_id = msGetThreadId();
    te_info_t *link;

    msAcquireLock( TLOCK_ERROROBJ );

    /* find link for this thread */

    for( link = error_list;
         link != NULL && link->thread_id != thread_id
         && link->next != NULL && link->next->thread_id != thread_id;
         link = link->next ) {}

    if( link->thread_id == thread_id ) {
      /* presumably link is at head of list.  */
      if( error_list == link )
        error_list = link->next;

      free( link );
    } else if( link->next != NULL && link->next->thread_id == thread_id ) {
      te_info_t *next_link = link->next;
      link->next = link->next->next;
      free( next_link );
    }
    msReleaseLock( TLOCK_ERROROBJ );
  }
#endif
}

char *msGetErrorCodeString(int code)
{

  if(code<0 || code>MS_NUMERRORCODES-1)
    return("Invalid error code.");

  return(ms_errorCodes[code]);
}

/* -------------------------------------------------------------------- */
/*      Adding the displayable error string to a given string           */
/*      and reallocates the memory enough to hold the characters.       */
/*      If source is null returns a newly allocated string              */
/* -------------------------------------------------------------------- */
char *msAddErrorDisplayString(char *source, errorObj *error)
{
  if((source = msStringConcatenate(source, error->routine)) == NULL) return(NULL);
  if((source = msStringConcatenate(source, ": ")) == NULL) return(NULL);
  if((source = msStringConcatenate(source, ms_errorCodes[error->code])) == NULL) return(NULL);
  if((source = msStringConcatenate(source, " ")) == NULL) return(NULL);
  if((source = msStringConcatenate(source, error->message)) == NULL) return(NULL);
  if (error->errorcount > 0) {
    char* pszTmp;
    if((source = msStringConcatenate(source, " (message repeated ")) == NULL) return(NULL);
    pszTmp = msIntToString(error->errorcount);
    if((source = msStringConcatenate(source, pszTmp)) == NULL) {
      msFree(pszTmp);
      return(NULL);
    }
    msFree(pszTmp);
    if((source = msStringConcatenate(source, " times)")) == NULL) return(NULL);
  }

  return source;
}

char *msGetErrorString(char *delimiter)
{
  char *errstr=NULL;

  errorObj *error = msGetErrorObj();

  if(!delimiter || !error) return(NULL);

  while(error && error->code != MS_NOERR) {
    if((errstr = msAddErrorDisplayString(errstr, error)) == NULL) return(NULL);

    if(error->next && error->next->code != MS_NOERR) { /* (peek ahead) more errors, use delimiter */
      if((errstr = msStringConcatenate(errstr, delimiter)) == NULL) return(NULL);
    }
    error = error->next;
  }

  return(errstr);
}

void msSetError(int code, const char *message_fmt, const char *routine, ...)
{
  errorObj *ms_error;
  va_list args;
  char message[MESSAGELENGTH];

  if(!message_fmt)
    strcpy(message, "");
  else {
    va_start(args, routine);
    vsnprintf( message, MESSAGELENGTH, message_fmt, args );
    va_end(args);
  }

  ms_error = msGetErrorObj();

  /* Insert the error to the list if it is not the same as the previous error*/
  if (ms_error->code != code || !EQUAL(message, ms_error->message) || 
                     !EQUAL(routine, ms_error->routine)) {
      ms_error = msInsertErrorObj();
      if(!routine)
        strcpy(ms_error->routine, "");
      else {
        strlcpy(ms_error->routine, routine, sizeof(ms_error->routine));
      }
      strlcpy(ms_error->message, message, sizeof(ms_error->message));
      ms_error->code = code;
      ms_error->errorcount = 0;
  }
  else
      ++ms_error->errorcount;

  /* Log a copy of errors to MS_ERRORFILE if set (handled automatically inside msDebug()) */
  msDebug("%s: %s %s\n", ms_error->routine, ms_errorCodes[ms_error->code], ms_error->message);

}

void msWriteError(FILE *stream)
{
  errorObj *ms_error = msGetErrorObj();

  while (ms_error && ms_error->code != MS_NOERR) {
    msIO_fprintf(stream, "%s: %s %s <br>\n", ms_error->routine, ms_errorCodes[ms_error->code], ms_error->message);
    ms_error->isreported = MS_TRUE;
    ms_error = ms_error->next;
  }
}

void msWriteErrorXML(FILE *stream)
{
  char *message;
  errorObj *ms_error = msGetErrorObj();

  while (ms_error && ms_error->code != MS_NOERR) {
    message = msEncodeHTMLEntities(ms_error->message);

    msIO_fprintf(stream, "%s: %s %s\n", ms_error->routine,
                 ms_errorCodes[ms_error->code], message);
    ms_error->isreported = MS_TRUE;
    ms_error = ms_error->next;

    msFree(message);
  }
}

void msWriteErrorImage(mapObj *map, char *filename, int blank)
{
  imageObj *img;
  int width=400, height=300;
  int nMargin =5;
  int nTextLength = 0;
  int nUsableWidth = 0;
  int nMaxCharsPerLine = 0;
  int nLines = 0;
  int i = 0;
  int nStart = 0;
  int nEnd = 0;
  int nLength = 0;
  char **papszLines = NULL;
  pointObj pnt;
  int nWidthTxt = 0;
  outputFormatObj *format = NULL;
  char *errormsg = msGetErrorString("; ");
  errorObj *error = msGetErrorObj();
  char *imagepath = NULL, *imageurl = NULL;
  colorObj imagecolor, *imagecolorptr=NULL;
  textSymbolObj ts;
  labelObj label;
  int charWidth = 5, charHeight = 8; /* hardcoded, should be looked up from ft face */
  if(!errormsg) {
    errormsg = msStrdup("No error found sorry. This is likely a bug");
  }

  if (map) {
    if( map->width > 0 && map->height > 0 ) {
      width = map->width;
      height = map->height;
    }
    format = map->outputformat;
    imagepath = map->web.imagepath;
    imageurl = map->web.imageurl;
  }

  /* Default to GIF if no suitable GD output format set */
  if (format == NULL || !MS_RENDERER_PLUGIN(format))
    format = msCreateDefaultOutputFormat( NULL, "AGG/PNG8", "png" );

  if(!format->transparent) {
    if(map && MS_VALID_COLOR(map->imagecolor)) {
      imagecolorptr = &map->imagecolor;
    } else {
      MS_INIT_COLOR(imagecolor,255,255,255,255);
      imagecolorptr = &imagecolor;
    }
  }

  img = msImageCreate(width,height,format,imagepath,imageurl,MS_DEFAULT_RESOLUTION,MS_DEFAULT_RESOLUTION,imagecolorptr);
<<<<<<< HEAD

=======
>>>>>>> f916cad6

  nTextLength = strlen(errormsg);
  nWidthTxt  =  nTextLength * charWidth;
  nUsableWidth = width - (nMargin*2);

  /* Check to see if it all fits on one line. If not, split the text on several lines. */
  if(!blank) {
    if (nWidthTxt > nUsableWidth) {
      nMaxCharsPerLine =  nUsableWidth/charWidth;
      nLines = (int) ceil ((double)nTextLength / (double)nMaxCharsPerLine);
      if (nLines > 0) {
        papszLines = (char **)malloc(nLines*sizeof(char *));
        for (i=0; i<nLines; i++) {
          papszLines[i] = (char *)malloc((nMaxCharsPerLine+1)*sizeof(char));
          papszLines[i][0] = '\0';
        }
      }
      for (i=0; i<nLines; i++) {
        nStart = i*nMaxCharsPerLine;
        nEnd = nStart + nMaxCharsPerLine;
        if (nStart < nTextLength) {
          if (nEnd > nTextLength)
            nEnd = nTextLength;
          nLength = nEnd-nStart;

          strncpy(papszLines[i], errormsg+nStart, nLength);
          papszLines[i][nLength] = '\0';
        }
      }
    } else {
      nLines = 1;
      papszLines = (char **)malloc(nLines*sizeof(char *));
      papszLines[0] = msStrdup(errormsg);
    }
    initLabel(&label);
    MS_INIT_COLOR(label.color,0,0,0,255);
    MS_INIT_COLOR(label.outlinecolor,255,255,255,255);
    label.outlinewidth = 1;

    label.size = MS_SMALL;
    MS_REFCNT_INCR((&label));
    for (i=0; i<nLines; i++) {
      pnt.y = charHeight * ((i*2) +1);
      pnt.x = charWidth;
      initTextSymbol(&ts);
      msPopulateTextSymbolForLabelAndString(&ts,&label,papszLines[i],1,1,0);
      if(LIKELY(MS_SUCCESS == msComputeTextPath(map,&ts))) {
<<<<<<< HEAD
        int idontcare;
        idontcare = msDrawTextSymbol(NULL,img,pnt,&ts);
        (void)idontcare;
=======
        if(MS_SUCCESS!=msDrawTextSymbol(NULL,img,pnt,&ts)) {
          /* an error occured, but there's nothing much we can do about it here as we are already handling an error condition */
        }
>>>>>>> f916cad6
        freeTextSymbol(&ts);
      }
    }
    if (papszLines) {
      free(papszLines);
    }
  }

  /* actually write the image */
  if(!filename) {
    msIO_setHeader("Content-Type","%s", MS_IMAGE_MIME_TYPE(format));
    msIO_sendHeaders();
  }
  msSaveImage(NULL,img,filename);
  msFreeImage(img);

  /* the errors are reported */
  while(error && error->code != MS_NOERR) {
    error->isreported = MS_TRUE;
    error = error->next;
  }

  if (format->refcount == 0)
    msFreeOutputFormat(format);
  msFree(errormsg);
}

char *msGetVersion()
{
  static char version[1024];

  sprintf(version, "MapServer version %s", MS_VERSION);

#if (defined USE_PNG)
  strcat(version, " OUTPUT=PNG");
#endif
#if (defined USE_JPEG)
  strcat(version, " OUTPUT=JPEG");
#endif
#ifdef USE_KML
  strcat(version, " OUTPUT=KML");
#endif
#ifdef USE_PROJ
  strcat(version, " SUPPORTS=PROJ");
#endif
  strcat(version, " SUPPORTS=AGG");
  strcat(version, " SUPPORTS=FREETYPE");
#ifdef USE_CAIRO
  strcat(version, " SUPPORTS=CAIRO");
#endif
#if defined(USE_SVG_CAIRO) || defined(USE_RSVG)
  strcat(version, " SUPPORTS=SVG_SYMBOLS");
  #ifdef USE_SVG_CAIRO
    strcat(version, " SUPPORTS=SVGCAIRO");
  #else
    strcat(version, " SUPPORTS=RSVG");
  #endif
#endif
#ifdef USE_OGL
  strcat(version, " SUPPORTS=OPENGL");
#endif
#ifdef USE_ICONV
  strcat(version, " SUPPORTS=ICONV");
#endif
#ifdef USE_EXEMPI
  strcat(version, " SUPPORTS=XMP");
#endif
#ifdef USE_FRIBIDI
  strcat(version, " SUPPORTS=FRIBIDI");
#endif
#ifdef USE_WMS_SVR
  strcat(version, " SUPPORTS=WMS_SERVER");
#endif
#ifdef USE_WMS_LYR
  strcat(version, " SUPPORTS=WMS_CLIENT");
#endif
#ifdef USE_WFS_SVR
  strcat(version, " SUPPORTS=WFS_SERVER");
#endif
#ifdef USE_WFS_LYR
  strcat(version, " SUPPORTS=WFS_CLIENT");
#endif
#ifdef USE_WCS_SVR
  strcat(version, " SUPPORTS=WCS_SERVER");
#endif
#ifdef USE_SOS_SVR
  strcat(version, " SUPPORTS=SOS_SERVER");
#endif
#ifdef USE_FASTCGI
  strcat(version, " SUPPORTS=FASTCGI");
#endif
#ifdef USE_THREAD
  strcat(version, " SUPPORTS=THREADS");
#endif
#ifdef USE_GEOS
  strcat(version, " SUPPORTS=GEOS");
#endif
#ifdef USE_POINT_Z_M
  strcat(version, " SUPPORTS=POINT_Z_M");
#endif
#ifdef USE_V8_MAPSCRIPT
  strcat(version, " SUPPORTS=V8");
#endif
#ifdef USE_JPEG
  strcat(version, " INPUT=JPEG");
#endif
#ifdef USE_SDE
  strcat(version, " INPUT=SDE");
#endif
#ifdef USE_POSTGIS
  strcat(version, " INPUT=POSTGIS");
#endif
#ifdef USE_ORACLESPATIAL
  strcat(version, " INPUT=ORACLESPATIAL");
#endif
#ifdef USE_OGR
  strcat(version, " INPUT=OGR");
#endif
#ifdef USE_GDAL
  strcat(version, " INPUT=GDAL");
#endif
  strcat(version, " INPUT=SHAPEFILE");
  return(version);
}

int msGetVersionInt()
{
  return MS_VERSION_NUM;
}<|MERGE_RESOLUTION|>--- conflicted
+++ resolved
@@ -441,10 +441,6 @@
   }
 
   img = msImageCreate(width,height,format,imagepath,imageurl,MS_DEFAULT_RESOLUTION,MS_DEFAULT_RESOLUTION,imagecolorptr);
-<<<<<<< HEAD
-
-=======
->>>>>>> f916cad6
 
   nTextLength = strlen(errormsg);
   nWidthTxt  =  nTextLength * charWidth;
@@ -492,15 +488,9 @@
       initTextSymbol(&ts);
       msPopulateTextSymbolForLabelAndString(&ts,&label,papszLines[i],1,1,0);
       if(LIKELY(MS_SUCCESS == msComputeTextPath(map,&ts))) {
-<<<<<<< HEAD
-        int idontcare;
-        idontcare = msDrawTextSymbol(NULL,img,pnt,&ts);
-        (void)idontcare;
-=======
         if(MS_SUCCESS!=msDrawTextSymbol(NULL,img,pnt,&ts)) {
           /* an error occured, but there's nothing much we can do about it here as we are already handling an error condition */
         }
->>>>>>> f916cad6
         freeTextSymbol(&ts);
       }
     }

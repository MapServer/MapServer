--- conflicted
+++ resolved
@@ -87,11 +87,8 @@
 };
 
 #ifndef USE_THREAD
-<<<<<<< HEAD
-=======
-
-/// Get the MapServer error object
->>>>>>> 6043b99b
+
+// Get the MapServer error object
 errorObj *msGetErrorObj()
 {
   static errorObj ms_error = {MS_NOERR, "", "", MS_FALSE, 0, NULL};

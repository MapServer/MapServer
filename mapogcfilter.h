/**********************************************************************
 * $Id$
 *
 * Project:  MapServer
 * Purpose:  OGC Filter Encoding implementation
 * Author:   Y. Assefa, DM Solutions Group (assefa@dmsolutions.ca)
 *
 **********************************************************************
 * Copyright (c) 2003, Y. Assefa, DM Solutions Group Inc
 *
 * Permission is hereby granted, free of charge, to any person obtaining a
 * copy of this software and associated documentation files (the "Software"),
 * to deal in the Software without restriction, including without limitation
 * the rights to use, copy, modify, merge, publish, distribute, sublicense,
 * and/or sell copies of the Software, and to permit persons to whom the
 * Software is furnished to do so, subject to the following conditions:
 *
 * The above copyright notice and this permission notice shall be included in
 * all copies of this Software or works derived from this Software.
 *
 * THE SOFTWARE IS PROVIDED "AS IS", WITHOUT WARRANTY OF ANY KIND, EXPRESS OR
 * IMPLIED, INCLUDING BUT NOT LIMITED TO THE WARRANTIES OF MERCHANTABILITY,
 * FITNESS FOR A PARTICULAR PURPOSE AND NONINFRINGEMENT.  IN NO EVENT SHALL
 * THE AUTHORS OR COPYRIGHT HOLDERS BE LIABLE FOR ANY CLAIM, DAMAGES OR OTHER
 * LIABILITY, WHETHER IN AN ACTION OF CONTRACT, TORT OR OTHERWISE, ARISING
 * FROM, OUT OF OR IN CONNECTION WITH THE SOFTWARE OR THE USE OR OTHER
 ****************************************************************************/

#ifndef MAPOGCFILTER_H
#define MAPOGCFILTER_H

#include "mapserver.h"

<<<<<<< HEAD
#ifdef USE_OGR
=======
/*dont need ogr for these functikons*/
MS_DLL_EXPORT int FLTIsNumeric(const char *pszValue);
MS_DLL_EXPORT int FLTApplyExpressionToLayer(layerObj *lp, const char *pszExpression);
MS_DLL_EXPORT  char *FLTGetExpressionForValuesRanges(layerObj *lp, const char *item, const char *value,  int forcecharcter);
>>>>>>> c4006da7

/* There is a dependency to OGR for the MiniXML parser */
#include "cpl_minixml.h"

#ifdef USE_LIBXML2

#include<libxml/parser.h>
#include<libxml/tree.h>
#endif

#ifdef __cplusplus
extern "C" {
#endif

typedef struct {
  char *pszWildCard;
  char *pszSingleChar;
  char *pszEscapeChar;
  int  bCaseInsensitive;
} FEPropertyIsLike;

/* -------------------------------------------------------------------- */
/*      prototypes.                                                     */
/* -------------------------------------------------------------------- */
MS_DLL_EXPORT int FLTIsNumeric(const char *pszValue);
MS_DLL_EXPORT int FLTApplyExpressionToLayer(layerObj *lp, const char *pszExpression);
MS_DLL_EXPORT  char *FLTGetExpressionForValuesRanges(layerObj *lp, const char *item, const char *value,  int forcecharcter);

MS_DLL_EXPORT FilterEncodingNode *FLTParseFilterEncoding(const char *szXMLString);
MS_DLL_EXPORT FilterEncodingNode *FLTCreateFilterEncodingNode(void);
MS_DLL_EXPORT char** FLTSplitFilters(const char* pszStr, int* pnTokens);
MS_DLL_EXPORT int FLTApplyFilterToLayer(FilterEncodingNode *psNode, mapObj *map,
                                        int iLayerIndex);

MS_DLL_EXPORT int FLTLayerApplyCondSQLFilterToLayer(FilterEncodingNode *psNode, mapObj *map,
    int iLayerIndex);
MS_DLL_EXPORT int FLTLayerApplyPlainFilterToLayer(FilterEncodingNode *psNode, mapObj *map,
    int iLayerIndex);

MS_DLL_EXPORT void FLTFreeFilterEncodingNode(FilterEncodingNode *psFilterNode);

MS_DLL_EXPORT int FLTValidFilterNode(FilterEncodingNode *psFilterNode);
MS_DLL_EXPORT int FLTValidForBBoxFilter(FilterEncodingNode *psFilterNode);
MS_DLL_EXPORT int FLTNumberOfFilterType(FilterEncodingNode *psFilterNode,
                                        const char *szType);
MS_DLL_EXPORT int FLTIsBBoxFilter(FilterEncodingNode *psFilterNode);
MS_DLL_EXPORT int FLTIsPointFilter(FilterEncodingNode *psFilterNode);
MS_DLL_EXPORT int FLTIsLineFilter(FilterEncodingNode *psFilterNode);
MS_DLL_EXPORT int FLTIsPolygonFilter(FilterEncodingNode *psFilterNode);

MS_DLL_EXPORT int FLTValidForPropertyIsLikeFilter(FilterEncodingNode *psFilterNode);
MS_DLL_EXPORT int FLTIsOnlyPropertyIsLike(FilterEncodingNode *psFilterNode);

MS_DLL_EXPORT void FLTInsertElementInNode(FilterEncodingNode *psFilterNode,
    CPLXMLNode *psXMLNode);
MS_DLL_EXPORT int FLTIsLogicalFilterType(const char *pszValue);
MS_DLL_EXPORT int FLTIsBinaryComparisonFilterType(const char *pszValue);
MS_DLL_EXPORT int FLTIsComparisonFilterType(const char *pszValue);
MS_DLL_EXPORT int FLTIsFeatureIdFilterType(const char *pszValue);
MS_DLL_EXPORT int FLTIsSpatialFilterType(const char *pszValue);
MS_DLL_EXPORT int FLTIsTemporalFilterType(const char *pszValue);
MS_DLL_EXPORT int FLTIsSupportedFilterType(CPLXMLNode *psXMLNode);

MS_DLL_EXPORT const char *FLTGetBBOX(FilterEncodingNode *psFilterNode, rectObj *psRect);
const char* FLTGetDuring(FilterEncodingNode *psFilterNode, const char** ppszTimeField);

MS_DLL_EXPORT shapeObj *FLTGetShape(FilterEncodingNode *psFilterNode, double *pdfDistance,
                                    int *pnUnit);

MS_DLL_EXPORT int FLTHasSpatialFilter(FilterEncodingNode *psFilterNode);


/*SQL expressions related functions.*/
MS_DLL_EXPORT int FLTApplySimpleSQLFilter(FilterEncodingNode *psNode, mapObj *map,
    int iLayerIndex);

MS_DLL_EXPORT char *FLTGetSQLExpression(FilterEncodingNode *psFilterNode,layerObj *lp);
MS_DLL_EXPORT char *FLTGetBinaryComparisonSQLExpresssion(FilterEncodingNode *psFilterNode, layerObj *lp);
MS_DLL_EXPORT char *FLTGetIsBetweenComparisonSQLExpresssion(FilterEncodingNode *psFilterNode, layerObj *lp);
MS_DLL_EXPORT char *FLTGetIsLikeComparisonSQLExpression(FilterEncodingNode *psFilterNode, layerObj *lp);

MS_DLL_EXPORT char *FLTGetLogicalComparisonSQLExpresssion(FilterEncodingNode *psFilterNode,
    layerObj *lp);
MS_DLL_EXPORT int FLTIsSimpleFilter(FilterEncodingNode *psFilterNode);

MS_DLL_EXPORT FilterEncodingNode *FLTCreateFeatureIdFilterEncoding(const char *pszString);

MS_DLL_EXPORT int FLTParseGMLEnvelope(CPLXMLNode *psRoot, rectObj *psBbox, char **ppszSRS);
MS_DLL_EXPORT  int FLTParseGMLBox(CPLXMLNode *psBox, rectObj *psBbox, char **ppszSRS);

/*common-expressions*/
MS_DLL_EXPORT   char *FLTGetBinaryComparisonCommonExpression(FilterEncodingNode *psFilterNode, layerObj *lp);
MS_DLL_EXPORT  char *FLTGetCommonExpression(FilterEncodingNode *psFilterNode, layerObj *lp);
char* FLTGetTimeExpression(FilterEncodingNode *psFilterNode, layerObj *lp);
MS_DLL_EXPORT int FLTApplyFilterToLayerCommonExpression(mapObj *map, int iLayerIndex, const char *pszExpression);

#ifdef USE_LIBXML2
MS_DLL_EXPORT xmlNodePtr FLTGetCapabilities(xmlNsPtr psNsParent, xmlNsPtr psNsOgc, int bTemporal);
#endif

void FLTDoAxisSwappingIfNecessary(mapObj *map, FilterEncodingNode *psFilterNode, int bDefaultSRSNeedsAxisSwapping);

void FLTPreParseFilterForAliasAndGroup(FilterEncodingNode *psFilterNode,
                                       mapObj *map, int i, const char *namespaces);
int FLTCheckFeatureIdFilters(FilterEncodingNode *psFilterNode,
                             mapObj *map, int i);
int FLTCheckInvalidOperand(FilterEncodingNode *psFilterNode);
int FLTCheckInvalidProperty(FilterEncodingNode *psFilterNode,
                            mapObj *map, int i);
FilterEncodingNode* FLTSimplify(FilterEncodingNode *psFilterNode,
                                int* pnEvaluation);
int FLTApplyFilterToLayerCommonExpressionWithRect(mapObj *map, int iLayerIndex, const char *pszExpression, rectObj rect);
int FLTProcessPropertyIsNull(FilterEncodingNode *psFilterNode,
                            mapObj *map, int i);

<<<<<<< HEAD
#ifdef __cplusplus
}
#endif

#endif


=======
>>>>>>> c4006da7
#endif<|MERGE_RESOLUTION|>--- conflicted
+++ resolved
@@ -30,15 +30,6 @@
 #define MAPOGCFILTER_H
 
 #include "mapserver.h"
-
-<<<<<<< HEAD
-#ifdef USE_OGR
-=======
-/*dont need ogr for these functikons*/
-MS_DLL_EXPORT int FLTIsNumeric(const char *pszValue);
-MS_DLL_EXPORT int FLTApplyExpressionToLayer(layerObj *lp, const char *pszExpression);
-MS_DLL_EXPORT  char *FLTGetExpressionForValuesRanges(layerObj *lp, const char *item, const char *value,  int forcecharcter);
->>>>>>> c4006da7
 
 /* There is a dependency to OGR for the MiniXML parser */
 #include "cpl_minixml.h"
@@ -154,14 +145,8 @@
 int FLTProcessPropertyIsNull(FilterEncodingNode *psFilterNode,
                             mapObj *map, int i);
 
-<<<<<<< HEAD
 #ifdef __cplusplus
 }
 #endif
 
-#endif
-
-
-=======
->>>>>>> c4006da7
 #endif
--- conflicted
+++ resolved
@@ -248,11 +248,7 @@
 
 xmlNodePtr msSOSAddTimeNode(xmlNsPtr psNs, xmlNsPtr psNsGml, char *pszStart, char *pszEnd)
 {
-<<<<<<< HEAD
-  xmlNodePtr psNode=NULL,psTimeNode=NULL;
-=======
   xmlNodePtr psNode=NULL;
->>>>>>> 2f4b50a2
 
   char *timeel= NULL;
 
@@ -580,7 +576,6 @@
 
         if (pszDefinition == NULL)
           pszDefinition = "urn:ogc:object:definition";
-<<<<<<< HEAD
 
         xmlNewNsProp(psNode, NULL, BAD_CAST "definition", BAD_CAST pszDefinition);
 
@@ -606,33 +601,6 @@
 
     psSubNode = xmlNewChild(psEncNode, NULL, BAD_CAST "TextBlock", NULL);
 
-=======
-
-        xmlNewNsProp(psNode, NULL, BAD_CAST "definition", BAD_CAST pszDefinition);
-
-        snprintf(szTmp, sizeof(szTmp), "%s_uom", lp->items[i]);
-        pszUom =  msOWSLookupMetadata(&(lp->metadata), "S", szTmp);
-
-        if (pszUom == NULL)
-          pszUom = "urn:ogc:object:uom";
-
-        psNode = xmlNewChild(psNode, NULL, BAD_CAST "uom", NULL);
-        xmlNewNsProp(psNode, NULL, BAD_CAST "code", BAD_CAST pszUom);
-
-      }
-    }
-
-    /* -------------------------------------------------------------------- */
-    /*      Add encoding block.                                             */
-    /* -------------------------------------------------------------------- */
-    pszBlockSep = msOWSLookupMetadata(&(lp->map->web.metadata), "S",
-                                      "encoding_blockSeparator");
-    pszTokenSep = msOWSLookupMetadata(&(lp->map->web.metadata), "S",
-                                      "encoding_tokenSeparator");
-
-    psSubNode = xmlNewChild(psEncNode, NULL, BAD_CAST "TextBlock", NULL);
-
->>>>>>> 2f4b50a2
     if (pszTokenSep)
       pszTokenValue = msStringConcatenate(pszTokenValue, (char *)pszTokenSep);
     else
@@ -664,11 +632,7 @@
 void msSOSAddMemberNode(xmlNsPtr psNsGml, xmlNsPtr psNsOm, xmlNsPtr psNsSwe, xmlNsPtr psNsXLink, xmlNsPtr psNsMs, xmlNodePtr psParent, mapObj *map, layerObj *lp,
                         int iFeatureId, const char *script_url, const char *opLayerName)
 {
-<<<<<<< HEAD
-  xmlNodePtr psObsNode, psNode, psSubNode, psLayerNode = NULL;
-=======
   xmlNodePtr psObsNode, psNode, psLayerNode = NULL;
->>>>>>> 2f4b50a2
   const char *pszEpsg = NULL, *pszValue = NULL;
   int status,i,j;
   shapeObj sShape;
@@ -722,11 +686,7 @@
           if (sShape.values[i] && strlen(sShape.values[i]) > 0) {
             pszTime = msStringConcatenate(pszTime, sShape.values[i]);
             psNode = xmlNewChild(psObsNode, psNsOm, BAD_CAST "samplingTime", NULL);
-<<<<<<< HEAD
-            psSubNode = xmlAddChild(psNode, msGML3TimeInstant(psNsGml, pszTime));
-=======
             xmlAddChild(psNode, msGML3TimeInstant(psNsGml, pszTime));
->>>>>>> 2f4b50a2
             msFree(pszTime);
           }
           break;
@@ -803,17 +763,10 @@
 
     msFree(pszTmp);
     pszTmp=NULL;
-<<<<<<< HEAD
 
     /* add result : gml:featureMember of all selected elements */
     psNode = xmlNewChild(psObsNode, NULL, BAD_CAST "result", NULL);
 
-=======
-
-    /* add result : gml:featureMember of all selected elements */
-    psNode = xmlNewChild(psObsNode, NULL, BAD_CAST "result", NULL);
-
->>>>>>> 2f4b50a2
     /*TODO should we add soemwhere the units of the value :
       <om:result uom="units.xml#cm">29.00</om:result> */
 
@@ -1130,15 +1083,6 @@
           }
           msFree(pszBegin);
           msFree(pszEnd);
-<<<<<<< HEAD
-        }
-      }
-    }
-  }
-  CPLDestroyXMLNode(psRoot);
-  return pszReturn;
-}
-=======
         }
       }
     }
@@ -1393,7 +1337,6 @@
         }
       }
     }
->>>>>>> 2f4b50a2
 
     if (nOfferings > 0) {
       for (i=0; i<nOfferings; i++) {
@@ -1406,267 +1349,6 @@
             break;
         }
 
-<<<<<<< HEAD
-/************************************************************************/
-/*                           msSOSGetCapabilities                       */
-/*                                                                      */
-/*      getCapabilities request handler.                                */
-/************************************************************************/
-int msSOSGetCapabilities(mapObj *map, sosParamsObj *sosparams, cgiRequestObj *req, owsRequestObj *ows_request)
-{
-  xmlDocPtr psDoc = NULL;       /* document pointer */
-  xmlNodePtr psRootNode, psMainNode, psNode;
-  xmlNodePtr psOfferingNode;
-  xmlNodePtr psTmpNode;
-
-  char *schemalocation = NULL;
-  char *xsi_schemaLocation = NULL;
-  char *script_url=NULL;
-  const char *updatesequence=NULL;
-  const char *encoding;
-
-  int i,j,k;
-  layerObj *lp = NULL, *lpTmp = NULL;
-  const char *value = NULL;
-  char *pszTmp = NULL;
-  char *pszProcedure = NULL;
-  char szTmp[256];
-
-  /* array of offering */
-  char **papsOfferings = NULL;
-  int nOfferings  =0, nCurrentOff = -1;
-  int nProperties = 0;
-  char **papszProperties = NULL;
-
-  int iItemPosition = -1;
-  shapeObj sShape;
-  int status;
-
-  /* for each layer it indicates the indice to be used in papsOfferings
-     (to associate it with the offering) */
-  int *panOfferingLayers = NULL;
-
-  char **papsProcedures = NULL;
-  int nDistinctProcedures =0;
-
-  xmlNsPtr psNsGml = NULL;
-  xmlNsPtr psNsSos = NULL;
-  xmlNsPtr psNsOws = NULL;
-  xmlNsPtr psNsOgc = NULL;
-  xmlNsPtr psNsXLink = NULL;
-  xmlNsPtr psNsSwe = NULL;
-
-  xmlChar *buffer = NULL;
-  int size = 0;
-  msIOContext *context = NULL;
-
-  int ows_version = OWS_1_1_0;
-
-  int sosSupportedVersions[] = {OWS_1_0_0};
-  int sosNumSupportedVersions = 1;
-
-  /* acceptversions: do OWS Common style of version negotiation */
-  if (sosparams->pszAcceptVersions) {
-    char **tokens;
-    int i, j, k=-1;
-
-    tokens = msStringSplit(sosparams->pszAcceptVersions, ',', &j);
-
-    for (i=0; i<j; i++) {
-      int iVersion = 0;
-
-      iVersion = msOWSParseVersionString(tokens[i]);
-
-      if (iVersion == -1) {
-        msSetError(MS_SOSERR, "Invalid version format.", "msSOSGetCapabilities()", tokens[i]);
-        msFreeCharArray(tokens, j);
-        return msSOSException(map, "acceptversions", "VersionNegotiationFailed");
-      }
-
-      /* negotiate version */
-      k = msOWSCommonNegotiateVersion(iVersion, sosSupportedVersions, sosNumSupportedVersions);
-
-      if (k != -1)
-        break;
-    }
-    msFreeCharArray(tokens, j);
-
-    if(k == -1) {
-      msSetError(MS_SOSERR, "ACCEPTVERSIONS list (%s) does not match supported versions (%s)", "msSOSGetCapabilities()", sosparams->pszAcceptVersions, pszSOSVersion);
-      return msSOSException(map, "acceptversions", "VersionNegotiationFailed");
-    }
-  }
-
-  /* updateSequence */
-  updatesequence = msOWSLookupMetadata(&(map->web.metadata), "SO", "updatesequence");
-  encoding = msOWSLookupMetadata(&(map->web.metadata), "SO", "encoding");
-
-  if (sosparams->pszUpdateSequence != NULL) {
-    i = msOWSNegotiateUpdateSequence(sosparams->pszUpdateSequence, updatesequence);
-    if (i == 0) { /* current */
-      msSetError(MS_SOSERR, "UPDATESEQUENCE parameter (%s) is equal to server (%s)", "msSOSGetCapabilities()", sosparams->pszUpdateSequence, updatesequence);
-      return msSOSException(map, "updatesequence", "CurrentUpdateSequence");
-    }
-    if (i > 0) { /* invalid */
-      msSetError(MS_SOSERR, "UPDATESEQUENCE parameter (%s) is higher than server (%s)", "msSOSGetCapabilities()", sosparams->pszUpdateSequence, updatesequence);
-      return msSOSException(map, "updatesequence", "InvalidUpdateSequence");
-    }
-  }
-
-  psDoc = xmlNewDoc(BAD_CAST "1.0");
-
-  psRootNode = xmlNewNode(NULL, BAD_CAST "Capabilities");
-
-  xmlDocSetRootElement(psDoc, psRootNode);
-
-  psNsGml = xmlNewNs(NULL, BAD_CAST "http://www.opengis.net/gml", BAD_CAST "gml");
-  psNsSos = xmlNewNs(NULL, BAD_CAST pszSOSNamespaceUri, BAD_CAST pszSOSNamespacePrefix);
-  psNsOgc = xmlNewNs(NULL, BAD_CAST MS_OWSCOMMON_OGC_NAMESPACE_URI, BAD_CAST MS_OWSCOMMON_OGC_NAMESPACE_PREFIX);
-  psNsSwe = xmlNewNs(NULL, BAD_CAST "http://www.opengis.net/swe/1.0.1", BAD_CAST "swe");
-
-  /* name spaces */
-  xmlSetNs(psRootNode,  xmlNewNs(psRootNode, BAD_CAST "http://www.opengis.net/gml", BAD_CAST "gml"));
-  xmlSetNs(psRootNode,  xmlNewNs(psRootNode, BAD_CAST "http://www.opengis.net/om/1.0", BAD_CAST "om"));
-
-  psNsOws = xmlNewNs(psRootNode, BAD_CAST "http://www.opengis.net/ows/1.1", BAD_CAST "ows");
-  xmlSetNs(psRootNode, psNsOws );
-
-  xmlSetNs(psRootNode,xmlNewNs(psRootNode, BAD_CAST "http://www.opengis.net/swe/1.0.1", BAD_CAST "swe"));
-
-  psNsXLink = xmlNewNs(psRootNode, BAD_CAST MS_OWSCOMMON_W3C_XLINK_NAMESPACE_URI, BAD_CAST MS_OWSCOMMON_W3C_XLINK_NAMESPACE_PREFIX);
-  xmlSetNs(psRootNode, psNsXLink );
-
-  xmlSetNs(psRootNode,xmlNewNs(psRootNode, BAD_CAST MS_OWSCOMMON_W3C_XSI_NAMESPACE_URI, BAD_CAST MS_OWSCOMMON_W3C_XSI_NAMESPACE_PREFIX));
-  xmlSetNs(psRootNode, xmlNewNs(psRootNode, BAD_CAST MS_OWSCOMMON_OGC_NAMESPACE_URI, BAD_CAST MS_OWSCOMMON_OGC_NAMESPACE_PREFIX));
-  xmlSetNs(psRootNode, xmlNewNs(psRootNode, BAD_CAST pszSOSNamespaceUri, BAD_CAST pszSOSNamespacePrefix));
-
-  /*version fixed for now*/
-  xmlNewProp(psRootNode, BAD_CAST "version", BAD_CAST pszSOSVersion);
-
-  value = msOWSLookupMetadata(&(map->web.metadata), "SO", "updatesequence");
-
-  if (value)
-    xmlNewProp(psRootNode, BAD_CAST "updateSequence", BAD_CAST value);
-
-  /*schema fixed*/
-  schemalocation = msEncodeHTMLEntities( msOWSGetSchemasLocation(map) );
-  xsi_schemaLocation = msStrdup(pszSOSNamespaceUri);
-  xsi_schemaLocation = msStringConcatenate(xsi_schemaLocation, " ");
-  xsi_schemaLocation = msStringConcatenate(xsi_schemaLocation, schemalocation);
-  xsi_schemaLocation = msStringConcatenate(xsi_schemaLocation, "/sos/");
-  xsi_schemaLocation = msStringConcatenate(xsi_schemaLocation, (char *)pszSOSVersion);
-  xsi_schemaLocation = msStringConcatenate(xsi_schemaLocation, "/sosGetCapabilities.xsd");
-  xmlNewNsProp(psRootNode, NULL, BAD_CAST "xsi:schemaLocation", BAD_CAST xsi_schemaLocation);
-
-  psTmpNode = xmlAddChild(psRootNode, xmlNewComment(BAD_CAST msGetVersion()));
-
-  /*service identification*/
-  psTmpNode = xmlAddChild(psRootNode, msOWSCommonServiceIdentification(psNsOws, map, "SOS", pszSOSVersion, "SO"));
-
-  /*service provider*/
-  psTmpNode = xmlAddChild(psRootNode, msOWSCommonServiceProvider(psNsOws, psNsXLink, map, "SO"));
-
-  /*operation metadata */
-
-  if ((script_url=msOWSGetOnlineResource(map, "SO", "onlineresource", req)) == NULL)
-    return msSOSException(map, "NoApplicableCode", "NoApplicableCode");
-
-  psMainNode = xmlAddChild(psRootNode, msOWSCommonOperationsMetadata(psNsOws));
-
-  psNode     = xmlAddChild(psMainNode, msOWSCommonOperationsMetadataOperation(psNsOws,psNsXLink,"GetCapabilities", OWS_METHOD_GETPOST, (char *) script_url));
-  psTmpNode  = xmlAddChild(psNode, msOWSCommonOperationsMetadataDomainType(ows_version, psNsOws,"Parameter", "service", "SOS"));
-  psTmpNode  = xmlAddChild(psNode, msOWSCommonOperationsMetadataDomainType(ows_version, psNsOws,"Parameter", "version", (char *)pszSOSVersion));
-
-  if (msOWSRequestIsEnabled(map, NULL, "S", "DescribeSensor", MS_TRUE)) {
-    psNode     = xmlAddChild(psMainNode, msOWSCommonOperationsMetadataOperation(psNsOws,psNsXLink,"DescribeSensor", OWS_METHOD_GETPOST, (char *) script_url));
-    psTmpNode  = xmlAddChild(psNode, msOWSCommonOperationsMetadataDomainType(ows_version, psNsOws,"Parameter", "service", "SOS"));
-    psTmpNode  = xmlAddChild(psNode, msOWSCommonOperationsMetadataDomainType(ows_version, psNsOws,"Parameter", "version", (char *)pszSOSVersion));
-    psTmpNode  = xmlAddChild(psNode, msOWSCommonOperationsMetadataDomainType(ows_version, psNsOws,"Parameter", "sensorid", "urn:ogc:object:procedure"));
-    psTmpNode  = xmlAddChild(psNode, msOWSCommonOperationsMetadataDomainType(ows_version, psNsOws,"Parameter", "outputFormat", (char *)pszSOSDescribeSensorMimeType));
-  }
-
-  if (msOWSRequestIsEnabled(map, NULL, "S", "DescribeObservationType", MS_TRUE)) {
-    psNode     = xmlAddChild(psMainNode, msOWSCommonOperationsMetadataOperation(psNsOws,psNsXLink,"DescribeObservationType", OWS_METHOD_GETPOST, (char *) script_url));
-    psTmpNode  = xmlAddChild(psNode, msOWSCommonOperationsMetadataDomainType(ows_version, psNsOws,"Parameter", "service", "SOS"));
-    psTmpNode  = xmlAddChild(psNode, msOWSCommonOperationsMetadataDomainType(ows_version, psNsOws,"Parameter", "version", (char *)pszSOSVersion));
-    psTmpNode  = xmlAddChild(psNode, msOWSCommonOperationsMetadataDomainType(ows_version, psNsOws,"Parameter", "observedproperty", "urn:ogc:object:observedproperty"));
-  }
-
-  if (msOWSRequestIsEnabled(map, NULL, "S", "GetObservation", MS_TRUE)) {
-    psNode     = xmlAddChild(psMainNode, msOWSCommonOperationsMetadataOperation(psNsOws,psNsXLink,"GetObservation", OWS_METHOD_GETPOST, (char *) script_url));
-    psTmpNode  = xmlAddChild(psNode, msOWSCommonOperationsMetadataDomainType(ows_version, psNsOws,"Parameter", "service", "SOS"));
-    psTmpNode  = xmlAddChild(psNode, msOWSCommonOperationsMetadataDomainType(ows_version, psNsOws,"Parameter", "version", (char *)pszSOSVersion));
-    psTmpNode  = xmlAddChild(psNode, msOWSCommonOperationsMetadataDomainType(ows_version, psNsOws,"Parameter", "offering", "urn:ogc:object:offering"));
-    psTmpNode  = xmlAddChild(psNode, msOWSCommonOperationsMetadataDomainType(ows_version, psNsOws,"Parameter", "observedproperty", "urn:ogc:object:observedproperty"));
-    psTmpNode  = xmlAddChild(psNode, msOWSCommonOperationsMetadataDomainType(ows_version, psNsOws,"Parameter", "eventtime", "sos:time"));
-    psTmpNode  = xmlAddChild(psNode, msOWSCommonOperationsMetadataDomainType(ows_version, psNsOws,"Parameter", "procedure", "urn:ogc:object:sensor"));
-    psTmpNode  = xmlAddChild(psNode, msOWSCommonOperationsMetadataDomainType(ows_version, psNsOws,"Parameter", "featureofinterest", "gml:location"));
-    psTmpNode  = xmlAddChild(psNode, msOWSCommonOperationsMetadataDomainType(ows_version, psNsOws,"Parameter", "result", "ogc:Filter"));
-    psTmpNode  = xmlAddChild(psNode, msOWSCommonOperationsMetadataDomainType(ows_version, psNsOws,"Parameter", "responseFormat", (char *)pszSOSGetObservationMimeType));
-    psTmpNode  = xmlAddChild(psNode, msOWSCommonOperationsMetadataDomainType(ows_version, psNsOws,"Parameter", "resultModel", "Observation,Measurement"));
-  }
-
-  value = msOWSLookupMetadata(&(map->web.metadata), "SO", "maxfeatures");
-
-  if (value) {
-    psNode  = xmlAddChild(psMainNode, msOWSCommonOperationsMetadataDomainType(ows_version, psNsOws,"Constraint", "DefaultMaxFeatures", (char *)value));
-  }
-
-  /*<ogc:Filter_Capabilities> */
-  psTmpNode = xmlAddChild(psRootNode, FLTGetCapabilities(psNsSos, psNsOgc, MS_TRUE));
-
-  /*Offerings */
-  psNode = xmlNewChild(psRootNode, NULL, BAD_CAST "Contents", NULL);
-  psMainNode = xmlNewChild(psNode, NULL, BAD_CAST "ObservationOfferingList", NULL);
-
-  /*go through the layers and check for metadata sos_offering_id.
-    One or more layers could have the same offering id. In that case they
-    are adverized as the same offering. The first layer that has*/
-
-  if (map->numlayers) {
-    papsOfferings = (char **)malloc(sizeof(char *)*map->numlayers);
-    panOfferingLayers = (int *)malloc(sizeof(int)*map->numlayers);
-    for (i=0; i<map->numlayers; i++)
-      panOfferingLayers[i] = -1;
-
-    for (i=0; i<map->numlayers; i++) {
-      lp = (GET_LAYER(map, i));
-
-      if (lp->status == MS_DELETE)
-        continue;
-
-      value = msOWSLookupMetadata(&(lp->metadata), "S", "offering_id");
-      if (value && (msIntegerInArray(lp->index, ows_request->enabled_layers, ows_request->numlayers))) {
-        nCurrentOff = -1;
-        for (j=0; j<nOfferings; j++) {
-          if (strcasecmp(value, papsOfferings[j]) == 0) {
-            nCurrentOff = j;
-            break;
-          }
-        }
-        if (nCurrentOff >= 0) /* existing offering */
-          panOfferingLayers[i] = nCurrentOff;
-        else { /*new offering */
-          papsOfferings[nOfferings] = msStrdup(value);
-          panOfferingLayers[i] = nOfferings;
-          nOfferings++;
-        }
-      }
-    }
-
-    if (nOfferings > 0) {
-      for (i=0; i<nOfferings; i++) {
-        psOfferingNode =
-          xmlNewChild(psMainNode, NULL,BAD_CAST "ObservationOffering", NULL);
-        xmlNewNsProp(psOfferingNode, psNsGml,
-                     BAD_CAST "id", BAD_CAST papsOfferings[i]);
-        for (j=0; j<map->numlayers; j++) {
-          if (panOfferingLayers[j] == i) /*first layer of the offering */
-            break;
-        }
-
-=======
->>>>>>> 2f4b50a2
         /*description*/
         value = msOWSLookupMetadata(&(lp->metadata), "S",
                                     "offering_description");
@@ -1742,7 +1424,6 @@
           msFreeCharArray(tokens, n);
 
         }
-<<<<<<< HEAD
 
         /*procedure : output all procedure links for the offering */
         for (j=0; j<map->numlayers; j++) {
@@ -1785,50 +1466,6 @@
               map->query.rect = map->extent;
               msQueryByRect(map);
 
-=======
-
-        /*procedure : output all procedure links for the offering */
-        for (j=0; j<map->numlayers; j++) {
-          if (panOfferingLayers[j] == i) {
-            value = msOWSLookupMetadata(&(GET_LAYER(map, j)->metadata), "S",
-                                        "procedure");
-            if (value && strlen(value) > 0) {
-              /*value could be a list of procedure*/
-              char **tokens;
-              int n = 0;
-              tokens = msStringSplit(value, ' ', &n);
-              for (k=0; k<n; k++) {
-                /*TODO review the urn output */
-                snprintf(szTmp, sizeof(szTmp), "%s", "urn:ogc:def:procedure:");
-                pszTmp = msStringConcatenate(pszTmp, szTmp);
-                pszTmp = msStringConcatenate(pszTmp, tokens[k]);
-
-                psNode =
-                  xmlNewChild(psOfferingNode, NULL, BAD_CAST "procedure", NULL);
-                /* xmlNewNsProp(psNode, xmlNewNs(NULL, BAD_CAST "http://www.w3.org/1999/xlink", BAD_CAST "xlink"), BAD_CAST "href", BAD_CAST pszTmp); */
-                xmlNewNsProp(psNode, psNsXLink, BAD_CAST "href", BAD_CAST pszTmp);
-                msFree(pszTmp);
-                pszTmp = NULL;
-              }
-              msFreeCharArray(tokens, n);
-            } else if ((value = msOWSLookupMetadata(&(GET_LAYER(map,j)->metadata), "S",
-                                                    "procedure_item"))) {
-              /* if a procedure_item is used, it means that the procedure
-                 (or sensor) need to be extracted from the data. Thus we need to
-                 query the layer and get the values from each feature */
-
-
-              lpTmp = GET_LAYER(map,j);
-              if (lpTmp->template == NULL)
-                lpTmp->template = msStrdup("ttt");
-
-              map->query.type = MS_QUERY_BY_RECT;
-              map->query.mode = MS_QUERY_MULTIPLE;
-              map->query.layer = j;
-              map->query.rect = map->extent;
-              msQueryByRect(map);
-
->>>>>>> 2f4b50a2
               /*check if the attribute specified in the procedure_item is available
                 on the layer*/
               iItemPosition = -1;

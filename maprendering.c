--- conflicted
+++ resolved
@@ -610,25 +610,15 @@
         else {
           /* msSetError(MS_MISCERR,"no color defined for line styling","msDrawLineSymbol()");
            * not really an error */
-<<<<<<< HEAD
           status = MS_SUCCESS;
-          goto draw_line_cleanup;
-=======
-          ret = MS_SUCCESS;
           goto line_cleanup;
->>>>>>> 55a56881
         }
         status = renderer->renderLine(image,offsetLine,&s);
       } else {
         symbolStyleObj s;
-<<<<<<< HEAD
         if(preloadSymbol(&map->symbolset, symbol, renderer) != MS_SUCCESS) {
-          return MS_FAILURE;
-=======
-        if(preloadSymbol(symbolset, symbol, renderer) != MS_SUCCESS) {
-          ret = MS_FAILURE;
+          status = MS_FAILURE;
           goto line_cleanup;
->>>>>>> 55a56881
         }
 
         INIT_SYMBOL_STYLE(s);
@@ -660,26 +650,17 @@
             status = renderer->renderLineTiled(image, offsetLine, tile);
           } else {
             msSetError(MS_RENDERERERR, "renderer does not support brushed lines", "msDrawLineSymbol()");
-<<<<<<< HEAD
             status = MS_FAILURE;
           }
         }
       }
 
-draw_line_cleanup:
-=======
-            ret = MS_FAILURE;
-            goto line_cleanup;
-          }
-        }
-      }
 line_cleanup:
->>>>>>> 55a56881
       if(offsetLine!=p) {
         msFreeShape(offsetLine);
         msFree(offsetLine);
       }
-      return ret;
+      return status;
     } else if( MS_RENDERER_IMAGEMAP(image->format) )
       msDrawLineSymbolIM(map, image, p, style, scalefactor);
     else {
@@ -786,14 +767,9 @@
         imageObj *tile;
         int seamless = 0;
 
-<<<<<<< HEAD
         if(preloadSymbol(&map->symbolset,symbol,renderer) != MS_SUCCESS) {
-          return MS_FAILURE;
-=======
-        if(preloadSymbol(symbolset,symbol,renderer) != MS_SUCCESS) {
           ret = MS_FAILURE;
           goto cleanup;
->>>>>>> 55a56881
         }
 
         INIT_SYMBOL_STYLE(s);
@@ -909,13 +885,9 @@
       if(symbol->anchorpoint_x != 0.5 || symbol->anchorpoint_y != 0.5) {
         double sx,sy;
         double ox, oy;
-<<<<<<< HEAD
         if(UNLIKELY(MS_FAILURE == msGetMarkerSize(map, style, &sx, &sy, scalefactor))) {
           return MS_FAILURE;
         }
-=======
-        if(msGetMarkerSize(symbolset, style, &sx, &sy, scalefactor) != MS_SUCCESS) return MS_FAILURE;
->>>>>>> 55a56881
         ox = (0.5 - symbol->anchorpoint_x) * sx;
         oy = (0.5 - symbol->anchorpoint_y) * sy;
         if(s.rotation != 0) {

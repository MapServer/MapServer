/**********************************************************************
 * $Id: mapuv.c 12629 2011-10-06 18:06:34Z aboudreault $
 *
 * Project:  MapServer
 * Purpose:  UV Layer
 * Author:   Alan Boudreault (aboudreault@mapgears.com)
 *
 **********************************************************************
 * Copyright (c) 2011, Alan Boudreault, MapGears
 *
 * Permission is hereby granted, free of charge, to any person obtaining a
 * copy of this software and associated documentation files (the "Software"),
 * to deal in the Software without restriction, including without limitation
 * the rights to use, copy, modify, merge, publish, distribute, sublicense,
 * and/or sell copies of the Software, and to permit persons to whom the
 * Software is furnished to do so, subject to the following conditions:
 *
 * The above copyright notice and this permission notice shall be included in
 * all copies of this Software or works derived from this Software.
 *
 * THE SOFTWARE IS PROVIDED "AS IS", WITHOUT WARRANTY OF ANY KIND, EXPRESS OR
 * IMPLIED, INCLUDING BUT NOT LIMITED TO THE WARRANTIES OF MERCHANTABILITY,
 * FITNESS FOR A PARTICULAR PURPOSE AND NONINFRINGEMENT.  IN NO EVENT SHALL
 * THE AUTHORS OR COPYRIGHT HOLDERS BE LIABLE FOR ANY CLAIM, DAMAGES OR OTHER
 * LIABILITY, WHETHER IN AN ACTION OF CONTRACT, TORT OR OTHERWISE, ARISING
 * FROM, OUT OF OR IN CONNECTION WITH THE SOFTWARE OR THE USE OR OTHER
 * DEALINGS IN THE SOFTWARE.
 **********************************************************************/

#include "mapserver.h"
#ifdef USE_GDAL

#include <assert.h>
#include <math.h>
#include "mapresample.h"
#include "mapthread.h"

#define MSUVRASTER_NUMITEMS        6
#define MSUVRASTER_ANGLE    "uv_angle"
#define MSUVRASTER_ANGLEINDEX   -100
#define MSUVRASTER_MINUS_ANGLE    "uv_minus_angle"
#define MSUVRASTER_MINUSANGLEINDEX   -101
#define MSUVRASTER_LENGTH    "uv_length"
#define MSUVRASTER_LENGTHINDEX   -102
#define MSUVRASTER_LENGTH_2    "uv_length_2"
#define MSUVRASTER_LENGTH2INDEX   -103
#define MSUVRASTER_U    "u"
#define MSUVRASTER_UINDEX   -104
#define MSUVRASTER_V    "v"
#define MSUVRASTER_VINDEX   -105

#define RQM_UNKNOWN               0
#define RQM_ENTRY_PER_PIXEL       1
#define RQM_HIST_ON_CLASS         2
#define RQM_HIST_ON_VALUE         3

typedef struct {

  /* query cache results */
  int query_results;
  /* int query_alloc_max;
  int query_request_max;
  int query_result_hard_max;
  int raster_query_mode; */
  int band_count;

  int refcount;

  rectObj which_rect;

  /* query bound in force
     shapeObj *searchshape;*/

  /* Only nearest result to this point.
  int      range_mode; MS_QUERY_SINGLE, MS_QUERY_MULTIPLE or -1 (skip test)
  double   range_dist;
  pointObj target_point;*/

  /* double   shape_tolerance; */

  float **u; /* u values */
  float **v; /* v values */
  int width;
  int height;
  rectObj extent;
  int     next_shape;
  int x, y; /* used internally in msUVRasterLayerNextShape() */

} uvRasterLayerInfo;

static int msUVRASTERLayerInitItemInfo(layerObj *layer)
{
  uvRasterLayerInfo *uvlinfo = (uvRasterLayerInfo *) layer->layerinfo;
  int   i;
  int *itemindexes;

  if (layer->numitems == 0)
    return MS_SUCCESS;

  if( uvlinfo == NULL ) {
    msSetError(MS_MISCERR, "Assertion failed: GDAL layer not opened!!!",
               "msUVRASTERLayerInitItemInfo()");
    return(MS_FAILURE);
  }

  if (layer->iteminfo)
    free(layer->iteminfo);

  if((layer->iteminfo = (int *)malloc(sizeof(int)*layer->numitems))== NULL) {
    msSetError(MS_MEMERR, NULL, "msUVRASTERLayerInitItemInfo()");
    return(MS_FAILURE);
  }

  itemindexes = (int*)layer->iteminfo;
  for(i=0; i<layer->numitems; i++) {
    /* Special case for handling text string and angle coming from */
    /* OGR style strings.  We use special attribute snames. */
    if (EQUAL(layer->items[i], MSUVRASTER_ANGLE))
      itemindexes[i] = MSUVRASTER_ANGLEINDEX;
    if (EQUAL(layer->items[i], MSUVRASTER_MINUS_ANGLE))
      itemindexes[i] = MSUVRASTER_MINUSANGLEINDEX;
    else if (EQUAL(layer->items[i], MSUVRASTER_LENGTH))
      itemindexes[i] = MSUVRASTER_LENGTHINDEX;
    else if (EQUAL(layer->items[i], MSUVRASTER_LENGTH_2))
      itemindexes[i] = MSUVRASTER_LENGTH2INDEX;
    else if (EQUAL(layer->items[i], MSUVRASTER_U))
      itemindexes[i] = MSUVRASTER_UINDEX;
    else if (EQUAL(layer->items[i], MSUVRASTER_V))
      itemindexes[i] = MSUVRASTER_VINDEX;

    if(itemindexes[i] == -1) {
      msSetError(MS_OGRERR,
                 (char*)CPLSPrintf("Invalid Field name: %s",
                                   layer->items[i]),
                 "msUVRASTERLayerInitItemInfo()");
      return(MS_FAILURE);
    }
  }

  return(MS_SUCCESS);
}


void msUVRASTERLayerFreeItemInfo(layerObj *layer)
{
  if (layer->iteminfo)
    free(layer->iteminfo);
  layer->iteminfo = NULL;
}

static void msUVRasterLayerInfoInitialize(layerObj *layer)
{
  uvRasterLayerInfo *uvlinfo = (uvRasterLayerInfo *) layer->layerinfo;

  if( uvlinfo != NULL )
    return;

  uvlinfo = (uvRasterLayerInfo *) msSmallCalloc(1,sizeof(uvRasterLayerInfo));
  layer->layerinfo = uvlinfo;

  uvlinfo->band_count = -1;
  /* uvlinfo->raster_query_mode = RQM_ENTRY_PER_PIXEL; */
  /* uvlinfo->range_mode = -1; /\* inactive *\/ */
  /* uvlinfo->refcount = 0; */
  /* uvlinfo->shape_tolerance = 0.0; */
  uvlinfo->u = NULL;
  uvlinfo->v = NULL;
  uvlinfo->width = 0;
  uvlinfo->height = 0;

  /* uvlinfo->query_result_hard_max = 1000000; */

  /* if( CSLFetchNameValue( layer->processing, "RASTER_QUERY_MAX_RESULT" )  */
  /*     != NULL ) */
  /* { */
  /*     uvlinfo->query_result_hard_max =  */
  /*         atoi(CSLFetchNameValue( layer->processing, "RASTER_QUERY_MAX_RESULT" )); */
  /* } */
}

static void msUVRasterLayerInfoFree( layerObj *layer )

{
  uvRasterLayerInfo *uvlinfo = (uvRasterLayerInfo *) layer->layerinfo;
  int i;

  if( uvlinfo == NULL )
    return;

  if (uvlinfo->u) {
    for (i=0; i<uvlinfo->width; ++i) {
      free(uvlinfo->u[i]);
    }
    free(uvlinfo->u);
  }

  if (uvlinfo->v) {
    for (i=0; i<uvlinfo->width; ++i) {
      free(uvlinfo->v[i]);
    }
    free(uvlinfo->v);
  }

  free( uvlinfo );

  layer->layerinfo = NULL;
}

int msUVRASTERLayerOpen(layerObj *layer)
{
  uvRasterLayerInfo *uvlinfo;

  /* If we don't have info, initialize an empty one now */
  if( layer->layerinfo == NULL )
    msUVRasterLayerInfoInitialize( layer );

  uvlinfo = (uvRasterLayerInfo *) layer->layerinfo;

  uvlinfo->refcount = uvlinfo->refcount + 1;

  return MS_SUCCESS;
}

int msUVRASTERLayerIsOpen(layerObj *layer)
{
  if (layer->layerinfo)
    return MS_TRUE;
  return MS_FALSE;
}


int msUVRASTERLayerClose(layerObj *layer)
{
  uvRasterLayerInfo *uvlinfo = (uvRasterLayerInfo *) layer->layerinfo;

  if( uvlinfo != NULL ) {
    uvlinfo->refcount--;

    if( uvlinfo->refcount < 0 )
      msUVRasterLayerInfoFree( layer );
  }
  return MS_SUCCESS;
}

int msUVRASTERLayerGetItems(layerObj *layer)
{
  uvRasterLayerInfo *uvlinfo = (uvRasterLayerInfo *) layer->layerinfo;

  if( uvlinfo == NULL )
    return MS_FAILURE;

  layer->numitems = 0;
  layer->items = (char **) msSmallCalloc(sizeof(char *),10);;

  layer->items[layer->numitems++] = msStrdup(MSUVRASTER_ANGLE);
  layer->items[layer->numitems++] = msStrdup(MSUVRASTER_MINUS_ANGLE);
  layer->items[layer->numitems++] = msStrdup(MSUVRASTER_LENGTH);
  layer->items[layer->numitems++] = msStrdup(MSUVRASTER_LENGTH_2);
  layer->items[layer->numitems++] = msStrdup(MSUVRASTER_U);
  layer->items[layer->numitems++] = msStrdup(MSUVRASTER_V);
  layer->items[layer->numitems] = NULL;

  return msUVRASTERLayerInitItemInfo(layer);
}

/**********************************************************************
 *                     msUVRASTERGetValues()
 *
 * Special attribute names are used to return some UV params: uv_angle,
 * uv_length, u and v.
 **********************************************************************/
static char **msUVRASTERGetValues(layerObj *layer, float *u, float *v)
{
  char **values;
  int i = 0;
  char tmp[100];
  float size_scale;
  int *itemindexes = (int*)layer->iteminfo;

  if(layer->numitems == 0)
    return(NULL);

  if(!layer->iteminfo)  /* Should not happen... but just in case! */
    if (msUVRASTERLayerInitItemInfo(layer) != MS_SUCCESS)
      return NULL;

  if((values = (char **)malloc(sizeof(char *)*layer->numitems)) == NULL) {
    msSetError(MS_MEMERR, NULL, "msUVRASTERGetValues()");
    return(NULL);
  }

  /* -------------------------------------------------------------------- */
  /*    Determine desired size_scale.  Default to 1 if not otherwise set  */
  /* -------------------------------------------------------------------- */
  size_scale = 1;
  if( CSLFetchNameValue( layer->processing, "UV_SIZE_SCALE" ) != NULL ) {
    size_scale =
      atof(CSLFetchNameValue( layer->processing, "UV_SIZE_SCALE" ));
  }

  for(i=0; i<layer->numitems; i++) {
    if (itemindexes[i] == MSUVRASTER_ANGLEINDEX) {
      snprintf(tmp, 100, "%f", (atan2((double)*v, (double)*u) * 180 / MS_PI));
      values[i] = msStrdup(tmp);
    } else if (itemindexes[i] == MSUVRASTER_MINUSANGLEINDEX) {
      double minus_angle;
      minus_angle = (atan2((double)*v, (double)*u) * 180 / MS_PI)+180;
      if (minus_angle >= 360)
        minus_angle -= 360;
      snprintf(tmp, 100, "%f", minus_angle);
      values[i] = msStrdup(tmp);
    } else if ( (itemindexes[i] == MSUVRASTER_LENGTHINDEX) ||
                (itemindexes[i] == MSUVRASTER_LENGTH2INDEX) ) {
      float length = sqrt((*u**u)+(*v**v))*size_scale;

      if (itemindexes[i] == MSUVRASTER_LENGTHINDEX)
        snprintf(tmp, 100, "%f", length);
      else
        snprintf(tmp, 100, "%f", length/2);

      values[i] = msStrdup(tmp);
    } else if (itemindexes[i] == MSUVRASTER_UINDEX) {
      snprintf(tmp, 100, "%f",*u);
      values[i] = msStrdup(tmp);
    } else if (itemindexes[i] == MSUVRASTER_VINDEX) {
      snprintf(tmp, 100, "%f",*v);
      values[i] = msStrdup(tmp);
    }
  }

  return values;
}

int msUVRASTERLayerWhichShapes(layerObj *layer, rectObj rect, int isQuery)

{
  uvRasterLayerInfo *uvlinfo = (uvRasterLayerInfo *) layer->layerinfo;
  imageObj *image_tmp;
  mapObj   map_tmp;
  unsigned int spacing;
  int width, height, u_src_off, v_src_off, i, x, y;
  char   **alteredProcessing = NULL;
  char **savedProcessing = NULL;

  if (layer->debug)
    msDebug("Entering msUVRASTERLayerWhichShapes().\n");

  if( uvlinfo == NULL )
    return MS_FAILURE;

  /* QUERY NOT SUPPORTED YET */
  if (isQuery == MS_TRUE) {
    msSetError( MS_MISCERR, "Query is not supported for UV layer.", "msUVRASTERLayerWhichShapes()" );
    return MS_FAILURE;
  }


  if( CSLFetchNameValue( layer->processing, "BANDS" ) == NULL ) {
    msSetError( MS_MISCERR, "BANDS processing option is required for UV layer. You have to specified 2 bands.",
                "msUVRASTERLayerWhichShapes()" );
    return MS_FAILURE;
  }
  /* -------------------------------------------------------------------- */
  /*      Determine desired spacing.  Default to 30 if not otherwise set  */
  /* -------------------------------------------------------------------- */
  spacing = 30;
  if( CSLFetchNameValue( layer->processing, "UV_SPACING" ) != NULL ) {
    spacing =
      atoi(CSLFetchNameValue( layer->processing, "UV_SPACING" ));
  }

  width = (int)ceil(layer->map->width/spacing);
  height = (int)ceil(layer->map->height/spacing);
  map_tmp.cellsize = layer->map->cellsize*spacing;

  if (layer->debug)
    msDebug("msUVRASTERLayerWhichShapes(): width: %d, height: %d, cellsize: %g\n",
            width, height, map_tmp.cellsize);

  /* Initialize our dummy map */
  MS_INIT_COLOR(map_tmp.imagecolor, 255,255,255,255);
  map_tmp.resolution = layer->map->resolution;
  map_tmp.defresolution = layer->map->defresolution;
  map_tmp.outputformat = (outputFormatObj *) msSmallCalloc(1,sizeof(outputFormatObj));
  uvlinfo->band_count = map_tmp.outputformat->bands = 2;
  map_tmp.outputformat->name = NULL;
  map_tmp.outputformat->driver = NULL;
  map_tmp.outputformat->refcount = 0;
  map_tmp.outputformat->vtable = NULL;
  map_tmp.outputformat->device = NULL;
  map_tmp.outputformat->renderer = MS_RENDER_WITH_RAWDATA;
  map_tmp.outputformat->imagemode = MS_IMAGEMODE_FLOAT32;

  map_tmp.mappath = layer->map->mappath;
  map_tmp.shapepath = layer->map->shapepath;
  map_tmp.extent.minx = layer->map->extent.minx-(0.5*layer->map->cellsize)+(0.5*map_tmp.cellsize);
  map_tmp.extent.miny = layer->map->extent.miny-(0.5*layer->map->cellsize)+(0.5*map_tmp.cellsize);
  map_tmp.extent.maxx = map_tmp.extent.minx+((width-1)*map_tmp.cellsize);
  map_tmp.extent.maxy = map_tmp.extent.miny+((height-1)*map_tmp.cellsize);
  map_tmp.gt.rotation_angle = 0.0;

  msInitProjection(&map_tmp.projection);
  msCopyProjection(&map_tmp.projection, &layer->map->projection);

  if (layer->debug == 5)
    msDebug("msUVRASTERLayerWhichShapes(): extent: %g %d %g %g\n",
            map_tmp.extent.minx, map_tmp.extent.miny,
            map_tmp.extent.maxx, map_tmp.extent.maxy);

  /* important to use that function, to compute map
     geotransform, used by the resampling*/
  msMapSetSize(&map_tmp, width, height);

  if (layer->debug == 5)
    msDebug("msUVRASTERLayerWhichShapes(): geotransform: %g %g %g %g %g %g\n",
            map_tmp.gt.geotransform[0], map_tmp.gt.geotransform[1],
            map_tmp.gt.geotransform[2], map_tmp.gt.geotransform[3],
            map_tmp.gt.geotransform[4], map_tmp.gt.geotransform[5]);

  uvlinfo->extent = map_tmp.extent;

  image_tmp = msImageCreate(width, height, map_tmp.outputformat,
                            NULL, NULL, map_tmp.resolution, map_tmp.defresolution,
                            &(map_tmp.imagecolor));

  /* Default set to AVERAGE resampling */
  if( CSLFetchNameValue( layer->processing, "RESAMPLE" ) == NULL ) {
    alteredProcessing = CSLDuplicate( layer->processing );
    alteredProcessing =
      CSLSetNameValue( alteredProcessing, "RESAMPLE",
                       "AVERAGE");
    savedProcessing = layer->processing;
    layer->processing = alteredProcessing;
  }

  if (msDrawRasterLayerLow(&map_tmp, layer, image_tmp, NULL ) == MS_FAILURE) {
    msSetError(MS_MISCERR, "Unable to draw raster data.", NULL, "msUVRASTERLayerWhichShapes()" );
    return MS_FAILURE;
  }

  /* restore the saved processing */
  if (alteredProcessing != NULL)
    layer->processing = savedProcessing;

  /* free old query arrays */
  if (uvlinfo->u) {
    for (i=0; i<uvlinfo->width; ++i) {
      free(uvlinfo->u[i]);
    }
    free(uvlinfo->u);
  }

  if (uvlinfo->v) {
    for (i=0; i<uvlinfo->height; ++i) {
      free(uvlinfo->v[i]);
    }
    free(uvlinfo->v);
  }

  /* Update our uv layer structure */
  uvlinfo->width = width;
  uvlinfo->height = height;
  uvlinfo->query_results = width*height;

  uvlinfo->u = (float **)msSmallMalloc(sizeof(float *)*width);
  uvlinfo->v = (float **)msSmallMalloc(sizeof(float *)*width);

  for (x = 0; x < width; ++x) {
    uvlinfo->u[x] = (float *)msSmallMalloc(height * sizeof(float));
    uvlinfo->v[x] = (float *)msSmallMalloc(height * sizeof(float));

    for (y = 0; y < height; ++y) {
      u_src_off = v_src_off = x + y * width;
      v_src_off += width*height;

      uvlinfo->u[x][y] = image_tmp->img.raw_float[u_src_off];
      uvlinfo->v[x][y] = image_tmp->img.raw_float[v_src_off];

      /* null vector? update the number of results  */
      if (uvlinfo->u[x][y] == 0 && uvlinfo->v[x][y] == 0)
        --uvlinfo->query_results;
    }
  }

  msFreeImage(image_tmp); /* we do not need the imageObj anymore */

  uvlinfo->which_rect = map_tmp.extent;
  uvlinfo->next_shape = 0;

  return MS_SUCCESS;
}

int msUVRASTERLayerGetShape(layerObj *layer, shapeObj *shape, resultObj *record)
{
  uvRasterLayerInfo *uvlinfo = (uvRasterLayerInfo *) layer->layerinfo;
  lineObj line ;
  pointObj point;
<<<<<<< HEAD
  int i, j, k, x, y;
=======
  int i, j, k, x=0, y=0;
>>>>>>> 2f4b50a2
  long shapeindex = record->shapeindex;

  msFreeShape(shape);
  shape->type = MS_SHAPE_NULL;

  if( shapeindex < 0 || shapeindex >= uvlinfo->query_results ) {
    msSetError(MS_MISCERR,
               "Out of range shape index requested.  Requested %d\n"
               "but only %d shapes available.",
               "msUVRASTERLayerGetShape()",
               shapeindex, uvlinfo->query_results );
    return MS_FAILURE;
  }

  /* loop to the next non null vector */
  k = 0;
  for (i=0, x=-1; i<uvlinfo->width && k<=shapeindex; ++i, ++x) {
    for (j=0, y=-1; j<uvlinfo->height && k<=shapeindex; ++j, ++k, ++y) {
      if (uvlinfo->u[i][j] == 0 && uvlinfo->v[i][j] == 0)
        --k;
    }
  }

  point.x = Pix2Georef(x, 0, uvlinfo->width-1,
                       uvlinfo->extent.minx, uvlinfo->extent.maxx, MS_FALSE);
  point.y = Pix2Georef(y, 0, uvlinfo->height-1,
                       uvlinfo->extent.miny, uvlinfo->extent.maxy, MS_TRUE);
  if (layer->debug == 5)
    msDebug("msUVRASTERLayerWhichShapes(): shapeindex: %d, x: %g, y: %g\n",
            shapeindex, point.x, point.y);

#ifdef USE_POINT_Z_M
  point.m = 0.0;
#endif

  shape->type = MS_SHAPE_POINT;
  line.numpoints = 1;
  line.point = &point;
  msAddLine( shape, &line );
  msComputeBounds( shape );

  shape->numvalues = layer->numitems;
  shape->values = msUVRASTERGetValues(layer, &uvlinfo->u[x][y], &uvlinfo->v[x][y]);

  return MS_SUCCESS;

}

int msUVRASTERLayerNextShape(layerObj *layer, shapeObj *shape)
{
  uvRasterLayerInfo *uvlinfo = (uvRasterLayerInfo *) layer->layerinfo;

  if( uvlinfo->next_shape < 0
      || uvlinfo->next_shape >= uvlinfo->query_results ) {
    msFreeShape(shape);
    shape->type = MS_SHAPE_NULL;
    return MS_DONE;
  } else {
    resultObj record;

    record.shapeindex = uvlinfo->next_shape++;
    record.tileindex = 0;
    record.classindex = record.resultindex = -1;

    return msUVRASTERLayerGetShape( layer, shape, &record);
  }
}

/************************************************************************/
/*                       msUVRASTERLayerGetExtent()                     */
/* Simple copy of the maprasterquery.c file. might change in the future */
/************************************************************************/

int msUVRASTERLayerGetExtent(layerObj *layer, rectObj *extent)

{
  char szPath[MS_MAXPATHLEN];
  mapObj *map = layer->map;
  double adfGeoTransform[6];
  int nXSize, nYSize;
  GDALDatasetH hDS;
  shapefileObj *tileshpfile;
  int tilelayerindex = -1;
  CPLErr eErr = CE_Failure;
  char *decrypted_path;

  if( (!layer->data || strlen(layer->data) == 0)
      && layer->tileindex == NULL) {
    /* should we be issuing a specific error about not supporting
       extents for tileindexed raster layers? */
    return MS_FAILURE;
  }

  if( map == NULL )
    return MS_FAILURE;

  /* If the layer use a tileindex, return the extent of the tileindex shapefile/referenced layer */
  if (layer->tileindex) {
    tilelayerindex = msGetLayerIndex(map, layer->tileindex);
    if(tilelayerindex != -1) /* does the tileindex reference another layer */
      return msLayerGetExtent(GET_LAYER(map, tilelayerindex), extent);
    else {
      tileshpfile = (shapefileObj *) malloc(sizeof(shapefileObj));
      MS_CHECK_ALLOC(tileshpfile, sizeof(shapefileObj), MS_FAILURE);

      if(msShapefileOpen(tileshpfile, "rb", msBuildPath3(szPath, map->mappath, map->shapepath, layer->tileindex), MS_TRUE) == -1)
        if(msShapefileOpen(tileshpfile, "rb", msBuildPath(szPath, map->mappath, layer->tileindex), MS_TRUE) == -1)
          return MS_FAILURE;

      *extent = tileshpfile->bounds;
      msShapefileClose(tileshpfile);
      free(tileshpfile);
      return MS_SUCCESS;
    }
  }

  msTryBuildPath3(szPath, map->mappath, map->shapepath, layer->data);
  decrypted_path = msDecryptStringTokens( map, szPath );

  msAcquireLock( TLOCK_GDAL );
  if( decrypted_path ) {
    hDS = GDALOpen(decrypted_path, GA_ReadOnly );
    msFree( decrypted_path );
  } else
    hDS = NULL;

  if( hDS != NULL ) {
    nXSize = GDALGetRasterXSize( hDS );
    nYSize = GDALGetRasterYSize( hDS );
    eErr = GDALGetGeoTransform( hDS, adfGeoTransform );

    GDALClose( hDS );
  }

  msReleaseLock( TLOCK_GDAL );

  if( hDS == NULL || eErr != CE_None ) {
    return MS_FAILURE;
  }

  /* If this appears to be an ungeoreferenced raster than flip it for
     mapservers purposes. */
  if( adfGeoTransform[5] == 1.0 && adfGeoTransform[3] == 0.0 ) {
    adfGeoTransform[5] = -1.0;
    adfGeoTransform[3] = nYSize;
  }

  extent->minx = adfGeoTransform[0];
  extent->maxy = adfGeoTransform[3];

  extent->maxx = adfGeoTransform[0] + nXSize * adfGeoTransform[1];
  extent->miny = adfGeoTransform[3] + nYSize * adfGeoTransform[5];

  return MS_SUCCESS;
}


/************************************************************************/
/*                     msUVRASTERLayerSetTimeFilter()                   */
/*                                                                      */
/*      This function is actually just used in the context of           */
/*      setting a filter on the tileindex for time based queries.       */
/*      For instance via WMS requests.  So it isn't really related      */
/*      to the "raster query" support at all.                           */
/*                                                                      */
/*      If a local shapefile tileindex is in use, we will set a         */
/*      backtics filter (shapefile compatible).  If another layer is    */
/*      being used as the tileindex then we will forward the            */
/*      SetTimeFilter call to it.  If there is no tileindex in          */
/*      place, we do nothing.                                           */
/************************************************************************/

int msUVRASTERLayerSetTimeFilter(layerObj *layer, const char *timestring,
                                 const char *timefield)
{
  int tilelayerindex;

  /* -------------------------------------------------------------------- */
  /*      If we don't have a tileindex the time filter has no effect.     */
  /* -------------------------------------------------------------------- */
  if( layer->tileindex == NULL )
    return MS_SUCCESS;

  /* -------------------------------------------------------------------- */
  /*      Find the tileindex layer.                                       */
  /* -------------------------------------------------------------------- */
  tilelayerindex = msGetLayerIndex(layer->map, layer->tileindex);

  /* -------------------------------------------------------------------- */
  /*      If we are using a local shapefile as our tileindex (that is     */
  /*      to say, the tileindex name is not of another layer), then we    */
  /*      just install a backtics style filter on the raster layer.       */
  /*      This is propogated to the "working layer" created for the       */
  /*      tileindex by code in mapraster.c.                               */
  /* -------------------------------------------------------------------- */
  if( tilelayerindex == -1 )
    return msLayerMakeBackticsTimeFilter( layer, timestring, timefield );

  /* -------------------------------------------------------------------- */
  /*      Otherwise we invoke the tileindex layers SetTimeFilter          */
  /*      method.                                                         */
  /* -------------------------------------------------------------------- */
  if ( msCheckParentPointer(layer->map,"map")==MS_FAILURE )
    return MS_FAILURE;
  return msLayerSetTimeFilter( layer->GET_LAYER(map,tilelayerindex),
                               timestring, timefield );
}


/************************************************************************/
/*                msRASTERLayerInitializeVirtualTable()                 */
/************************************************************************/

int
msUVRASTERLayerInitializeVirtualTable(layerObj *layer)
{
  assert(layer != NULL);
  assert(layer->vtable != NULL);

  layer->vtable->LayerInitItemInfo = msUVRASTERLayerInitItemInfo;
  layer->vtable->LayerFreeItemInfo = msUVRASTERLayerFreeItemInfo;
  layer->vtable->LayerOpen = msUVRASTERLayerOpen;
  layer->vtable->LayerIsOpen = msUVRASTERLayerIsOpen;
  layer->vtable->LayerWhichShapes = msUVRASTERLayerWhichShapes;
  layer->vtable->LayerNextShape = msUVRASTERLayerNextShape;
  layer->vtable->LayerGetShape = msUVRASTERLayerGetShape;
  layer->vtable->LayerClose = msUVRASTERLayerClose;
  layer->vtable->LayerGetItems = msUVRASTERLayerGetItems;
  layer->vtable->LayerGetExtent = msUVRASTERLayerGetExtent;
  /* layer->vtable->LayerGetAutoStyle, use default */
  /* layer->vtable->LayerApplyFilterToLayer, use default */
  layer->vtable->LayerCloseConnection = msUVRASTERLayerClose;
  /* we use backtics for proper tileindex shapefile functioning */
  layer->vtable->LayerSetTimeFilter = msUVRASTERLayerSetTimeFilter;
  /* layer->vtable->LayerCreateItems, use default */
  /* layer->vtable->LayerGetNumFeatures, use default */

  return MS_SUCCESS;
}

#else
int msUVRASTERLayerInitializeVirtualTable(layerObj *layer)
{
  msSetError(MS_MISCERR, "UVRaster Layer needs GDAL support, but it it not compiled in", "msUVRASTERLayerInitializeVirtualTable()");
  return MS_FAILURE;
}
#endif
<|MERGE_RESOLUTION|>--- conflicted
+++ resolved
@@ -495,11 +495,7 @@
   uvRasterLayerInfo *uvlinfo = (uvRasterLayerInfo *) layer->layerinfo;
   lineObj line ;
   pointObj point;
-<<<<<<< HEAD
-  int i, j, k, x, y;
-=======
   int i, j, k, x=0, y=0;
->>>>>>> 2f4b50a2
   long shapeindex = record->shapeindex;
 
   msFreeShape(shape);
